--- conflicted
+++ resolved
@@ -1,8 +1,4 @@
-<<<<<<< HEAD
-# $FreeBSD: user/ed/newcons/lib/libz/Versions.def 205486 2010-03-22 22:12:27Z delphij $
-=======
 # $FreeBSD$
->>>>>>> 3b6f8b89
 
 ZLIB_1.2.4.0 {
 };
