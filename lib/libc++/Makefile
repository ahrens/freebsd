--- conflicted
+++ resolved
@@ -1,44 +1,40 @@
 # $FreeBSD$
 
-LIBCXXRTDIR=    ${.CURDIR}/../../contrib/libcxxrt
-HDRDIR=         ${.CURDIR}/../../contrib/libc++/include
-SRCDIR=         ${.CURDIR}/../../contrib/libc++/src
-CXXINCLUDEDIR=  ${INCLUDEDIR}/c++/v${SHLIB_MAJOR}
+LIBCXXRTDIR=	${.CURDIR}/../../contrib/libcxxrt
+HDRDIR=		${.CURDIR}/../../contrib/libc++/include
+SRCDIR=		${.CURDIR}/../../contrib/libc++/src
+CXXINCLUDEDIR=	${INCLUDEDIR}/c++/v${SHLIB_MAJOR}
 
 .PATH: ${SRCDIR}
 
-LIB=            c++
-SHLIB_MAJOR=    1
+LIB=		c++
+SHLIB_MAJOR=	1
 
-SRCS+=          algorithm.cpp\
-                bind.cpp\
-                chrono.cpp\
-                condition_variable.cpp\
-                debug.cpp\
-                exception.cpp\
-                future.cpp\
-                hash.cpp\
-                ios.cpp\
-                iostream.cpp\
-                locale.cpp\
-                memory.cpp\
-                mutex.cpp\
-                new.cpp\
-                random.cpp\
-                regex.cpp\
-                stdexcept.cpp\
-                string.cpp\
-                strstream.cpp\
-                system_error.cpp\
-                thread.cpp\
-                typeinfo.cpp\
-                utility.cpp\
-                valarray.cpp
+SRCS+=		algorithm.cpp\
+		bind.cpp\
+		chrono.cpp\
+		condition_variable.cpp\
+		debug.cpp\
+		exception.cpp\
+		future.cpp\
+		hash.cpp\
+		ios.cpp\
+		iostream.cpp\
+		locale.cpp\
+		memory.cpp\
+		mutex.cpp\
+		new.cpp\
+		random.cpp\
+		regex.cpp\
+		stdexcept.cpp\
+		string.cpp\
+		strstream.cpp\
+		system_error.cpp\
+		thread.cpp\
+		typeinfo.cpp\
+		utility.cpp\
+		valarray.cpp
 
-<<<<<<< HEAD
-WARNS=          0
-CXXFLAGS+=      -I${HDRDIR} -I${LIBCXXRTDIR} -std=c++0x -nostdlib -DLIBCXXRT
-=======
 CXXRT_SRCS+=	libelftc_dem_gnu3.c\
 		terminate.cc\
 		dynamic_cast.cc\
@@ -60,121 +56,127 @@
 .if empty(CXXFLAGS:M-std=*)
 CXXFLAGS+=	-std=c++0x
 .endif
->>>>>>> 85823a3b
 
-DPADD=          ${LIBCXXRT}
-LDADD=          -lcxxrt
-LDFLAGS+=       --verbose
-INCSGROUPS=     STD EXT
+DPADD=		${LIBCXXRT}
+LDADD=		-lcxxrt
+LDFLAGS+=	--verbose
+INCSGROUPS=	STD EXT
 
-STD_HEADERS=    __bit_reference\
-                __config\
-                __debug\
-                __functional_03\
-                __functional_base\
-                __functional_base_03\
-                __hash_table\
-                __locale\
-                __mutex_base\
-                __split_buffer\
-                __sso_allocator\
-                __std_stream\
-                __tree\
-                __tuple\
-                __tuple_03\
-                __undef_min_max\
-                algorithm\
-                array\
-                atomic\
-                bitset\
-                cassert\
-                ccomplex\
-                cctype\
-                cerrno\
-                cfenv\
-                cfloat\
-                chrono\
-                cinttypes\
-                ciso646\
-                climits\
-                clocale\
-                cmath\
-                codecvt\
-                complex\
-                complex.h\
-                condition_variable\
-                csetjmp\
-                csignal\
-                cstdarg\
-                cstdbool\
-                cstddef\
-                cstdint\
-                cstdio\
-                cstdlib\
-                cstring\
-                ctgmath\
-                ctime\
-                cwchar\
-                cwctype\
-                deque\
-                exception\
-                forward_list\
-                fstream\
-                functional\
-                future\
-                initializer_list\
-                iomanip\
-                ios\
-                iosfwd\
-                iostream\
-                istream\
-                iterator\
-                limits\
-                list\
-                locale\
-                map\
-                memory\
-                mutex\
-                new\
-                numeric\
-                ostream\
-                queue\
-                random\
-                ratio\
-                regex\
-                scoped_allocator\
-                set\
-                sstream\
-                stack\
-                stdexcept\
-                streambuf\
-                string\
-                strstream\
-                system_error\
-                tgmath.h\
-                thread\
-                tuple\
-                type_traits\
-                typeindex\
-                typeinfo\
-                unordered_map\
-                unordered_set\
-                utility\
-                valarray\
-                vector
+STD_HEADERS=	__bit_reference\
+		__config\
+		__debug\
+		__functional_03\
+		__functional_base\
+		__functional_base_03\
+		__hash_table\
+		__locale\
+		__mutex_base\
+		__split_buffer\
+		__sso_allocator\
+		__std_stream\
+		__tree\
+		__tuple\
+		__tuple_03\
+		__undef_min_max\
+		algorithm\
+		array\
+		atomic\
+		bitset\
+		cassert\
+		ccomplex\
+		cctype\
+		cerrno\
+		cfenv\
+		cfloat\
+		chrono\
+		cinttypes\
+		ciso646\
+		climits\
+		clocale\
+		cmath\
+		codecvt\
+		complex\
+		complex.h\
+		condition_variable\
+		csetjmp\
+		csignal\
+		cstdarg\
+		cstdbool\
+		cstddef\
+		cstdint\
+		cstdio\
+		cstdlib\
+		cstring\
+		ctgmath\
+		ctime\
+		cwchar\
+		cwctype\
+		deque\
+		exception\
+		forward_list\
+		fstream\
+		functional\
+		future\
+		initializer_list\
+		iomanip\
+		ios\
+		iosfwd\
+		iostream\
+		istream\
+		iterator\
+		limits\
+		list\
+		locale\
+		map\
+		memory\
+		mutex\
+		new\
+		numeric\
+		ostream\
+		queue\
+		random\
+		ratio\
+		regex\
+		scoped_allocator\
+		set\
+		sstream\
+		stack\
+		stdexcept\
+		streambuf\
+		string\
+		strstream\
+		system_error\
+		tgmath.h\
+		thread\
+		tuple\
+		type_traits\
+		typeindex\
+		typeinfo\
+		unordered_map\
+		unordered_set\
+		utility\
+		valarray\
+		vector
+RT_HEADERS=	cxxabi.h\
+		unwind.h\
+		unwind-arm.h\
+		unwind-itanium.h
 
 .for hdr in ${STD_HEADERS}
-STD+=           ${HDRDIR}/${hdr}
+STD+=		${HDRDIR}/${hdr}
 .endfor
-STDDIR=         ${CXXINCLUDEDIR}
+.for hdr in ${RT_HEADERS}
+STD+=		${LIBCXXRTDIR}/${hdr}
+.endfor
+STDDIR=		${CXXINCLUDEDIR}
 
-EXT_HEADERS=    __hash\
-                hash_map\
-                hash_set
+EXT_HEADERS=	__hash\
+		hash_map\
+		hash_set
 
 .for hdr in ${EXT_HEADERS}
-EXT+=           ${HDRDIR}/ext/${hdr}
+EXT+=		${HDRDIR}/ext/${hdr}
 .endfor
-EXTDIR=         ${CXXINCLUDEDIR}/ext
+EXTDIR=		${CXXINCLUDEDIR}/ext
 
 .include <bsd.lib.mk>