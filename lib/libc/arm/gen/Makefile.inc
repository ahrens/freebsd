--- conflicted
+++ resolved
@@ -3,10 +3,6 @@
 
 SRCS+=	_ctx_start.S _setjmp.S _set_tp.c alloca.S fabs.c \
 	getcontextx.c infinity.c ldexp.c makecontext.c \
-<<<<<<< HEAD
-	__aeabi_read_tp.c setjmp.S signalcontext.c sigsetjmp.S flt_rounds.c
+	__aeabi_read_tp.S setjmp.S signalcontext.c sigsetjmp.S flt_rounds.c
 
-#SRCS+=	divsi3.S
-=======
-	__aeabi_read_tp.S setjmp.S signalcontext.c sigsetjmp.S divsi3.S flt_rounds.c
->>>>>>> 5d4bc9f3
+#SRCS+=	divsi3.S