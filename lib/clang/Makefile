# $FreeBSD$

.include <bsd.own.mk>

.if !make(install)
SUBDIR=	libclanganalysis \
	libclangarcmigrate \
	libclangast \
	libclangbasic \
	libclangcodegen \
	libclangdriver \
	libclangfrontend \
	libclangfrontendtool \
	libclangindex \
	libclanglex \
	libclangparse \
	libclangrewrite \
	libclangsema \
	libclangserialization \
	libclangstaticanalyzercheckers \
	libclangstaticanalyzercore \
	libclangstaticanalyzerfrontend \
	\
	libllvmanalysis \
	libllvmasmparser \
	libllvmasmprinter \
	libllvmbitreader \
	libllvmbitwriter \
	libllvmcodegen \
	libllvmcore \
	libllvminstcombine \
	libllvminstrumentation \
	libllvmipa \
	libllvmipo \
	libllvmmc \
	libllvmmcparser \
	libllvmscalaropts \
	libllvmselectiondag \
	libllvmsupport \
	libllvmtablegen \
	libllvmtarget \
	libllvmtransformutils \
	\
	libllvmarmasmparser \
	libllvmarmcodegen \
	libllvmarmdesc \
	libllvmarmdisassembler \
	libllvmarminfo \
	libllvmarminstprinter \
	libllvmia64codegen \
	libllvmia64desc \
	libllvmia64info \
	libllvmia64instprinter \
	libllvmmipscodegen \
	libllvmmipsdesc \
	libllvmmipsinfo \
	libllvmmipsinstprinter \
	libllvmpowerpccodegen \
	libllvmpowerpcdesc \
	libllvmpowerpcinfo \
	libllvmpowerpcinstprinter \
	libllvmx86asmparser \
	libllvmx86codegen \
	libllvmx86desc \
	libllvmx86disassembler \
	libllvmx86info \
	libllvmx86instprinter \
	libllvmx86utils

.if ${MK_CLANG_EXTRAS} != "no"
SUBDIR+=libllvmarchive \
<<<<<<< HEAD
=======
	libllvmdebuginfo \
>>>>>>> 71d521a6
	libllvmexecutionengine \
	libllvminterpreter \
	libllvmjit \
	libllvmlinker \
	libllvmmcdisassembler \
	libllvmmcjit \
	libllvmobject \
	libllvmruntimedyld
.endif
.endif

SUBDIR+= include

.include <bsd.subdir.mk><|MERGE_RESOLUTION|>--- conflicted
+++ resolved
@@ -69,10 +69,7 @@
 
 .if ${MK_CLANG_EXTRAS} != "no"
 SUBDIR+=libllvmarchive \
-<<<<<<< HEAD
-=======
 	libllvmdebuginfo \
->>>>>>> 71d521a6
 	libllvmexecutionengine \
 	libllvminterpreter \
 	libllvmjit \
