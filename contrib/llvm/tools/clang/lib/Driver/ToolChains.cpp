//===--- ToolChains.cpp - ToolChain Implementations -----------------------===//
//
//                     The LLVM Compiler Infrastructure
//
// This file is distributed under the University of Illinois Open Source
// License. See LICENSE.TXT for details.
//
//===----------------------------------------------------------------------===//

#include "ToolChains.h"
#include "clang/Basic/ObjCRuntime.h"
#include "clang/Basic/Version.h"
#include "clang/Driver/Compilation.h"
#include "clang/Driver/Driver.h"
#include "clang/Driver/DriverDiagnostic.h"
#include "clang/Driver/Options.h"
#include "clang/Driver/SanitizerArgs.h"
#include "llvm/ADT/STLExtras.h"
#include "llvm/ADT/SmallString.h"
#include "llvm/ADT/StringExtras.h"
#include "llvm/ADT/StringSwitch.h"
#include "llvm/Option/Arg.h"
#include "llvm/Option/ArgList.h"
#include "llvm/Option/OptTable.h"
#include "llvm/Option/Option.h"
#include "llvm/Support/ErrorHandling.h"
#include "llvm/Support/FileSystem.h"
#include "llvm/Support/MemoryBuffer.h"
#include "llvm/Support/Path.h"
#include "llvm/Support/raw_ostream.h"
#include "llvm/Support/system_error.h"
#include "llvm/Support/Program.h"

// FIXME: This needs to be listed last until we fix the broken include guards
// in these files and the LLVM config.h files.
#include "clang/Config/config.h" // for GCC_INSTALL_PREFIX

#include <cstdlib> // ::getenv

using namespace clang::driver;
using namespace clang::driver::toolchains;
using namespace clang;
using namespace llvm::opt;

/// Darwin - Darwin tool chain for i386 and x86_64.

Darwin::Darwin(const Driver &D, const llvm::Triple& Triple, const ArgList &Args)
  : ToolChain(D, Triple, Args), TargetInitialized(false)
{
  // Compute the initial Darwin version from the triple
  unsigned Major, Minor, Micro;
  if (!Triple.getMacOSXVersion(Major, Minor, Micro))
    getDriver().Diag(diag::err_drv_invalid_darwin_version) <<
      Triple.getOSName();
  llvm::raw_string_ostream(MacosxVersionMin)
    << Major << '.' << Minor << '.' << Micro;

  // FIXME: DarwinVersion is only used to find GCC's libexec directory.
  // It should be removed when we stop supporting that.
  DarwinVersion[0] = Minor + 4;
  DarwinVersion[1] = Micro;
  DarwinVersion[2] = 0;

  // Compute the initial iOS version from the triple
  Triple.getiOSVersion(Major, Minor, Micro);
  llvm::raw_string_ostream(iOSVersionMin)
    << Major << '.' << Minor << '.' << Micro;
}

types::ID Darwin::LookupTypeForExtension(const char *Ext) const {
  types::ID Ty = types::lookupTypeForExtension(Ext);

  // Darwin always preprocesses assembly files (unless -x is used explicitly).
  if (Ty == types::TY_PP_Asm)
    return types::TY_Asm;

  return Ty;
}

bool Darwin::HasNativeLLVMSupport() const {
  return true;
}

/// Darwin provides an ARC runtime starting in MacOS X 10.7 and iOS 5.0.
ObjCRuntime Darwin::getDefaultObjCRuntime(bool isNonFragile) const {
  if (isTargetIPhoneOS())
    return ObjCRuntime(ObjCRuntime::iOS, TargetVersion);
  if (isNonFragile)
    return ObjCRuntime(ObjCRuntime::MacOSX, TargetVersion);
  return ObjCRuntime(ObjCRuntime::FragileMacOSX, TargetVersion);
}

/// Darwin provides a blocks runtime starting in MacOS X 10.6 and iOS 3.2.
bool Darwin::hasBlocksRuntime() const {
  if (isTargetIPhoneOS())
    return !isIPhoneOSVersionLT(3, 2);
  else
    return !isMacosxVersionLT(10, 6);
}

static const char *GetArmArchForMArch(StringRef Value) {
  return llvm::StringSwitch<const char*>(Value)
    .Case("armv6k", "armv6")
    .Case("armv6m", "armv6m")
    .Case("armv5tej", "armv5")
    .Case("xscale", "xscale")
    .Case("armv4t", "armv4t")
    .Case("armv7", "armv7")
    .Cases("armv7a", "armv7-a", "armv7")
    .Cases("armv7r", "armv7-r", "armv7")
    .Cases("armv7em", "armv7e-m", "armv7em")
    .Cases("armv7f", "armv7-f", "armv7f")
    .Cases("armv7k", "armv7-k", "armv7k")
    .Cases("armv7m", "armv7-m", "armv7m")
    .Cases("armv7s", "armv7-s", "armv7s")
    .Default(0);
}

static const char *GetArmArchForMCpu(StringRef Value) {
  return llvm::StringSwitch<const char *>(Value)
    .Cases("arm9e", "arm946e-s", "arm966e-s", "arm968e-s", "arm926ej-s","armv5")
    .Cases("arm10e", "arm10tdmi", "armv5")
    .Cases("arm1020t", "arm1020e", "arm1022e", "arm1026ej-s", "armv5")
    .Case("xscale", "xscale")
    .Cases("arm1136j-s", "arm1136jf-s", "arm1176jz-s", "arm1176jzf-s", "armv6")
    .Case("cortex-m0", "armv6m")
    .Cases("cortex-a5", "cortex-a7", "cortex-a8", "armv7")
    .Cases("cortex-a9", "cortex-a12", "cortex-a15", "armv7")
    .Cases("cortex-r4", "cortex-r5", "armv7r")
    .Case("cortex-a9-mp", "armv7f")
    .Case("cortex-m3", "armv7m")
    .Case("cortex-m4", "armv7em")
    .Case("swift", "armv7s")
    .Default(0);
}

StringRef Darwin::getDarwinArchName(const ArgList &Args) const {
  switch (getTriple().getArch()) {
  default:
    return getArchName();

  case llvm::Triple::thumb:
  case llvm::Triple::arm: {
    if (const Arg *A = Args.getLastArg(options::OPT_march_EQ))
      if (const char *Arch = GetArmArchForMArch(A->getValue()))
        return Arch;

    if (const Arg *A = Args.getLastArg(options::OPT_mcpu_EQ))
      if (const char *Arch = GetArmArchForMCpu(A->getValue()))
        return Arch;

    return "arm";
  }
  }
}

Darwin::~Darwin() {
}

std::string Darwin::ComputeEffectiveClangTriple(const ArgList &Args,
                                                types::ID InputType) const {
  llvm::Triple Triple(ComputeLLVMTriple(Args, InputType));

  // If the target isn't initialized (e.g., an unknown Darwin platform, return
  // the default triple).
  if (!isTargetInitialized())
    return Triple.getTriple();

  if (Triple.getArchName() == "thumbv6m" ||
      Triple.getArchName() == "thumbv7m" ||
      Triple.getArchName() == "thumbv7em") {
    // OS is ios or macosx unless it's the v6m or v7m.
    Triple.setOS(llvm::Triple::Darwin);
    Triple.setEnvironment(llvm::Triple::EABI);
  } else {
    SmallString<16> Str;
    Str += isTargetIPhoneOS() ? "ios" : "macosx";
    Str += getTargetVersion().getAsString();
    Triple.setOSName(Str);
  }

  return Triple.getTriple();
}

void Generic_ELF::anchor() {}

Tool *Darwin::getTool(Action::ActionClass AC) const {
  switch (AC) {
  case Action::LipoJobClass:
    if (!Lipo)
      Lipo.reset(new tools::darwin::Lipo(*this));
    return Lipo.get();
  case Action::DsymutilJobClass:
    if (!Dsymutil)
      Dsymutil.reset(new tools::darwin::Dsymutil(*this));
    return Dsymutil.get();
  case Action::VerifyJobClass:
    if (!VerifyDebug)
      VerifyDebug.reset(new tools::darwin::VerifyDebug(*this));
    return VerifyDebug.get();
  default:
    return ToolChain::getTool(AC);
  }
}

Tool *Darwin::buildLinker() const {
  return new tools::darwin::Link(*this);
}

Tool *Darwin::buildAssembler() const {
  return new tools::darwin::Assemble(*this);
}

DarwinClang::DarwinClang(const Driver &D, const llvm::Triple& Triple,
                         const ArgList &Args)
  : Darwin(D, Triple, Args)
{
  getProgramPaths().push_back(getDriver().getInstalledDir());
  if (getDriver().getInstalledDir() != getDriver().Dir)
    getProgramPaths().push_back(getDriver().Dir);

  // We expect 'as', 'ld', etc. to be adjacent to our install dir.
  getProgramPaths().push_back(getDriver().getInstalledDir());
  if (getDriver().getInstalledDir() != getDriver().Dir)
    getProgramPaths().push_back(getDriver().Dir);
}

void DarwinClang::AddLinkARCArgs(const ArgList &Args,
                                 ArgStringList &CmdArgs) const {

  CmdArgs.push_back("-force_load");
  SmallString<128> P(getDriver().ClangExecutable);
  llvm::sys::path::remove_filename(P); // 'clang'
  llvm::sys::path::remove_filename(P); // 'bin'
  llvm::sys::path::append(P, "lib", "arc", "libarclite_");
  // Mash in the platform.
  if (isTargetIOSSimulator())
    P += "iphonesimulator";
  else if (isTargetIPhoneOS())
    P += "iphoneos";
  else
    P += "macosx";
  P += ".a";

  CmdArgs.push_back(Args.MakeArgString(P));
}

void DarwinClang::AddLinkRuntimeLib(const ArgList &Args,
                                    ArgStringList &CmdArgs,
                                    const char *DarwinStaticLib,
                                    bool AlwaysLink) const {
  SmallString<128> P(getDriver().ResourceDir);
  llvm::sys::path::append(P, "lib", "darwin", DarwinStaticLib);

  // For now, allow missing resource libraries to support developers who may
  // not have compiler-rt checked out or integrated into their build (unless
  // we explicitly force linking with this library).
  if (AlwaysLink || llvm::sys::fs::exists(P.str()))
    CmdArgs.push_back(Args.MakeArgString(P.str()));
}

void DarwinClang::AddLinkRuntimeLibArgs(const ArgList &Args,
                                        ArgStringList &CmdArgs) const {
  // Darwin only supports the compiler-rt based runtime libraries.
  switch (GetRuntimeLibType(Args)) {
  case ToolChain::RLT_CompilerRT:
    break;
  default:
    getDriver().Diag(diag::err_drv_unsupported_rtlib_for_platform)
      << Args.getLastArg(options::OPT_rtlib_EQ)->getValue() << "darwin";
    return;
  }

  // Darwin doesn't support real static executables, don't link any runtime
  // libraries with -static.
  if (Args.hasArg(options::OPT_static) ||
      Args.hasArg(options::OPT_fapple_kext) ||
      Args.hasArg(options::OPT_mkernel))
    return;

  // Reject -static-libgcc for now, we can deal with this when and if someone
  // cares. This is useful in situations where someone wants to statically link
  // something like libstdc++, and needs its runtime support routines.
  if (const Arg *A = Args.getLastArg(options::OPT_static_libgcc)) {
    getDriver().Diag(diag::err_drv_unsupported_opt)
      << A->getAsString(Args);
    return;
  }

  // If we are building profile support, link that library in.
  if (Args.hasArg(options::OPT_fprofile_arcs) ||
      Args.hasArg(options::OPT_fprofile_generate) ||
      Args.hasArg(options::OPT_fcreate_profile) ||
      Args.hasArg(options::OPT_coverage)) {
    // Select the appropriate runtime library for the target.
    if (isTargetIPhoneOS()) {
      AddLinkRuntimeLib(Args, CmdArgs, "libclang_rt.profile_ios.a");
    } else {
      AddLinkRuntimeLib(Args, CmdArgs, "libclang_rt.profile_osx.a");
    }
  }

  const SanitizerArgs &Sanitize = getSanitizerArgs();

  // Add Ubsan runtime library, if required.
  if (Sanitize.needsUbsanRt()) {
    // FIXME: Move this check to SanitizerArgs::filterUnsupportedKinds.
    if (isTargetIPhoneOS()) {
      getDriver().Diag(diag::err_drv_clang_unsupported_per_platform)
        << "-fsanitize=undefined";
    } else {
      AddLinkRuntimeLib(Args, CmdArgs, "libclang_rt.ubsan_osx.a", true);

      // The Ubsan runtime library requires C++.
      AddCXXStdlibLibArgs(Args, CmdArgs);
    }
  }

  // Add ASAN runtime library, if required. Dynamic libraries and bundles
  // should not be linked with the runtime library.
  if (Sanitize.needsAsanRt()) {
    // FIXME: Move this check to SanitizerArgs::filterUnsupportedKinds.
    if (isTargetIPhoneOS() && !isTargetIOSSimulator()) {
      getDriver().Diag(diag::err_drv_clang_unsupported_per_platform)
        << "-fsanitize=address";
    } else {
      if (!Args.hasArg(options::OPT_dynamiclib) &&
          !Args.hasArg(options::OPT_bundle)) {
        // The ASAN runtime library requires C++.
        AddCXXStdlibLibArgs(Args, CmdArgs);
      }
      if (isTargetMacOS()) {
        AddLinkRuntimeLib(Args, CmdArgs,
                          "libclang_rt.asan_osx_dynamic.dylib",
                          true);
      } else {
        if (isTargetIOSSimulator()) {
          AddLinkRuntimeLib(Args, CmdArgs,
                            "libclang_rt.asan_iossim_dynamic.dylib",
                            true);
        }
      }
    }
  }

  // Otherwise link libSystem, then the dynamic runtime library, and finally any
  // target specific static runtime library.
  CmdArgs.push_back("-lSystem");

  // Select the dynamic runtime library and the target specific static library.
  if (isTargetIPhoneOS()) {
    // If we are compiling as iOS / simulator, don't attempt to link libgcc_s.1,
    // it never went into the SDK.
    // Linking against libgcc_s.1 isn't needed for iOS 5.0+
    if (isIPhoneOSVersionLT(5, 0) && !isTargetIOSSimulator())
      CmdArgs.push_back("-lgcc_s.1");

    // We currently always need a static runtime library for iOS.
    AddLinkRuntimeLib(Args, CmdArgs, "libclang_rt.ios.a");
  } else {
    // The dynamic runtime library was merged with libSystem for 10.6 and
    // beyond; only 10.4 and 10.5 need an additional runtime library.
    if (isMacosxVersionLT(10, 5))
      CmdArgs.push_back("-lgcc_s.10.4");
    else if (isMacosxVersionLT(10, 6))
      CmdArgs.push_back("-lgcc_s.10.5");

    // For OS X, we thought we would only need a static runtime library when
    // targeting 10.4, to provide versions of the static functions which were
    // omitted from 10.4.dylib.
    //
    // Unfortunately, that turned out to not be true, because Darwin system
    // headers can still use eprintf on i386, and it is not exported from
    // libSystem. Therefore, we still must provide a runtime library just for
    // the tiny tiny handful of projects that *might* use that symbol.
    if (isMacosxVersionLT(10, 5)) {
      AddLinkRuntimeLib(Args, CmdArgs, "libclang_rt.10.4.a");
    } else {
      if (getTriple().getArch() == llvm::Triple::x86)
        AddLinkRuntimeLib(Args, CmdArgs, "libclang_rt.eprintf.a");
      AddLinkRuntimeLib(Args, CmdArgs, "libclang_rt.osx.a");
    }
  }
}

void Darwin::AddDeploymentTarget(DerivedArgList &Args) const {
  const OptTable &Opts = getDriver().getOpts();

  // Support allowing the SDKROOT environment variable used by xcrun and other
  // Xcode tools to define the default sysroot, by making it the default for
  // isysroot.
  if (const Arg *A = Args.getLastArg(options::OPT_isysroot)) {
    // Warn if the path does not exist.
    if (!llvm::sys::fs::exists(A->getValue()))
      getDriver().Diag(clang::diag::warn_missing_sysroot) << A->getValue();
  } else {
    if (char *env = ::getenv("SDKROOT")) {
      // We only use this value as the default if it is an absolute path,
      // exists, and it is not the root path.
      if (llvm::sys::path::is_absolute(env) && llvm::sys::fs::exists(env) &&
          StringRef(env) != "/") {
        Args.append(Args.MakeSeparateArg(
                      0, Opts.getOption(options::OPT_isysroot), env));
      }
    }
  }

  Arg *OSXVersion = Args.getLastArg(options::OPT_mmacosx_version_min_EQ);
  Arg *iOSVersion = Args.getLastArg(options::OPT_miphoneos_version_min_EQ);
  Arg *iOSSimVersion = Args.getLastArg(
    options::OPT_mios_simulator_version_min_EQ);

  if (OSXVersion && (iOSVersion || iOSSimVersion)) {
    getDriver().Diag(diag::err_drv_argument_not_allowed_with)
          << OSXVersion->getAsString(Args)
          << (iOSVersion ? iOSVersion : iOSSimVersion)->getAsString(Args);
    iOSVersion = iOSSimVersion = 0;
  } else if (iOSVersion && iOSSimVersion) {
    getDriver().Diag(diag::err_drv_argument_not_allowed_with)
          << iOSVersion->getAsString(Args)
          << iOSSimVersion->getAsString(Args);
    iOSSimVersion = 0;
  } else if (!OSXVersion && !iOSVersion && !iOSSimVersion) {
    // If no deployment target was specified on the command line, check for
    // environment defines.
    StringRef OSXTarget;
    StringRef iOSTarget;
    StringRef iOSSimTarget;
    if (char *env = ::getenv("MACOSX_DEPLOYMENT_TARGET"))
      OSXTarget = env;
    if (char *env = ::getenv("IPHONEOS_DEPLOYMENT_TARGET"))
      iOSTarget = env;
    if (char *env = ::getenv("IOS_SIMULATOR_DEPLOYMENT_TARGET"))
      iOSSimTarget = env;

    // If no '-miphoneos-version-min' specified on the command line and
    // IPHONEOS_DEPLOYMENT_TARGET is not defined, see if we can set the default
    // based on -isysroot.
    if (iOSTarget.empty()) {
      if (const Arg *A = Args.getLastArg(options::OPT_isysroot)) {
        StringRef first, second;
        StringRef isysroot = A->getValue();
        llvm::tie(first, second) = isysroot.split(StringRef("SDKs/iPhoneOS"));
        if (second != "")
          iOSTarget = second.substr(0,3);
      }
    }

    // If no OSX or iOS target has been specified and we're compiling for armv7,
    // go ahead as assume we're targeting iOS.
    if (OSXTarget.empty() && iOSTarget.empty() &&
        (getDarwinArchName(Args) == "armv7" ||
         getDarwinArchName(Args) == "armv7s"))
        iOSTarget = iOSVersionMin;

    // Handle conflicting deployment targets
    //
    // FIXME: Don't hardcode default here.

    // Do not allow conflicts with the iOS simulator target.
    if (!iOSSimTarget.empty() && (!OSXTarget.empty() || !iOSTarget.empty())) {
      getDriver().Diag(diag::err_drv_conflicting_deployment_targets)
        << "IOS_SIMULATOR_DEPLOYMENT_TARGET"
        << (!OSXTarget.empty() ? "MACOSX_DEPLOYMENT_TARGET" :
            "IPHONEOS_DEPLOYMENT_TARGET");
    }

    // Allow conflicts among OSX and iOS for historical reasons, but choose the
    // default platform.
    if (!OSXTarget.empty() && !iOSTarget.empty()) {
      if (getTriple().getArch() == llvm::Triple::arm ||
          getTriple().getArch() == llvm::Triple::thumb)
        OSXTarget = "";
      else
        iOSTarget = "";
    }

    if (!OSXTarget.empty()) {
      const Option O = Opts.getOption(options::OPT_mmacosx_version_min_EQ);
      OSXVersion = Args.MakeJoinedArg(0, O, OSXTarget);
      Args.append(OSXVersion);
    } else if (!iOSTarget.empty()) {
      const Option O = Opts.getOption(options::OPT_miphoneos_version_min_EQ);
      iOSVersion = Args.MakeJoinedArg(0, O, iOSTarget);
      Args.append(iOSVersion);
    } else if (!iOSSimTarget.empty()) {
      const Option O = Opts.getOption(
        options::OPT_mios_simulator_version_min_EQ);
      iOSSimVersion = Args.MakeJoinedArg(0, O, iOSSimTarget);
      Args.append(iOSSimVersion);
    } else {
      // Otherwise, assume we are targeting OS X.
      const Option O = Opts.getOption(options::OPT_mmacosx_version_min_EQ);
      OSXVersion = Args.MakeJoinedArg(0, O, MacosxVersionMin);
      Args.append(OSXVersion);
    }
  }

  // Reject invalid architecture combinations.
  if (iOSSimVersion && (getTriple().getArch() != llvm::Triple::x86 &&
                        getTriple().getArch() != llvm::Triple::x86_64)) {
    getDriver().Diag(diag::err_drv_invalid_arch_for_deployment_target)
      << getTriple().getArchName() << iOSSimVersion->getAsString(Args);
  }

  // Set the tool chain target information.
  unsigned Major, Minor, Micro;
  bool HadExtra;
  if (OSXVersion) {
    assert((!iOSVersion && !iOSSimVersion) && "Unknown target platform!");
    if (!Driver::GetReleaseVersion(OSXVersion->getValue(), Major, Minor,
                                   Micro, HadExtra) || HadExtra ||
        Major != 10 || Minor >= 100 || Micro >= 100)
      getDriver().Diag(diag::err_drv_invalid_version_number)
        << OSXVersion->getAsString(Args);
  } else {
    const Arg *Version = iOSVersion ? iOSVersion : iOSSimVersion;
    assert(Version && "Unknown target platform!");
    if (!Driver::GetReleaseVersion(Version->getValue(), Major, Minor,
                                   Micro, HadExtra) || HadExtra ||
        Major >= 10 || Minor >= 100 || Micro >= 100)
      getDriver().Diag(diag::err_drv_invalid_version_number)
        << Version->getAsString(Args);
  }

  bool IsIOSSim = bool(iOSSimVersion);

  // In GCC, the simulator historically was treated as being OS X in some
  // contexts, like determining the link logic, despite generally being called
  // with an iOS deployment target. For compatibility, we detect the
  // simulator as iOS + x86, and treat it differently in a few contexts.
  if (iOSVersion && (getTriple().getArch() == llvm::Triple::x86 ||
                     getTriple().getArch() == llvm::Triple::x86_64))
    IsIOSSim = true;

  setTarget(/*IsIPhoneOS=*/ !OSXVersion, Major, Minor, Micro, IsIOSSim);
}

void DarwinClang::AddCXXStdlibLibArgs(const ArgList &Args,
                                      ArgStringList &CmdArgs) const {
  CXXStdlibType Type = GetCXXStdlibType(Args);

  switch (Type) {
  case ToolChain::CST_Libcxx:
    CmdArgs.push_back("-lc++");
    break;

  case ToolChain::CST_Libstdcxx: {
    // Unfortunately, -lstdc++ doesn't always exist in the standard search path;
    // it was previously found in the gcc lib dir. However, for all the Darwin
    // platforms we care about it was -lstdc++.6, so we search for that
    // explicitly if we can't see an obvious -lstdc++ candidate.

    // Check in the sysroot first.
    if (const Arg *A = Args.getLastArg(options::OPT_isysroot)) {
      SmallString<128> P(A->getValue());
      llvm::sys::path::append(P, "usr", "lib", "libstdc++.dylib");

      if (!llvm::sys::fs::exists(P.str())) {
        llvm::sys::path::remove_filename(P);
        llvm::sys::path::append(P, "libstdc++.6.dylib");
        if (llvm::sys::fs::exists(P.str())) {
          CmdArgs.push_back(Args.MakeArgString(P.str()));
          return;
        }
      }
    }

    // Otherwise, look in the root.
    // FIXME: This should be removed someday when we don't have to care about
    // 10.6 and earlier, where /usr/lib/libstdc++.dylib does not exist.
    if (!llvm::sys::fs::exists("/usr/lib/libstdc++.dylib") &&
        llvm::sys::fs::exists("/usr/lib/libstdc++.6.dylib")) {
      CmdArgs.push_back("/usr/lib/libstdc++.6.dylib");
      return;
    }

    // Otherwise, let the linker search.
    CmdArgs.push_back("-lstdc++");
    break;
  }
  }
}

void DarwinClang::AddCCKextLibArgs(const ArgList &Args,
                                   ArgStringList &CmdArgs) const {

  // For Darwin platforms, use the compiler-rt-based support library
  // instead of the gcc-provided one (which is also incidentally
  // only present in the gcc lib dir, which makes it hard to find).

  SmallString<128> P(getDriver().ResourceDir);
  llvm::sys::path::append(P, "lib", "darwin");

  // Use the newer cc_kext for iOS ARM after 6.0.
  if (!isTargetIPhoneOS() || isTargetIOSSimulator() ||
      !isIPhoneOSVersionLT(6, 0)) {
    llvm::sys::path::append(P, "libclang_rt.cc_kext.a");
  } else {
    llvm::sys::path::append(P, "libclang_rt.cc_kext_ios5.a");
  }

  // For now, allow missing resource libraries to support developers who may
  // not have compiler-rt checked out or integrated into their build.
  if (llvm::sys::fs::exists(P.str()))
    CmdArgs.push_back(Args.MakeArgString(P.str()));
}

DerivedArgList *Darwin::TranslateArgs(const DerivedArgList &Args,
                                      const char *BoundArch) const {
  DerivedArgList *DAL = new DerivedArgList(Args.getBaseArgs());
  const OptTable &Opts = getDriver().getOpts();

  // FIXME: We really want to get out of the tool chain level argument
  // translation business, as it makes the driver functionality much
  // more opaque. For now, we follow gcc closely solely for the
  // purpose of easily achieving feature parity & testability. Once we
  // have something that works, we should reevaluate each translation
  // and try to push it down into tool specific logic.

  for (ArgList::const_iterator it = Args.begin(),
         ie = Args.end(); it != ie; ++it) {
    Arg *A = *it;

    if (A->getOption().matches(options::OPT_Xarch__)) {
      // Skip this argument unless the architecture matches either the toolchain
      // triple arch, or the arch being bound.
      llvm::Triple::ArchType XarchArch =
        tools::darwin::getArchTypeForDarwinArchName(A->getValue(0));
      if (!(XarchArch == getArch()  ||
            (BoundArch && XarchArch ==
             tools::darwin::getArchTypeForDarwinArchName(BoundArch))))
        continue;

      Arg *OriginalArg = A;
      unsigned Index = Args.getBaseArgs().MakeIndex(A->getValue(1));
      unsigned Prev = Index;
      Arg *XarchArg = Opts.ParseOneArg(Args, Index);

      // If the argument parsing failed or more than one argument was
      // consumed, the -Xarch_ argument's parameter tried to consume
      // extra arguments. Emit an error and ignore.
      //
      // We also want to disallow any options which would alter the
      // driver behavior; that isn't going to work in our model. We
      // use isDriverOption() as an approximation, although things
      // like -O4 are going to slip through.
      if (!XarchArg || Index > Prev + 1) {
        getDriver().Diag(diag::err_drv_invalid_Xarch_argument_with_args)
          << A->getAsString(Args);
        continue;
      } else if (XarchArg->getOption().hasFlag(options::DriverOption)) {
        getDriver().Diag(diag::err_drv_invalid_Xarch_argument_isdriver)
          << A->getAsString(Args);
        continue;
      }

      XarchArg->setBaseArg(A);
      A = XarchArg;

      DAL->AddSynthesizedArg(A);

      // Linker input arguments require custom handling. The problem is that we
      // have already constructed the phase actions, so we can not treat them as
      // "input arguments".
      if (A->getOption().hasFlag(options::LinkerInput)) {
        // Convert the argument into individual Zlinker_input_args.
        for (unsigned i = 0, e = A->getNumValues(); i != e; ++i) {
          DAL->AddSeparateArg(OriginalArg,
                              Opts.getOption(options::OPT_Zlinker_input),
                              A->getValue(i));

        }
        continue;
      }
    }

    // Sob. These is strictly gcc compatible for the time being. Apple
    // gcc translates options twice, which means that self-expanding
    // options add duplicates.
    switch ((options::ID) A->getOption().getID()) {
    default:
      DAL->append(A);
      break;

    case options::OPT_mkernel:
    case options::OPT_fapple_kext:
      DAL->append(A);
      DAL->AddFlagArg(A, Opts.getOption(options::OPT_static));
      break;

    case options::OPT_dependency_file:
      DAL->AddSeparateArg(A, Opts.getOption(options::OPT_MF),
                          A->getValue());
      break;

    case options::OPT_gfull:
      DAL->AddFlagArg(A, Opts.getOption(options::OPT_g_Flag));
      DAL->AddFlagArg(A,
               Opts.getOption(options::OPT_fno_eliminate_unused_debug_symbols));
      break;

    case options::OPT_gused:
      DAL->AddFlagArg(A, Opts.getOption(options::OPT_g_Flag));
      DAL->AddFlagArg(A,
             Opts.getOption(options::OPT_feliminate_unused_debug_symbols));
      break;

    case options::OPT_shared:
      DAL->AddFlagArg(A, Opts.getOption(options::OPT_dynamiclib));
      break;

    case options::OPT_fconstant_cfstrings:
      DAL->AddFlagArg(A, Opts.getOption(options::OPT_mconstant_cfstrings));
      break;

    case options::OPT_fno_constant_cfstrings:
      DAL->AddFlagArg(A, Opts.getOption(options::OPT_mno_constant_cfstrings));
      break;

    case options::OPT_Wnonportable_cfstrings:
      DAL->AddFlagArg(A,
                      Opts.getOption(options::OPT_mwarn_nonportable_cfstrings));
      break;

    case options::OPT_Wno_nonportable_cfstrings:
      DAL->AddFlagArg(A,
                   Opts.getOption(options::OPT_mno_warn_nonportable_cfstrings));
      break;

    case options::OPT_fpascal_strings:
      DAL->AddFlagArg(A, Opts.getOption(options::OPT_mpascal_strings));
      break;

    case options::OPT_fno_pascal_strings:
      DAL->AddFlagArg(A, Opts.getOption(options::OPT_mno_pascal_strings));
      break;
    }
  }

  if (getTriple().getArch() == llvm::Triple::x86 ||
      getTriple().getArch() == llvm::Triple::x86_64)
    if (!Args.hasArgNoClaim(options::OPT_mtune_EQ))
      DAL->AddJoinedArg(0, Opts.getOption(options::OPT_mtune_EQ), "core2");

  // Add the arch options based on the particular spelling of -arch, to match
  // how the driver driver works.
  if (BoundArch) {
    StringRef Name = BoundArch;
    const Option MCpu = Opts.getOption(options::OPT_mcpu_EQ);
    const Option MArch = Opts.getOption(options::OPT_march_EQ);

    // This code must be kept in sync with LLVM's getArchTypeForDarwinArch,
    // which defines the list of which architectures we accept.
    if (Name == "ppc")
      ;
    else if (Name == "ppc601")
      DAL->AddJoinedArg(0, MCpu, "601");
    else if (Name == "ppc603")
      DAL->AddJoinedArg(0, MCpu, "603");
    else if (Name == "ppc604")
      DAL->AddJoinedArg(0, MCpu, "604");
    else if (Name == "ppc604e")
      DAL->AddJoinedArg(0, MCpu, "604e");
    else if (Name == "ppc750")
      DAL->AddJoinedArg(0, MCpu, "750");
    else if (Name == "ppc7400")
      DAL->AddJoinedArg(0, MCpu, "7400");
    else if (Name == "ppc7450")
      DAL->AddJoinedArg(0, MCpu, "7450");
    else if (Name == "ppc970")
      DAL->AddJoinedArg(0, MCpu, "970");

    else if (Name == "ppc64" || Name == "ppc64le")
      DAL->AddFlagArg(0, Opts.getOption(options::OPT_m64));

    else if (Name == "i386")
      ;
    else if (Name == "i486")
      DAL->AddJoinedArg(0, MArch, "i486");
    else if (Name == "i586")
      DAL->AddJoinedArg(0, MArch, "i586");
    else if (Name == "i686")
      DAL->AddJoinedArg(0, MArch, "i686");
    else if (Name == "pentium")
      DAL->AddJoinedArg(0, MArch, "pentium");
    else if (Name == "pentium2")
      DAL->AddJoinedArg(0, MArch, "pentium2");
    else if (Name == "pentpro")
      DAL->AddJoinedArg(0, MArch, "pentiumpro");
    else if (Name == "pentIIm3")
      DAL->AddJoinedArg(0, MArch, "pentium2");

    else if (Name == "x86_64")
      DAL->AddFlagArg(0, Opts.getOption(options::OPT_m64));
    else if (Name == "x86_64h") {
      DAL->AddFlagArg(0, Opts.getOption(options::OPT_m64));
      DAL->AddJoinedArg(0, MArch, "x86_64h");
    }

    else if (Name == "arm")
      DAL->AddJoinedArg(0, MArch, "armv4t");
    else if (Name == "armv4t")
      DAL->AddJoinedArg(0, MArch, "armv4t");
    else if (Name == "armv5")
      DAL->AddJoinedArg(0, MArch, "armv5tej");
    else if (Name == "xscale")
      DAL->AddJoinedArg(0, MArch, "xscale");
    else if (Name == "armv6")
      DAL->AddJoinedArg(0, MArch, "armv6k");
    else if (Name == "armv6m")
      DAL->AddJoinedArg(0, MArch, "armv6m");
    else if (Name == "armv7")
      DAL->AddJoinedArg(0, MArch, "armv7a");
    else if (Name == "armv7em")
      DAL->AddJoinedArg(0, MArch, "armv7em");
    else if (Name == "armv7f")
      DAL->AddJoinedArg(0, MArch, "armv7f");
    else if (Name == "armv7k")
      DAL->AddJoinedArg(0, MArch, "armv7k");
    else if (Name == "armv7m")
      DAL->AddJoinedArg(0, MArch, "armv7m");
    else if (Name == "armv7s")
      DAL->AddJoinedArg(0, MArch, "armv7s");

    else
      llvm_unreachable("invalid Darwin arch");
  }

  // Add an explicit version min argument for the deployment target. We do this
  // after argument translation because -Xarch_ arguments may add a version min
  // argument.
  if (BoundArch)
    AddDeploymentTarget(*DAL);

  // For iOS 6, undo the translation to add -static for -mkernel/-fapple-kext.
  // FIXME: It would be far better to avoid inserting those -static arguments,
  // but we can't check the deployment target in the translation code until
  // it is set here.
  if (isTargetIPhoneOS() && !isIPhoneOSVersionLT(6, 0)) {
    for (ArgList::iterator it = DAL->begin(), ie = DAL->end(); it != ie; ) {
      Arg *A = *it;
      ++it;
      if (A->getOption().getID() != options::OPT_mkernel &&
          A->getOption().getID() != options::OPT_fapple_kext)
        continue;
      assert(it != ie && "unexpected argument translation");
      A = *it;
      assert(A->getOption().getID() == options::OPT_static &&
             "missing expected -static argument");
      it = DAL->getArgs().erase(it);
    }
  }

  // Default to use libc++ on OS X 10.9+ and iOS 7+.
  if (((isTargetMacOS() && !isMacosxVersionLT(10, 9)) ||
       (isTargetIPhoneOS() && !isIPhoneOSVersionLT(7, 0))) &&
      !Args.getLastArg(options::OPT_stdlib_EQ))
    DAL->AddJoinedArg(0, Opts.getOption(options::OPT_stdlib_EQ), "libc++");

  // Validate the C++ standard library choice.
  CXXStdlibType Type = GetCXXStdlibType(*DAL);
  if (Type == ToolChain::CST_Libcxx) {
    // Check whether the target provides libc++.
    StringRef where;

    // Complain about targetting iOS < 5.0 in any way.
    if (isTargetIPhoneOS() && isIPhoneOSVersionLT(5, 0))
      where = "iOS 5.0";

    if (where != StringRef()) {
      getDriver().Diag(clang::diag::err_drv_invalid_libcxx_deployment)
        << where;
    }
  }

  return DAL;
}

bool Darwin::IsUnwindTablesDefault() const {
  return getArch() == llvm::Triple::x86_64;
}

bool Darwin::UseDwarfDebugFlags() const {
  if (const char *S = ::getenv("RC_DEBUG_OPTIONS"))
    return S[0] != '\0';
  return false;
}

bool Darwin::UseSjLjExceptions() const {
  // Darwin uses SjLj exceptions on ARM.
  return (getTriple().getArch() == llvm::Triple::arm ||
          getTriple().getArch() == llvm::Triple::thumb);
}

bool Darwin::isPICDefault() const {
  return true;
}

bool Darwin::isPIEDefault() const {
  return false;
}

bool Darwin::isPICDefaultForced() const {
  return getArch() == llvm::Triple::x86_64;
}

bool Darwin::SupportsProfiling() const {
  // Profiling instrumentation is only supported on x86.
  return getArch() == llvm::Triple::x86 || getArch() == llvm::Triple::x86_64;
}

bool Darwin::SupportsObjCGC() const {
  // Garbage collection is supported everywhere except on iPhone OS.
  return !isTargetIPhoneOS();
}

void Darwin::CheckObjCARC() const {
  if (isTargetIPhoneOS() || !isMacosxVersionLT(10, 6))
    return;
  getDriver().Diag(diag::err_arc_unsupported_on_toolchain);
}

std::string
Darwin_Generic_GCC::ComputeEffectiveClangTriple(const ArgList &Args,
                                                types::ID InputType) const {
  return ComputeLLVMTriple(Args, InputType);
}

/// Generic_GCC - A tool chain using the 'gcc' command to perform
/// all subcommands; this relies on gcc translating the majority of
/// command line options.

/// \brief Parse a GCCVersion object out of a string of text.
///
/// This is the primary means of forming GCCVersion objects.
/*static*/
Generic_GCC::GCCVersion Linux::GCCVersion::Parse(StringRef VersionText) {
  const GCCVersion BadVersion = { VersionText.str(), -1, -1, -1, "", "", "" };
  std::pair<StringRef, StringRef> First = VersionText.split('.');
  std::pair<StringRef, StringRef> Second = First.second.split('.');

  GCCVersion GoodVersion = { VersionText.str(), -1, -1, -1, "", "", "" };
  if (First.first.getAsInteger(10, GoodVersion.Major) ||
      GoodVersion.Major < 0)
    return BadVersion;
  GoodVersion.MajorStr = First.first.str();
  if (Second.first.getAsInteger(10, GoodVersion.Minor) ||
      GoodVersion.Minor < 0)
    return BadVersion;
  GoodVersion.MinorStr = Second.first.str();

  // First look for a number prefix and parse that if present. Otherwise just
  // stash the entire patch string in the suffix, and leave the number
  // unspecified. This covers versions strings such as:
  //   4.4
  //   4.4.0
  //   4.4.x
  //   4.4.2-rc4
  //   4.4.x-patched
  // And retains any patch number it finds.
  StringRef PatchText = GoodVersion.PatchSuffix = Second.second.str();
  if (!PatchText.empty()) {
    if (size_t EndNumber = PatchText.find_first_not_of("0123456789")) {
      // Try to parse the number and any suffix.
      if (PatchText.slice(0, EndNumber).getAsInteger(10, GoodVersion.Patch) ||
          GoodVersion.Patch < 0)
        return BadVersion;
      GoodVersion.PatchSuffix = PatchText.substr(EndNumber);
    }
  }

  return GoodVersion;
}

/// \brief Less-than for GCCVersion, implementing a Strict Weak Ordering.
bool Generic_GCC::GCCVersion::isOlderThan(int RHSMajor, int RHSMinor,
                                          int RHSPatch,
                                          StringRef RHSPatchSuffix) const {
  if (Major != RHSMajor)
    return Major < RHSMajor;
  if (Minor != RHSMinor)
    return Minor < RHSMinor;
  if (Patch != RHSPatch) {
    // Note that versions without a specified patch sort higher than those with
    // a patch.
    if (RHSPatch == -1)
      return true;
    if (Patch == -1)
      return false;

    // Otherwise just sort on the patch itself.
    return Patch < RHSPatch;
  }
  if (PatchSuffix != RHSPatchSuffix) {
    // Sort empty suffixes higher.
    if (RHSPatchSuffix.empty())
      return true;
    if (PatchSuffix.empty())
      return false;

    // Provide a lexicographic sort to make this a total ordering.
    return PatchSuffix < RHSPatchSuffix;
  }

  // The versions are equal.
  return false;
}

static StringRef getGCCToolchainDir(const ArgList &Args) {
  const Arg *A = Args.getLastArg(options::OPT_gcc_toolchain);
  if (A)
    return A->getValue();
  return GCC_INSTALL_PREFIX;
}

/// \brief Initialize a GCCInstallationDetector from the driver.
///
/// This performs all of the autodetection and sets up the various paths.
/// Once constructed, a GCCInstallationDetector is essentially immutable.
///
/// FIXME: We shouldn't need an explicit TargetTriple parameter here, and
/// should instead pull the target out of the driver. This is currently
/// necessary because the driver doesn't store the final version of the target
/// triple.
void
Generic_GCC::GCCInstallationDetector::init(
    const llvm::Triple &TargetTriple, const ArgList &Args) {
  llvm::Triple BiarchVariantTriple =
      TargetTriple.isArch32Bit() ? TargetTriple.get64BitArchVariant()
                                 : TargetTriple.get32BitArchVariant();
  llvm::Triple::ArchType TargetArch = TargetTriple.getArch();
  // The library directories which may contain GCC installations.
  SmallVector<StringRef, 4> CandidateLibDirs, CandidateBiarchLibDirs;
  // The compatible GCC triples for this particular architecture.
  SmallVector<StringRef, 10> CandidateTripleAliases;
  SmallVector<StringRef, 10> CandidateBiarchTripleAliases;
  CollectLibDirsAndTriples(TargetTriple, BiarchVariantTriple, CandidateLibDirs,
                           CandidateTripleAliases, CandidateBiarchLibDirs,
                           CandidateBiarchTripleAliases);

  // Compute the set of prefixes for our search.
  SmallVector<std::string, 8> Prefixes(D.PrefixDirs.begin(),
                                       D.PrefixDirs.end());

  StringRef GCCToolchainDir = getGCCToolchainDir(Args);
  if (GCCToolchainDir != "") {
    if (GCCToolchainDir.back() == '/')
      GCCToolchainDir = GCCToolchainDir.drop_back(); // remove the /

    Prefixes.push_back(GCCToolchainDir);
  } else {
    // If we have a SysRoot, try that first.
    if (!D.SysRoot.empty()) {
      Prefixes.push_back(D.SysRoot);
      Prefixes.push_back(D.SysRoot + "/usr");
    }

    // Then look for gcc installed alongside clang.
    Prefixes.push_back(D.InstalledDir + "/..");

    // And finally in /usr.
    if (D.SysRoot.empty())
      Prefixes.push_back("/usr");
  }

  // Loop over the various components which exist and select the best GCC
  // installation available. GCC installs are ranked by version number.
  Version = GCCVersion::Parse("0.0.0");
  for (unsigned i = 0, ie = Prefixes.size(); i < ie; ++i) {
    if (!llvm::sys::fs::exists(Prefixes[i]))
      continue;
    for (unsigned j = 0, je = CandidateLibDirs.size(); j < je; ++j) {
      const std::string LibDir = Prefixes[i] + CandidateLibDirs[j].str();
      if (!llvm::sys::fs::exists(LibDir))
        continue;
      for (unsigned k = 0, ke = CandidateTripleAliases.size(); k < ke; ++k)
        ScanLibDirForGCCTriple(TargetArch, Args, LibDir,
                               CandidateTripleAliases[k]);
    }
    for (unsigned j = 0, je = CandidateBiarchLibDirs.size(); j < je; ++j) {
      const std::string LibDir = Prefixes[i] + CandidateBiarchLibDirs[j].str();
      if (!llvm::sys::fs::exists(LibDir))
        continue;
      for (unsigned k = 0, ke = CandidateBiarchTripleAliases.size(); k < ke;
           ++k)
        ScanLibDirForGCCTriple(TargetArch, Args, LibDir,
                               CandidateBiarchTripleAliases[k],
                               /*NeedsBiarchSuffix=*/ true);
    }
  }
}

void Generic_GCC::GCCInstallationDetector::print(raw_ostream &OS) const {
  for (std::set<std::string>::const_iterator
           I = CandidateGCCInstallPaths.begin(),
           E = CandidateGCCInstallPaths.end();
       I != E; ++I)
    OS << "Found candidate GCC installation: " << *I << "\n";

  OS << "Selected GCC installation: " << GCCInstallPath << "\n";
}

/*static*/ void Generic_GCC::GCCInstallationDetector::CollectLibDirsAndTriples(
    const llvm::Triple &TargetTriple, const llvm::Triple &BiarchTriple,
    SmallVectorImpl<StringRef> &LibDirs,
    SmallVectorImpl<StringRef> &TripleAliases,
    SmallVectorImpl<StringRef> &BiarchLibDirs,
    SmallVectorImpl<StringRef> &BiarchTripleAliases) {
  // Declare a bunch of static data sets that we'll select between below. These
  // are specifically designed to always refer to string literals to avoid any
  // lifetime or initialization issues.
  static const char *const AArch64LibDirs[] = { "/lib" };
  static const char *const AArch64Triples[] = { "aarch64-none-linux-gnu",
                                                "aarch64-linux-gnu" };

  static const char *const ARMLibDirs[] = { "/lib" };
  static const char *const ARMTriples[] = { "arm-linux-gnueabi",
                                            "arm-linux-androideabi" };
  static const char *const ARMHFTriples[] = { "arm-linux-gnueabihf",
                                              "armv7hl-redhat-linux-gnueabi" };

  static const char *const X86_64LibDirs[] = { "/lib64", "/lib" };
  static const char *const X86_64Triples[] = {
    "x86_64-linux-gnu", "x86_64-unknown-linux-gnu", "x86_64-pc-linux-gnu",
    "x86_64-redhat-linux6E", "x86_64-redhat-linux", "x86_64-suse-linux",
    "x86_64-manbo-linux-gnu", "x86_64-linux-gnu", "x86_64-slackware-linux"
  };
  static const char *const X86LibDirs[] = { "/lib32", "/lib" };
  static const char *const X86Triples[] = {
    "i686-linux-gnu", "i686-pc-linux-gnu", "i486-linux-gnu", "i386-linux-gnu",
    "i386-redhat-linux6E", "i686-redhat-linux", "i586-redhat-linux",
    "i386-redhat-linux", "i586-suse-linux", "i486-slackware-linux",
    "i686-montavista-linux"
  };

  static const char *const MIPSLibDirs[] = { "/lib" };
  static const char *const MIPSTriples[] = { "mips-linux-gnu",
                                             "mips-mti-linux-gnu" };
  static const char *const MIPSELLibDirs[] = { "/lib" };
  static const char *const MIPSELTriples[] = { "mipsel-linux-gnu",
                                               "mipsel-linux-android" };

  static const char *const MIPS64LibDirs[] = { "/lib64", "/lib" };
  static const char *const MIPS64Triples[] = { "mips64-linux-gnu",
                                               "mips-mti-linux-gnu" };
  static const char *const MIPS64ELLibDirs[] = { "/lib64", "/lib" };
  static const char *const MIPS64ELTriples[] = { "mips64el-linux-gnu",
                                                 "mips-mti-linux-gnu" };

  static const char *const PPCLibDirs[] = { "/lib32", "/lib" };
  static const char *const PPCTriples[] = {
    "powerpc-linux-gnu", "powerpc-unknown-linux-gnu", "powerpc-linux-gnuspe",
    "powerpc-suse-linux", "powerpc-montavista-linuxspe"
  };
  static const char *const PPC64LibDirs[] = { "/lib64", "/lib" };
  static const char *const PPC64Triples[] = { "powerpc64-linux-gnu",
                                              "powerpc64-unknown-linux-gnu",
                                              "powerpc64-suse-linux",
                                              "ppc64-redhat-linux" };
  static const char *const PPC64LELibDirs[] = { "/lib64", "/lib" };
  static const char *const PPC64LETriples[] = { "powerpc64le-linux-gnu",
                                                "powerpc64le-unknown-linux-gnu",
                                                "powerpc64le-suse-linux",
                                                "ppc64le-redhat-linux" };

  static const char *const SPARCv8LibDirs[] = { "/lib32", "/lib" };
  static const char *const SPARCv8Triples[] = { "sparc-linux-gnu",
                                                "sparcv8-linux-gnu" };
  static const char *const SPARCv9LibDirs[] = { "/lib64", "/lib" };
  static const char *const SPARCv9Triples[] = { "sparc64-linux-gnu",
                                                "sparcv9-linux-gnu" };

  static const char *const SystemZLibDirs[] = { "/lib64", "/lib" };
  static const char *const SystemZTriples[] = {
    "s390x-linux-gnu", "s390x-unknown-linux-gnu", "s390x-ibm-linux-gnu",
    "s390x-suse-linux", "s390x-redhat-linux"
  };

  switch (TargetTriple.getArch()) {
  case llvm::Triple::aarch64:
    LibDirs.append(AArch64LibDirs,
                   AArch64LibDirs + llvm::array_lengthof(AArch64LibDirs));
    TripleAliases.append(AArch64Triples,
                         AArch64Triples + llvm::array_lengthof(AArch64Triples));
    BiarchLibDirs.append(AArch64LibDirs,
                         AArch64LibDirs + llvm::array_lengthof(AArch64LibDirs));
    BiarchTripleAliases.append(
        AArch64Triples, AArch64Triples + llvm::array_lengthof(AArch64Triples));
    break;
  case llvm::Triple::arm:
  case llvm::Triple::thumb:
    LibDirs.append(ARMLibDirs, ARMLibDirs + llvm::array_lengthof(ARMLibDirs));
    if (TargetTriple.getEnvironment() == llvm::Triple::GNUEABIHF) {
      TripleAliases.append(ARMHFTriples,
                           ARMHFTriples + llvm::array_lengthof(ARMHFTriples));
    } else {
      TripleAliases.append(ARMTriples,
                           ARMTriples + llvm::array_lengthof(ARMTriples));
    }
    break;
  case llvm::Triple::x86_64:
    LibDirs.append(X86_64LibDirs,
                   X86_64LibDirs + llvm::array_lengthof(X86_64LibDirs));
    TripleAliases.append(X86_64Triples,
                         X86_64Triples + llvm::array_lengthof(X86_64Triples));
    BiarchLibDirs.append(X86LibDirs,
                         X86LibDirs + llvm::array_lengthof(X86LibDirs));
    BiarchTripleAliases.append(X86Triples,
                               X86Triples + llvm::array_lengthof(X86Triples));
    break;
  case llvm::Triple::x86:
    LibDirs.append(X86LibDirs, X86LibDirs + llvm::array_lengthof(X86LibDirs));
    TripleAliases.append(X86Triples,
                         X86Triples + llvm::array_lengthof(X86Triples));
    BiarchLibDirs.append(X86_64LibDirs,
                         X86_64LibDirs + llvm::array_lengthof(X86_64LibDirs));
    BiarchTripleAliases.append(
        X86_64Triples, X86_64Triples + llvm::array_lengthof(X86_64Triples));
    break;
  case llvm::Triple::mips:
    LibDirs.append(MIPSLibDirs,
                   MIPSLibDirs + llvm::array_lengthof(MIPSLibDirs));
    TripleAliases.append(MIPSTriples,
                         MIPSTriples + llvm::array_lengthof(MIPSTriples));
    BiarchLibDirs.append(MIPS64LibDirs,
                         MIPS64LibDirs + llvm::array_lengthof(MIPS64LibDirs));
    BiarchTripleAliases.append(
        MIPS64Triples, MIPS64Triples + llvm::array_lengthof(MIPS64Triples));
    break;
  case llvm::Triple::mipsel:
    LibDirs.append(MIPSELLibDirs,
                   MIPSELLibDirs + llvm::array_lengthof(MIPSELLibDirs));
    TripleAliases.append(MIPSELTriples,
                         MIPSELTriples + llvm::array_lengthof(MIPSELTriples));
    TripleAliases.append(MIPSTriples,
                         MIPSTriples + llvm::array_lengthof(MIPSTriples));
    BiarchLibDirs.append(
        MIPS64ELLibDirs,
        MIPS64ELLibDirs + llvm::array_lengthof(MIPS64ELLibDirs));
    BiarchTripleAliases.append(
        MIPS64ELTriples,
        MIPS64ELTriples + llvm::array_lengthof(MIPS64ELTriples));
    break;
  case llvm::Triple::mips64:
    LibDirs.append(MIPS64LibDirs,
                   MIPS64LibDirs + llvm::array_lengthof(MIPS64LibDirs));
    TripleAliases.append(MIPS64Triples,
                         MIPS64Triples + llvm::array_lengthof(MIPS64Triples));
    BiarchLibDirs.append(MIPSLibDirs,
                         MIPSLibDirs + llvm::array_lengthof(MIPSLibDirs));
    BiarchTripleAliases.append(MIPSTriples,
                               MIPSTriples + llvm::array_lengthof(MIPSTriples));
    break;
  case llvm::Triple::mips64el:
    LibDirs.append(MIPS64ELLibDirs,
                   MIPS64ELLibDirs + llvm::array_lengthof(MIPS64ELLibDirs));
    TripleAliases.append(
        MIPS64ELTriples,
        MIPS64ELTriples + llvm::array_lengthof(MIPS64ELTriples));
    BiarchLibDirs.append(MIPSELLibDirs,
                         MIPSELLibDirs + llvm::array_lengthof(MIPSELLibDirs));
    BiarchTripleAliases.append(
        MIPSELTriples, MIPSELTriples + llvm::array_lengthof(MIPSELTriples));
    BiarchTripleAliases.append(
        MIPSTriples, MIPSTriples + llvm::array_lengthof(MIPSTriples));
    break;
  case llvm::Triple::ppc:
    LibDirs.append(PPCLibDirs, PPCLibDirs + llvm::array_lengthof(PPCLibDirs));
    TripleAliases.append(PPCTriples,
                         PPCTriples + llvm::array_lengthof(PPCTriples));
    BiarchLibDirs.append(PPC64LibDirs,
                         PPC64LibDirs + llvm::array_lengthof(PPC64LibDirs));
    BiarchTripleAliases.append(
        PPC64Triples, PPC64Triples + llvm::array_lengthof(PPC64Triples));
    break;
  case llvm::Triple::ppc64:
    LibDirs.append(PPC64LibDirs,
                   PPC64LibDirs + llvm::array_lengthof(PPC64LibDirs));
    TripleAliases.append(PPC64Triples,
                         PPC64Triples + llvm::array_lengthof(PPC64Triples));
    BiarchLibDirs.append(PPCLibDirs,
                         PPCLibDirs + llvm::array_lengthof(PPCLibDirs));
    BiarchTripleAliases.append(PPCTriples,
                               PPCTriples + llvm::array_lengthof(PPCTriples));
    break;
  case llvm::Triple::ppc64le:
    LibDirs.append(PPC64LELibDirs,
                   PPC64LELibDirs + llvm::array_lengthof(PPC64LELibDirs));
    TripleAliases.append(PPC64LETriples,
                         PPC64LETriples + llvm::array_lengthof(PPC64LETriples));
    break;
  case llvm::Triple::sparc:
    LibDirs.append(SPARCv8LibDirs,
                   SPARCv8LibDirs + llvm::array_lengthof(SPARCv8LibDirs));
    TripleAliases.append(SPARCv8Triples,
                         SPARCv8Triples + llvm::array_lengthof(SPARCv8Triples));
    BiarchLibDirs.append(SPARCv9LibDirs,
                         SPARCv9LibDirs + llvm::array_lengthof(SPARCv9LibDirs));
    BiarchTripleAliases.append(
        SPARCv9Triples, SPARCv9Triples + llvm::array_lengthof(SPARCv9Triples));
    break;
  case llvm::Triple::sparcv9:
    LibDirs.append(SPARCv9LibDirs,
                   SPARCv9LibDirs + llvm::array_lengthof(SPARCv9LibDirs));
    TripleAliases.append(SPARCv9Triples,
                         SPARCv9Triples + llvm::array_lengthof(SPARCv9Triples));
    BiarchLibDirs.append(SPARCv8LibDirs,
                         SPARCv8LibDirs + llvm::array_lengthof(SPARCv8LibDirs));
    BiarchTripleAliases.append(
        SPARCv8Triples, SPARCv8Triples + llvm::array_lengthof(SPARCv8Triples));
    break;
  case llvm::Triple::systemz:
    LibDirs.append(SystemZLibDirs,
                   SystemZLibDirs + llvm::array_lengthof(SystemZLibDirs));
    TripleAliases.append(SystemZTriples,
                         SystemZTriples + llvm::array_lengthof(SystemZTriples));
    break;

  default:
    // By default, just rely on the standard lib directories and the original
    // triple.
    break;
  }

  // Always append the drivers target triple to the end, in case it doesn't
  // match any of our aliases.
  TripleAliases.push_back(TargetTriple.str());

  // Also include the multiarch variant if it's different.
  if (TargetTriple.str() != BiarchTriple.str())
    BiarchTripleAliases.push_back(BiarchTriple.str());
}

static bool isSoftFloatABI(const ArgList &Args) {
  Arg *A = Args.getLastArg(options::OPT_msoft_float,
                           options::OPT_mhard_float,
                           options::OPT_mfloat_abi_EQ);
  if (!A) return false;

  return A->getOption().matches(options::OPT_msoft_float) ||
         (A->getOption().matches(options::OPT_mfloat_abi_EQ) &&
          A->getValue() == StringRef("soft"));
}

static bool isMipsArch(llvm::Triple::ArchType Arch) {
  return Arch == llvm::Triple::mips ||
         Arch == llvm::Triple::mipsel ||
         Arch == llvm::Triple::mips64 ||
         Arch == llvm::Triple::mips64el;
}

static bool isMips16(const ArgList &Args) {
  Arg *A = Args.getLastArg(options::OPT_mips16,
                           options::OPT_mno_mips16);
  return A && A->getOption().matches(options::OPT_mips16);
}

static bool isMips32r2(const ArgList &Args) {
  Arg *A = Args.getLastArg(options::OPT_march_EQ,
                           options::OPT_mcpu_EQ);

  return A && A->getValue() == StringRef("mips32r2");
}

static bool isMips64r2(const ArgList &Args) {
  Arg *A = Args.getLastArg(options::OPT_march_EQ,
                           options::OPT_mcpu_EQ);

  return A && A->getValue() == StringRef("mips64r2");
}

static bool isMicroMips(const ArgList &Args) {
  Arg *A = Args.getLastArg(options::OPT_mmicromips,
                           options::OPT_mno_micromips);
  return A && A->getOption().matches(options::OPT_mmicromips);
}

static bool isMipsFP64(const ArgList &Args) {
  Arg *A = Args.getLastArg(options::OPT_mfp64, options::OPT_mfp32);
  return A && A->getOption().matches(options::OPT_mfp64);
}

static bool isMipsNan2008(const ArgList &Args) {
  Arg *A = Args.getLastArg(options::OPT_mnan_EQ);
  return A && A->getValue() == StringRef("2008");
}

// FIXME: There is the same routine in the Tools.cpp.
static bool hasMipsN32ABIArg(const ArgList &Args) {
  Arg *A = Args.getLastArg(options::OPT_mabi_EQ);
  return A && (A->getValue() == StringRef("n32"));
}

static bool hasCrtBeginObj(Twine Path) {
  return llvm::sys::fs::exists(Path + "/crtbegin.o");
}

static bool findTargetBiarchSuffix(std::string &Suffix, StringRef Path,
                                   llvm::Triple::ArchType TargetArch,
                                   const ArgList &Args) {
  // FIXME: This routine was only intended to model bi-arch toolchains which
  // use -m32 and -m64 to swap between variants of a target. It shouldn't be
  // doing ABI-based builtin location for MIPS.
  if (hasMipsN32ABIArg(Args))
    Suffix = "/n32";
  else if (TargetArch == llvm::Triple::x86_64 ||
           TargetArch == llvm::Triple::ppc64 ||
           TargetArch == llvm::Triple::sparcv9 ||
           TargetArch == llvm::Triple::systemz ||
           TargetArch == llvm::Triple::mips64 ||
           TargetArch == llvm::Triple::mips64el)
    Suffix = "/64";
  else
    Suffix = "/32";

  return hasCrtBeginObj(Path + Suffix);
}

void Generic_GCC::GCCInstallationDetector::findMIPSABIDirSuffix(
    std::string &Suffix, llvm::Triple::ArchType TargetArch, StringRef Path,
    const llvm::opt::ArgList &Args) {
  if (!isMipsArch(TargetArch))
    return;

  // Some MIPS toolchains put libraries and object files compiled
  // using different options in to the sub-directoris which names
  // reflects the flags used for compilation. For example sysroot
  // directory might looks like the following examples:
  //
  // /usr
  //   /lib      <= crt*.o files compiled with '-mips32'
  // /mips16
  //   /usr
  //     /lib    <= crt*.o files compiled with '-mips16'
  //   /el
  //     /usr
  //       /lib  <= crt*.o files compiled with '-mips16 -EL'
  //
  // or
  //
  // /usr
  //   /lib      <= crt*.o files compiled with '-mips32r2'
  // /mips16
  //   /usr
  //     /lib    <= crt*.o files compiled with '-mips32r2 -mips16'
  // /mips32
  //     /usr
  //       /lib  <= crt*.o files compiled with '-mips32'
  //
  // Unfortunately different toolchains use different and partially
  // overlapped naming schemes. So we have to make a trick for detection
  // of using toolchain. We lookup a path which unique for each toolchains.

  bool IsMentorToolChain = hasCrtBeginObj(Path + "/mips16/soft-float");
  bool IsFSFToolChain = hasCrtBeginObj(Path + "/mips32/mips16/sof");

  if (IsMentorToolChain && IsFSFToolChain)
    D.Diag(diag::err_drv_unknown_toolchain);

  if (IsMentorToolChain) {
    if (isMips16(Args))
      Suffix += "/mips16";
    else if (isMicroMips(Args))
      Suffix += "/micromips";

    if (isSoftFloatABI(Args))
      Suffix += "/soft-float";

    if (TargetArch == llvm::Triple::mipsel ||
        TargetArch == llvm::Triple::mips64el)
      Suffix += "/el";
  } else if (IsFSFToolChain) {
    if (TargetArch == llvm::Triple::mips ||
        TargetArch == llvm::Triple::mipsel) {
      if (isMicroMips(Args))
        Suffix += "/micromips";
      else if (isMips32r2(Args))
        Suffix += "";
      else
        Suffix += "/mips32";

      if (isMips16(Args))
        Suffix += "/mips16";
    } else {
      if (isMips64r2(Args))
        Suffix += hasMipsN32ABIArg(Args) ? "/mips64r2" : "/mips64r2/64";
      else
        Suffix += hasMipsN32ABIArg(Args) ? "/mips64" : "/mips64/64";
    }

    if (TargetArch == llvm::Triple::mipsel ||
        TargetArch == llvm::Triple::mips64el)
      Suffix += "/el";

    if (isSoftFloatABI(Args))
      Suffix += "/sof";
    else {
      if (isMipsFP64(Args))
        Suffix += "/fp64";

      if (isMipsNan2008(Args))
        Suffix += "/nan2008";
    }
  }

  if (!hasCrtBeginObj(Path + Suffix))
    Suffix.clear();
}

void Generic_GCC::GCCInstallationDetector::ScanLibDirForGCCTriple(
    llvm::Triple::ArchType TargetArch, const ArgList &Args,
    const std::string &LibDir, StringRef CandidateTriple,
    bool NeedsBiarchSuffix) {
  // There are various different suffixes involving the triple we
  // check for. We also record what is necessary to walk from each back
  // up to the lib directory.
  const std::string LibSuffixes[] = {
    "/gcc/" + CandidateTriple.str(),
    // Debian puts cross-compilers in gcc-cross
    "/gcc-cross/" + CandidateTriple.str(),
    "/" + CandidateTriple.str() + "/gcc/" + CandidateTriple.str(),

    // The Freescale PPC SDK has the gcc libraries in
    // <sysroot>/usr/lib/<triple>/x.y.z so have a look there as well.
    "/" + CandidateTriple.str(),

    // Ubuntu has a strange mis-matched pair of triples that this happens to
    // match.
    // FIXME: It may be worthwhile to generalize this and look for a second
    // triple.
    "/i386-linux-gnu/gcc/" + CandidateTriple.str()
  };
  const std::string InstallSuffixes[] = {
    "/../../..",    // gcc/
    "/../../..",    // gcc-cross/
    "/../../../..", // <triple>/gcc/
    "/../..",       // <triple>/
    "/../../../.."  // i386-linux-gnu/gcc/<triple>/
  };
  // Only look at the final, weird Ubuntu suffix for i386-linux-gnu.
  const unsigned NumLibSuffixes =
      (llvm::array_lengthof(LibSuffixes) - (TargetArch != llvm::Triple::x86));
  for (unsigned i = 0; i < NumLibSuffixes; ++i) {
    StringRef LibSuffix = LibSuffixes[i];
    llvm::error_code EC;
    for (llvm::sys::fs::directory_iterator LI(LibDir + LibSuffix, EC), LE;
         !EC && LI != LE; LI = LI.increment(EC)) {
      StringRef VersionText = llvm::sys::path::filename(LI->path());
      GCCVersion CandidateVersion = GCCVersion::Parse(VersionText);
      if (CandidateVersion.Major != -1) // Filter obviously bad entries.
        if (!CandidateGCCInstallPaths.insert(LI->path()).second)
          continue; // Saw this path before; no need to look at it again.
      if (CandidateVersion.isOlderThan(4, 1, 1))
        continue;
      if (CandidateVersion <= Version)
        continue;

      std::string MIPSABIDirSuffix;
      findMIPSABIDirSuffix(MIPSABIDirSuffix, TargetArch, LI->path(), Args);

      // Some versions of SUSE and Fedora on ppc64 put 32-bit libs
      // in what would normally be GCCInstallPath and put the 64-bit
      // libs in a subdirectory named 64. The simple logic we follow is that
      // *if* there is a subdirectory of the right name with crtbegin.o in it,
      // we use that. If not, and if not a biarch triple alias, we look for
      // crtbegin.o without the subdirectory.

      std::string BiarchSuffix;
      if (findTargetBiarchSuffix(BiarchSuffix,
                                 LI->path() + MIPSABIDirSuffix,
                                 TargetArch, Args)) {
        GCCBiarchSuffix = BiarchSuffix;
      } else if (NeedsBiarchSuffix ||
                 !hasCrtBeginObj(LI->path() + MIPSABIDirSuffix)) {
        continue;
      } else {
        GCCBiarchSuffix.clear();
      }

      Version = CandidateVersion;
      GCCTriple.setTriple(CandidateTriple);
      // FIXME: We hack together the directory name here instead of
      // using LI to ensure stable path separators across Windows and
      // Linux.
      GCCInstallPath = LibDir + LibSuffixes[i] + "/" + VersionText.str();
      GCCParentLibPath = GCCInstallPath + InstallSuffixes[i];
      GCCMIPSABIDirSuffix = MIPSABIDirSuffix;
      IsValid = true;
    }
  }
}

Generic_GCC::Generic_GCC(const Driver &D, const llvm::Triple& Triple,
                         const ArgList &Args)
  : ToolChain(D, Triple, Args), GCCInstallation(getDriver()) {
  getProgramPaths().push_back(getDriver().getInstalledDir());
  if (getDriver().getInstalledDir() != getDriver().Dir)
    getProgramPaths().push_back(getDriver().Dir);
}

Generic_GCC::~Generic_GCC() {
}

Tool *Generic_GCC::getTool(Action::ActionClass AC) const {
  switch (AC) {
  case Action::PreprocessJobClass:
    if (!Preprocess)
      Preprocess.reset(new tools::gcc::Preprocess(*this));
    return Preprocess.get();
  case Action::PrecompileJobClass:
    if (!Precompile)
      Precompile.reset(new tools::gcc::Precompile(*this));
    return Precompile.get();
  case Action::CompileJobClass:
    if (!Compile)
      Compile.reset(new tools::gcc::Compile(*this));
    return Compile.get();
  default:
    return ToolChain::getTool(AC);
  }
}

Tool *Generic_GCC::buildAssembler() const {
  return new tools::gcc::Assemble(*this);
}

Tool *Generic_GCC::buildLinker() const {
  return new tools::gcc::Link(*this);
}

void Generic_GCC::printVerboseInfo(raw_ostream &OS) const {
  // Print the information about how we detected the GCC installation.
  GCCInstallation.print(OS);
}

bool Generic_GCC::IsUnwindTablesDefault() const {
  return getArch() == llvm::Triple::x86_64;
}

bool Generic_GCC::isPICDefault() const {
  return false;
}

bool Generic_GCC::isPIEDefault() const {
  return false;
}

bool Generic_GCC::isPICDefaultForced() const {
  return false;
}

/// Hexagon Toolchain

std::string Hexagon_TC::GetGnuDir(const std::string &InstalledDir) {

  // Locate the rest of the toolchain ...
  if (strlen(GCC_INSTALL_PREFIX))
    return std::string(GCC_INSTALL_PREFIX);

  std::string InstallRelDir = InstalledDir + "/../../gnu";
  if (llvm::sys::fs::exists(InstallRelDir))
    return InstallRelDir;

  std::string PrefixRelDir = std::string(LLVM_PREFIX) + "/../gnu";
  if (llvm::sys::fs::exists(PrefixRelDir))
    return PrefixRelDir;

  return InstallRelDir;
}

static void GetHexagonLibraryPaths(
  const ArgList &Args,
  const std::string Ver,
  const std::string MarchString,
  const std::string &InstalledDir,
  ToolChain::path_list *LibPaths)
{
  bool buildingLib = Args.hasArg(options::OPT_shared);

  //----------------------------------------------------------------------------
  // -L Args
  //----------------------------------------------------------------------------
  for (arg_iterator
         it = Args.filtered_begin(options::OPT_L),
         ie = Args.filtered_end();
       it != ie;
       ++it) {
    for (unsigned i = 0, e = (*it)->getNumValues(); i != e; ++i)
      LibPaths->push_back((*it)->getValue(i));
  }

  //----------------------------------------------------------------------------
  // Other standard paths
  //----------------------------------------------------------------------------
  const std::string MarchSuffix = "/" + MarchString;
  const std::string G0Suffix = "/G0";
  const std::string MarchG0Suffix = MarchSuffix + G0Suffix;
  const std::string RootDir = Hexagon_TC::GetGnuDir(InstalledDir) + "/";

  // lib/gcc/hexagon/...
  std::string LibGCCHexagonDir = RootDir + "lib/gcc/hexagon/";
  if (buildingLib) {
    LibPaths->push_back(LibGCCHexagonDir + Ver + MarchG0Suffix);
    LibPaths->push_back(LibGCCHexagonDir + Ver + G0Suffix);
  }
  LibPaths->push_back(LibGCCHexagonDir + Ver + MarchSuffix);
  LibPaths->push_back(LibGCCHexagonDir + Ver);

  // lib/gcc/...
  LibPaths->push_back(RootDir + "lib/gcc");

  // hexagon/lib/...
  std::string HexagonLibDir = RootDir + "hexagon/lib";
  if (buildingLib) {
    LibPaths->push_back(HexagonLibDir + MarchG0Suffix);
    LibPaths->push_back(HexagonLibDir + G0Suffix);
  }
  LibPaths->push_back(HexagonLibDir + MarchSuffix);
  LibPaths->push_back(HexagonLibDir);
}

Hexagon_TC::Hexagon_TC(const Driver &D, const llvm::Triple &Triple,
                       const ArgList &Args)
  : Linux(D, Triple, Args) {
  const std::string InstalledDir(getDriver().getInstalledDir());
  const std::string GnuDir = Hexagon_TC::GetGnuDir(InstalledDir);

  // Note: Generic_GCC::Generic_GCC adds InstalledDir and getDriver().Dir to
  // program paths
  const std::string BinDir(GnuDir + "/bin");
  if (llvm::sys::fs::exists(BinDir))
    getProgramPaths().push_back(BinDir);

  // Determine version of GCC libraries and headers to use.
  const std::string HexagonDir(GnuDir + "/lib/gcc/hexagon");
  llvm::error_code ec;
  GCCVersion MaxVersion= GCCVersion::Parse("0.0.0");
  for (llvm::sys::fs::directory_iterator di(HexagonDir, ec), de;
       !ec && di != de; di = di.increment(ec)) {
    GCCVersion cv = GCCVersion::Parse(llvm::sys::path::filename(di->path()));
    if (MaxVersion < cv)
      MaxVersion = cv;
  }
  GCCLibAndIncVersion = MaxVersion;

  ToolChain::path_list *LibPaths= &getFilePaths();

  // Remove paths added by Linux toolchain. Currently Hexagon_TC really targets
  // 'elf' OS type, so the Linux paths are not appropriate. When we actually
  // support 'linux' we'll need to fix this up
  LibPaths->clear();

  GetHexagonLibraryPaths(
    Args,
    GetGCCLibAndIncVersion(),
    GetTargetCPU(Args),
    InstalledDir,
    LibPaths);
}

Hexagon_TC::~Hexagon_TC() {
}

Tool *Hexagon_TC::buildAssembler() const {
  return new tools::hexagon::Assemble(*this);
}

Tool *Hexagon_TC::buildLinker() const {
  return new tools::hexagon::Link(*this);
}

void Hexagon_TC::AddClangSystemIncludeArgs(const ArgList &DriverArgs,
                                           ArgStringList &CC1Args) const {
  const Driver &D = getDriver();

  if (DriverArgs.hasArg(options::OPT_nostdinc) ||
      DriverArgs.hasArg(options::OPT_nostdlibinc))
    return;

  std::string Ver(GetGCCLibAndIncVersion());
  std::string GnuDir = Hexagon_TC::GetGnuDir(D.InstalledDir);
  std::string HexagonDir(GnuDir + "/lib/gcc/hexagon/" + Ver);
  addExternCSystemInclude(DriverArgs, CC1Args, HexagonDir + "/include");
  addExternCSystemInclude(DriverArgs, CC1Args, HexagonDir + "/include-fixed");
  addExternCSystemInclude(DriverArgs, CC1Args, GnuDir + "/hexagon/include");
}

void Hexagon_TC::AddClangCXXStdlibIncludeArgs(const ArgList &DriverArgs,
                                              ArgStringList &CC1Args) const {

  if (DriverArgs.hasArg(options::OPT_nostdlibinc) ||
      DriverArgs.hasArg(options::OPT_nostdincxx))
    return;

  const Driver &D = getDriver();
  std::string Ver(GetGCCLibAndIncVersion());
  SmallString<128> IncludeDir(Hexagon_TC::GetGnuDir(D.InstalledDir));

  llvm::sys::path::append(IncludeDir, "hexagon/include/c++/");
  llvm::sys::path::append(IncludeDir, Ver);
  addSystemInclude(DriverArgs, CC1Args, IncludeDir.str());
}

ToolChain::CXXStdlibType
Hexagon_TC::GetCXXStdlibType(const ArgList &Args) const {
  Arg *A = Args.getLastArg(options::OPT_stdlib_EQ);
  if (!A)
    return ToolChain::CST_Libstdcxx;

  StringRef Value = A->getValue();
  if (Value != "libstdc++") {
    getDriver().Diag(diag::err_drv_invalid_stdlib_name)
      << A->getAsString(Args);
  }

  return ToolChain::CST_Libstdcxx;
}

static int getHexagonVersion(const ArgList &Args) {
  Arg *A = Args.getLastArg(options::OPT_march_EQ, options::OPT_mcpu_EQ);
  // Select the default CPU (v4) if none was given.
  if (!A)
    return 4;

  // FIXME: produce errors if we cannot parse the version.
  StringRef WhichHexagon = A->getValue();
  if (WhichHexagon.startswith("hexagonv")) {
    int Val;
    if (!WhichHexagon.substr(sizeof("hexagonv") - 1).getAsInteger(10, Val))
      return Val;
  }
  if (WhichHexagon.startswith("v")) {
    int Val;
    if (!WhichHexagon.substr(1).getAsInteger(10, Val))
      return Val;
  }

  // FIXME: should probably be an error.
  return 4;
}

StringRef Hexagon_TC::GetTargetCPU(const ArgList &Args)
{
  int V = getHexagonVersion(Args);
  // FIXME: We don't support versions < 4. We should error on them.
  switch (V) {
  default:
    llvm_unreachable("Unexpected version");
  case 5:
    return "v5";
  case 4:
    return "v4";
  case 3:
    return "v3";
  case 2:
    return "v2";
  case 1:
    return "v1";
  }
}
// End Hexagon

/// TCEToolChain - A tool chain using the llvm bitcode tools to perform
/// all subcommands. See http://tce.cs.tut.fi for our peculiar target.
/// Currently does not support anything else but compilation.

TCEToolChain::TCEToolChain(const Driver &D, const llvm::Triple& Triple,
                           const ArgList &Args)
  : ToolChain(D, Triple, Args) {
  // Path mangling to find libexec
  std::string Path(getDriver().Dir);

  Path += "/../libexec";
  getProgramPaths().push_back(Path);
}

TCEToolChain::~TCEToolChain() {
}

bool TCEToolChain::IsMathErrnoDefault() const {
  return true;
}

bool TCEToolChain::isPICDefault() const {
  return false;
}

bool TCEToolChain::isPIEDefault() const {
  return false;
}

bool TCEToolChain::isPICDefaultForced() const {
  return false;
}

/// OpenBSD - OpenBSD tool chain which can call as(1) and ld(1) directly.

OpenBSD::OpenBSD(const Driver &D, const llvm::Triple& Triple, const ArgList &Args)
  : Generic_ELF(D, Triple, Args) {
  getFilePaths().push_back(getDriver().Dir + "/../lib");
  getFilePaths().push_back("/usr/lib");
}

Tool *OpenBSD::buildAssembler() const {
  return new tools::openbsd::Assemble(*this);
}

Tool *OpenBSD::buildLinker() const {
  return new tools::openbsd::Link(*this);
}

/// Bitrig - Bitrig tool chain which can call as(1) and ld(1) directly.

Bitrig::Bitrig(const Driver &D, const llvm::Triple& Triple, const ArgList &Args)
  : Generic_ELF(D, Triple, Args) {
  getFilePaths().push_back(getDriver().Dir + "/../lib");
  getFilePaths().push_back("/usr/lib");
}

Tool *Bitrig::buildAssembler() const {
  return new tools::bitrig::Assemble(*this);
}

Tool *Bitrig::buildLinker() const {
  return new tools::bitrig::Link(*this);
}

void Bitrig::AddClangCXXStdlibIncludeArgs(const ArgList &DriverArgs,
                                          ArgStringList &CC1Args) const {
  if (DriverArgs.hasArg(options::OPT_nostdlibinc) ||
      DriverArgs.hasArg(options::OPT_nostdincxx))
    return;

  switch (GetCXXStdlibType(DriverArgs)) {
  case ToolChain::CST_Libcxx:
    addSystemInclude(DriverArgs, CC1Args,
                     getDriver().SysRoot + "/usr/include/c++/");
    break;
  case ToolChain::CST_Libstdcxx:
    addSystemInclude(DriverArgs, CC1Args,
                     getDriver().SysRoot + "/usr/include/c++/stdc++");
    addSystemInclude(DriverArgs, CC1Args,
                     getDriver().SysRoot + "/usr/include/c++/stdc++/backward");

    StringRef Triple = getTriple().str();
    if (Triple.startswith("amd64"))
      addSystemInclude(DriverArgs, CC1Args,
                       getDriver().SysRoot + "/usr/include/c++/stdc++/x86_64" +
                       Triple.substr(5));
    else
      addSystemInclude(DriverArgs, CC1Args,
                       getDriver().SysRoot + "/usr/include/c++/stdc++/" +
                       Triple);
    break;
  }
}

void Bitrig::AddCXXStdlibLibArgs(const ArgList &Args,
                                 ArgStringList &CmdArgs) const {
  switch (GetCXXStdlibType(Args)) {
  case ToolChain::CST_Libcxx:
    CmdArgs.push_back("-lc++");
    CmdArgs.push_back("-lcxxrt");
    // Include supc++ to provide Unwind until provided by libcxx.
    CmdArgs.push_back("-lgcc");
    break;
  case ToolChain::CST_Libstdcxx:
    CmdArgs.push_back("-lstdc++");
    break;
  }
}

/// FreeBSD - FreeBSD tool chain which can call as(1) and ld(1) directly.

FreeBSD::FreeBSD(const Driver &D, const llvm::Triple& Triple, const ArgList &Args)
  : Generic_ELF(D, Triple, Args) {

  // When targeting 32-bit platforms, look for '/usr/lib32/crt1.o' and fall
  // back to '/usr/lib' if it doesn't exist.
  if ((Triple.getArch() == llvm::Triple::x86 ||
       Triple.getArch() == llvm::Triple::ppc) &&
      llvm::sys::fs::exists(getDriver().SysRoot + "/usr/lib32/crt1.o"))
    getFilePaths().push_back(getDriver().SysRoot + "/usr/lib32");
  else
    getFilePaths().push_back(getDriver().SysRoot + "/usr/lib");
}

<<<<<<< HEAD
Tool *FreeBSD::buildAssembler() const {
  return new tools::freebsd::Assemble(*this);
}

Tool *FreeBSD::buildLinker() const {
  return new tools::freebsd::Link(*this);
}

bool FreeBSD::UseSjLjExceptions() const {
  // FreeBSD uses SjLj exceptions on ARM oabi.
  switch (getTriple().getEnvironment()) {
  case llvm::Triple::GNUEABIHF:
  case llvm::Triple::GNUEABI:
  case llvm::Triple::EABI:
    return false;

  default:
    return (getTriple().getArch() == llvm::Triple::arm ||
            getTriple().getArch() == llvm::Triple::thumb);
  }
}

=======
>>>>>>> dbbf6619
ToolChain::CXXStdlibType
FreeBSD::GetCXXStdlibType(const ArgList &Args) const {
  if (Arg *A = Args.getLastArg(options::OPT_stdlib_EQ)) {
    StringRef Value = A->getValue();
    if (Value == "libstdc++")
      return ToolChain::CST_Libstdcxx;
    if (Value == "libc++")
      return ToolChain::CST_Libcxx;

    getDriver().Diag(diag::err_drv_invalid_stdlib_name)
      << A->getAsString(Args);
  }
  if (getTriple().getOSMajorVersion() >= 10) 
    return ToolChain::CST_Libcxx;
  return ToolChain::CST_Libstdcxx;
}

void FreeBSD::AddClangCXXStdlibIncludeArgs(const ArgList &DriverArgs,
                                           ArgStringList &CC1Args) const {
  if (DriverArgs.hasArg(options::OPT_nostdlibinc) ||
      DriverArgs.hasArg(options::OPT_nostdincxx))
    return;

  switch (GetCXXStdlibType(DriverArgs)) {
  case ToolChain::CST_Libcxx:
    addSystemInclude(DriverArgs, CC1Args,
                     getDriver().SysRoot + "/usr/include/c++/v1");
    break;
  case ToolChain::CST_Libstdcxx:
    addSystemInclude(DriverArgs, CC1Args,
                     getDriver().SysRoot + "/usr/include/c++/4.2");
    addSystemInclude(DriverArgs, CC1Args,
                     getDriver().SysRoot + "/usr/include/c++/4.2/backward");
    break;
  }
}

Tool *FreeBSD::buildAssembler() const {
  return new tools::freebsd::Assemble(*this);
}

Tool *FreeBSD::buildLinker() const {
  return new tools::freebsd::Link(*this);
}

bool FreeBSD::UseSjLjExceptions() const {
  // FreeBSD uses SjLj exceptions on ARM oabi.
  switch (getTriple().getEnvironment()) {
  case llvm::Triple::GNUEABI:
  case llvm::Triple::EABI:
    return false;

  default:
    return (getTriple().getArch() == llvm::Triple::arm ||
            getTriple().getArch() == llvm::Triple::thumb);
  }
}

/// NetBSD - NetBSD tool chain which can call as(1) and ld(1) directly.

NetBSD::NetBSD(const Driver &D, const llvm::Triple& Triple, const ArgList &Args)
  : Generic_ELF(D, Triple, Args) {

  if (getDriver().UseStdLib) {
    // When targeting a 32-bit platform, try the special directory used on
    // 64-bit hosts, and only fall back to the main library directory if that
    // doesn't work.
    // FIXME: It'd be nicer to test if this directory exists, but I'm not sure
    // what all logic is needed to emulate the '=' prefix here.
    if (Triple.getArch() == llvm::Triple::x86)
      getFilePaths().push_back("=/usr/lib/i386");

    getFilePaths().push_back("=/usr/lib");
  }
}

Tool *NetBSD::buildAssembler() const {
  return new tools::netbsd::Assemble(*this);
}

Tool *NetBSD::buildLinker() const {
  return new tools::netbsd::Link(*this);
}

ToolChain::CXXStdlibType
NetBSD::GetCXXStdlibType(const ArgList &Args) const {
  if (Arg *A = Args.getLastArg(options::OPT_stdlib_EQ)) {
    StringRef Value = A->getValue();
    if (Value == "libstdc++")
      return ToolChain::CST_Libstdcxx;
    if (Value == "libc++")
      return ToolChain::CST_Libcxx;

    getDriver().Diag(diag::err_drv_invalid_stdlib_name)
      << A->getAsString(Args);
  }

  unsigned Major, Minor, Micro;
  getTriple().getOSVersion(Major, Minor, Micro);
  if (Major >= 7 || (Major == 6 && Minor == 99 && Micro >= 23) || Major == 0) {
    if (getArch() == llvm::Triple::x86 || getArch() == llvm::Triple::x86_64)
      return ToolChain::CST_Libcxx;
  }
  return ToolChain::CST_Libstdcxx;
}

void NetBSD::AddClangCXXStdlibIncludeArgs(const ArgList &DriverArgs,
                                          ArgStringList &CC1Args) const {
  if (DriverArgs.hasArg(options::OPT_nostdlibinc) ||
      DriverArgs.hasArg(options::OPT_nostdincxx))
    return;

  switch (GetCXXStdlibType(DriverArgs)) {
  case ToolChain::CST_Libcxx:
    addSystemInclude(DriverArgs, CC1Args,
                     getDriver().SysRoot + "/usr/include/c++/");
    break;
  case ToolChain::CST_Libstdcxx:
    addSystemInclude(DriverArgs, CC1Args,
                     getDriver().SysRoot + "/usr/include/g++");
    addSystemInclude(DriverArgs, CC1Args,
                     getDriver().SysRoot + "/usr/include/g++/backward");
    break;
  }
}

/// Minix - Minix tool chain which can call as(1) and ld(1) directly.

Minix::Minix(const Driver &D, const llvm::Triple& Triple, const ArgList &Args)
  : Generic_ELF(D, Triple, Args) {
  getFilePaths().push_back(getDriver().Dir + "/../lib");
  getFilePaths().push_back("/usr/lib");
}

Tool *Minix::buildAssembler() const {
  return new tools::minix::Assemble(*this);
}

Tool *Minix::buildLinker() const {
  return new tools::minix::Link(*this);
}

/// AuroraUX - AuroraUX tool chain which can call as(1) and ld(1) directly.

AuroraUX::AuroraUX(const Driver &D, const llvm::Triple& Triple,
                   const ArgList &Args)
  : Generic_GCC(D, Triple, Args) {

  getProgramPaths().push_back(getDriver().getInstalledDir());
  if (getDriver().getInstalledDir() != getDriver().Dir)
    getProgramPaths().push_back(getDriver().Dir);

  getFilePaths().push_back(getDriver().Dir + "/../lib");
  getFilePaths().push_back("/usr/lib");
  getFilePaths().push_back("/usr/sfw/lib");
  getFilePaths().push_back("/opt/gcc4/lib");
  getFilePaths().push_back("/opt/gcc4/lib/gcc/i386-pc-solaris2.11/4.2.4");

}

Tool *AuroraUX::buildAssembler() const {
  return new tools::auroraux::Assemble(*this);
}

Tool *AuroraUX::buildLinker() const {
  return new tools::auroraux::Link(*this);
}

/// Solaris - Solaris tool chain which can call as(1) and ld(1) directly.

Solaris::Solaris(const Driver &D, const llvm::Triple& Triple,
                 const ArgList &Args)
  : Generic_GCC(D, Triple, Args) {

  getProgramPaths().push_back(getDriver().getInstalledDir());
  if (getDriver().getInstalledDir() != getDriver().Dir)
    getProgramPaths().push_back(getDriver().Dir);

  getFilePaths().push_back(getDriver().Dir + "/../lib");
  getFilePaths().push_back("/usr/lib");
}

Tool *Solaris::buildAssembler() const {
  return new tools::solaris::Assemble(*this);
}

Tool *Solaris::buildLinker() const {
  return new tools::solaris::Link(*this);
}

/// Distribution (very bare-bones at the moment).

enum Distro {
  ArchLinux,
  DebianLenny,
  DebianSqueeze,
  DebianWheezy,
  DebianJessie,
  Exherbo,
  RHEL4,
  RHEL5,
  RHEL6,
  Fedora,
  OpenSUSE,
  UbuntuHardy,
  UbuntuIntrepid,
  UbuntuJaunty,
  UbuntuKarmic,
  UbuntuLucid,
  UbuntuMaverick,
  UbuntuNatty,
  UbuntuOneiric,
  UbuntuPrecise,
  UbuntuQuantal,
  UbuntuRaring,
  UbuntuSaucy,
  UbuntuTrusty,
  UnknownDistro
};

static bool IsRedhat(enum Distro Distro) {
  return Distro == Fedora || (Distro >= RHEL4 && Distro <= RHEL6);
}

static bool IsOpenSUSE(enum Distro Distro) {
  return Distro == OpenSUSE;
}

static bool IsDebian(enum Distro Distro) {
  return Distro >= DebianLenny && Distro <= DebianJessie;
}

static bool IsUbuntu(enum Distro Distro) {
  return Distro >= UbuntuHardy && Distro <= UbuntuTrusty;
}

static Distro DetectDistro(llvm::Triple::ArchType Arch) {
  OwningPtr<llvm::MemoryBuffer> File;
  if (!llvm::MemoryBuffer::getFile("/etc/lsb-release", File)) {
    StringRef Data = File.get()->getBuffer();
    SmallVector<StringRef, 8> Lines;
    Data.split(Lines, "\n");
    Distro Version = UnknownDistro;
    for (unsigned i = 0, s = Lines.size(); i != s; ++i)
      if (Version == UnknownDistro && Lines[i].startswith("DISTRIB_CODENAME="))
        Version = llvm::StringSwitch<Distro>(Lines[i].substr(17))
          .Case("hardy", UbuntuHardy)
          .Case("intrepid", UbuntuIntrepid)
          .Case("jaunty", UbuntuJaunty)
          .Case("karmic", UbuntuKarmic)
          .Case("lucid", UbuntuLucid)
          .Case("maverick", UbuntuMaverick)
          .Case("natty", UbuntuNatty)
          .Case("oneiric", UbuntuOneiric)
          .Case("precise", UbuntuPrecise)
          .Case("quantal", UbuntuQuantal)
          .Case("raring", UbuntuRaring)
          .Case("saucy", UbuntuSaucy)
          .Case("trusty", UbuntuTrusty)
          .Default(UnknownDistro);
    return Version;
  }

  if (!llvm::MemoryBuffer::getFile("/etc/redhat-release", File)) {
    StringRef Data = File.get()->getBuffer();
    if (Data.startswith("Fedora release"))
      return Fedora;
    else if (Data.startswith("Red Hat Enterprise Linux") &&
             Data.find("release 6") != StringRef::npos)
      return RHEL6;
    else if ((Data.startswith("Red Hat Enterprise Linux") ||
              Data.startswith("CentOS")) &&
             Data.find("release 5") != StringRef::npos)
      return RHEL5;
    else if ((Data.startswith("Red Hat Enterprise Linux") ||
              Data.startswith("CentOS")) &&
             Data.find("release 4") != StringRef::npos)
      return RHEL4;
    return UnknownDistro;
  }

  if (!llvm::MemoryBuffer::getFile("/etc/debian_version", File)) {
    StringRef Data = File.get()->getBuffer();
    if (Data[0] == '5')
      return DebianLenny;
    else if (Data.startswith("squeeze/sid") || Data[0] == '6')
      return DebianSqueeze;
    else if (Data.startswith("wheezy/sid")  || Data[0] == '7')
      return DebianWheezy;
    else if (Data.startswith("jessie/sid")  || Data[0] == '8')
      return DebianJessie;
    return UnknownDistro;
  }

  if (llvm::sys::fs::exists("/etc/SuSE-release"))
    return OpenSUSE;

  if (llvm::sys::fs::exists("/etc/exherbo-release"))
    return Exherbo;

  if (llvm::sys::fs::exists("/etc/arch-release"))
    return ArchLinux;

  return UnknownDistro;
}

/// \brief Get our best guess at the multiarch triple for a target.
///
/// Debian-based systems are starting to use a multiarch setup where they use
/// a target-triple directory in the library and header search paths.
/// Unfortunately, this triple does not align with the vanilla target triple,
/// so we provide a rough mapping here.
static std::string getMultiarchTriple(const llvm::Triple TargetTriple,
                                      StringRef SysRoot) {
  // For most architectures, just use whatever we have rather than trying to be
  // clever.
  switch (TargetTriple.getArch()) {
  default:
    return TargetTriple.str();

    // We use the existence of '/lib/<triple>' as a directory to detect some
    // common linux triples that don't quite match the Clang triple for both
    // 32-bit and 64-bit targets. Multiarch fixes its install triples to these
    // regardless of what the actual target triple is.
  case llvm::Triple::arm:
  case llvm::Triple::thumb:
    if (TargetTriple.getEnvironment() == llvm::Triple::GNUEABIHF) {
      if (llvm::sys::fs::exists(SysRoot + "/lib/arm-linux-gnueabihf"))
        return "arm-linux-gnueabihf";
    } else {
      if (llvm::sys::fs::exists(SysRoot + "/lib/arm-linux-gnueabi"))
        return "arm-linux-gnueabi";
    }
    return TargetTriple.str();
  case llvm::Triple::x86:
    if (llvm::sys::fs::exists(SysRoot + "/lib/i386-linux-gnu"))
      return "i386-linux-gnu";
    return TargetTriple.str();
  case llvm::Triple::x86_64:
    if (llvm::sys::fs::exists(SysRoot + "/lib/x86_64-linux-gnu"))
      return "x86_64-linux-gnu";
    return TargetTriple.str();
  case llvm::Triple::aarch64:
    if (llvm::sys::fs::exists(SysRoot + "/lib/aarch64-linux-gnu"))
      return "aarch64-linux-gnu";
    return TargetTriple.str();
  case llvm::Triple::mips:
    if (llvm::sys::fs::exists(SysRoot + "/lib/mips-linux-gnu"))
      return "mips-linux-gnu";
    return TargetTriple.str();
  case llvm::Triple::mipsel:
    if (llvm::sys::fs::exists(SysRoot + "/lib/mipsel-linux-gnu"))
      return "mipsel-linux-gnu";
    return TargetTriple.str();
  case llvm::Triple::ppc:
    if (llvm::sys::fs::exists(SysRoot + "/lib/powerpc-linux-gnuspe"))
      return "powerpc-linux-gnuspe";
    if (llvm::sys::fs::exists(SysRoot + "/lib/powerpc-linux-gnu"))
      return "powerpc-linux-gnu";
    return TargetTriple.str();
  case llvm::Triple::ppc64:
    if (llvm::sys::fs::exists(SysRoot + "/lib/powerpc64-linux-gnu"))
      return "powerpc64-linux-gnu";
  case llvm::Triple::ppc64le:
    if (llvm::sys::fs::exists(SysRoot + "/lib/powerpc64le-linux-gnu"))
      return "powerpc64le-linux-gnu";
    return TargetTriple.str();
  }
}

static void addPathIfExists(Twine Path, ToolChain::path_list &Paths) {
  if (llvm::sys::fs::exists(Path)) Paths.push_back(Path.str());
}

static StringRef getMultilibDir(const llvm::Triple &Triple,
                                const ArgList &Args) {
  if (isMipsArch(Triple.getArch())) {
    // lib32 directory has a special meaning on MIPS targets.
    // It contains N32 ABI binaries. Use this folder if produce
    // code for N32 ABI only.
    if (hasMipsN32ABIArg(Args))
      return "lib32";
    return Triple.isArch32Bit() ? "lib" : "lib64";
  }

  // It happens that only x86 and PPC use the 'lib32' variant of multilib, and
  // using that variant while targeting other architectures causes problems
  // because the libraries are laid out in shared system roots that can't cope
  // with a 'lib32' multilib search path being considered. So we only enable
  // them when we know we may need it.
  //
  // FIXME: This is a bit of a hack. We should really unify this code for
  // reasoning about multilib spellings with the lib dir spellings in the
  // GCCInstallationDetector, but that is a more significant refactoring.
  if (Triple.getArch() == llvm::Triple::x86 ||
      Triple.getArch() == llvm::Triple::ppc)
    return "lib32";

  return Triple.isArch32Bit() ? "lib" : "lib64";
}

Linux::Linux(const Driver &D, const llvm::Triple &Triple, const ArgList &Args)
  : Generic_ELF(D, Triple, Args) {
  GCCInstallation.init(Triple, Args);
  llvm::Triple::ArchType Arch = Triple.getArch();
  std::string SysRoot = computeSysRoot();

  // Cross-compiling binutils and GCC installations (vanilla and openSUSE at
  // least) put various tools in a triple-prefixed directory off of the parent
  // of the GCC installation. We use the GCC triple here to ensure that we end
  // up with tools that support the same amount of cross compiling as the
  // detected GCC installation. For example, if we find a GCC installation
  // targeting x86_64, but it is a bi-arch GCC installation, it can also be
  // used to target i386.
  // FIXME: This seems unlikely to be Linux-specific.
  ToolChain::path_list &PPaths = getProgramPaths();
  PPaths.push_back(Twine(GCCInstallation.getParentLibPath() + "/../" +
                         GCCInstallation.getTriple().str() + "/bin").str());

  Linker = GetProgramPath("ld");

  Distro Distro = DetectDistro(Arch);

  if (IsOpenSUSE(Distro) || IsUbuntu(Distro)) {
    ExtraOpts.push_back("-z");
    ExtraOpts.push_back("relro");
  }

  if (Arch == llvm::Triple::arm || Arch == llvm::Triple::thumb)
    ExtraOpts.push_back("-X");

  const bool IsAndroid = Triple.getEnvironment() == llvm::Triple::Android;
  const bool IsMips = isMipsArch(Arch);

  if (IsMips && !SysRoot.empty())
    ExtraOpts.push_back("--sysroot=" + SysRoot);

  // Do not use 'gnu' hash style for Mips targets because .gnu.hash
  // and the MIPS ABI require .dynsym to be sorted in different ways.
  // .gnu.hash needs symbols to be grouped by hash code whereas the MIPS
  // ABI requires a mapping between the GOT and the symbol table.
  // Android loader does not support .gnu.hash.
  if (!IsMips && !IsAndroid) {
    if (IsRedhat(Distro) || IsOpenSUSE(Distro) ||
        (IsUbuntu(Distro) && Distro >= UbuntuMaverick))
      ExtraOpts.push_back("--hash-style=gnu");

    if (IsDebian(Distro) || IsOpenSUSE(Distro) || Distro == UbuntuLucid ||
        Distro == UbuntuJaunty || Distro == UbuntuKarmic)
      ExtraOpts.push_back("--hash-style=both");
  }

  if (IsRedhat(Distro))
    ExtraOpts.push_back("--no-add-needed");

  if (Distro == DebianSqueeze || Distro == DebianWheezy ||
      Distro == DebianJessie || IsOpenSUSE(Distro) ||
      (IsRedhat(Distro) && Distro != RHEL4 && Distro != RHEL5) ||
      (IsUbuntu(Distro) && Distro >= UbuntuKarmic))
    ExtraOpts.push_back("--build-id");

  if (IsOpenSUSE(Distro))
    ExtraOpts.push_back("--enable-new-dtags");

  // The selection of paths to try here is designed to match the patterns which
  // the GCC driver itself uses, as this is part of the GCC-compatible driver.
  // This was determined by running GCC in a fake filesystem, creating all
  // possible permutations of these directories, and seeing which ones it added
  // to the link paths.
  path_list &Paths = getFilePaths();

  const std::string Multilib = getMultilibDir(Triple, Args);
  const std::string MultiarchTriple = getMultiarchTriple(Triple, SysRoot);

  // Add the multilib suffixed paths where they are available.
  if (GCCInstallation.isValid()) {
    const llvm::Triple &GCCTriple = GCCInstallation.getTriple();
    const std::string &LibPath = GCCInstallation.getParentLibPath();

    // Sourcery CodeBench MIPS toolchain holds some libraries under
    // a biarch-like suffix of the GCC installation.
    //
    // FIXME: It would be cleaner to model this as a variant of bi-arch. IE,
    // instead of a '64' biarch suffix it would be 'el' or something.
    if (IsAndroid && IsMips && isMips32r2(Args)) {
      assert(GCCInstallation.getBiarchSuffix().empty() &&
             "Unexpected bi-arch suffix");
      addPathIfExists(GCCInstallation.getInstallPath() + "/mips-r2", Paths);
    } else {
      addPathIfExists((GCCInstallation.getInstallPath() +
                       GCCInstallation.getMIPSABIDirSuffix() +
                       GCCInstallation.getBiarchSuffix()),
                      Paths);
    }

    // GCC cross compiling toolchains will install target libraries which ship
    // as part of the toolchain under <prefix>/<triple>/<libdir> rather than as
    // any part of the GCC installation in
    // <prefix>/<libdir>/gcc/<triple>/<version>. This decision is somewhat
    // debatable, but is the reality today. We need to search this tree even
    // when we have a sysroot somewhere else. It is the responsibility of
    // whomever is doing the cross build targetting a sysroot using a GCC
    // installation that is *not* within the system root to ensure two things:
    //
    //  1) Any DSOs that are linked in from this tree or from the install path
    //     above must be preasant on the system root and found via an
    //     appropriate rpath.
    //  2) There must not be libraries installed into
    //     <prefix>/<triple>/<libdir> unless they should be preferred over
    //     those within the system root.
    //
    // Note that this matches the GCC behavior. See the below comment for where
    // Clang diverges from GCC's behavior.
    addPathIfExists(LibPath + "/../" + GCCTriple.str() + "/lib/../" + Multilib +
                    GCCInstallation.getMIPSABIDirSuffix(),
                    Paths);

    // If the GCC installation we found is inside of the sysroot, we want to
    // prefer libraries installed in the parent prefix of the GCC installation.
    // It is important to *not* use these paths when the GCC installation is
    // outside of the system root as that can pick up unintended libraries.
    // This usually happens when there is an external cross compiler on the
    // host system, and a more minimal sysroot available that is the target of
    // the cross. Note that GCC does include some of these directories in some
    // configurations but this seems somewhere between questionable and simply
    // a bug.
    if (StringRef(LibPath).startswith(SysRoot)) {
      addPathIfExists(LibPath + "/" + MultiarchTriple, Paths);
      addPathIfExists(LibPath + "/../" + Multilib, Paths);
    }
  }
  addPathIfExists(SysRoot + "/lib/" + MultiarchTriple, Paths);
  addPathIfExists(SysRoot + "/lib/../" + Multilib, Paths);
  addPathIfExists(SysRoot + "/usr/lib/" + MultiarchTriple, Paths);
  addPathIfExists(SysRoot + "/usr/lib/../" + Multilib, Paths);

  // Try walking via the GCC triple path in case of biarch or multiarch GCC
  // installations with strange symlinks.
  if (GCCInstallation.isValid()) {
    addPathIfExists(SysRoot + "/usr/lib/" + GCCInstallation.getTriple().str() +
                    "/../../" + Multilib, Paths);

    // Add the non-multilib suffixed paths (if potentially different).
    const std::string &LibPath = GCCInstallation.getParentLibPath();
    const llvm::Triple &GCCTriple = GCCInstallation.getTriple();
    if (!GCCInstallation.getBiarchSuffix().empty())
      addPathIfExists(GCCInstallation.getInstallPath() +
                      GCCInstallation.getMIPSABIDirSuffix(), Paths);

    // See comments above on the multilib variant for details of why this is
    // included even from outside the sysroot.
    addPathIfExists(LibPath + "/../" + GCCTriple.str() +
                    "/lib" + GCCInstallation.getMIPSABIDirSuffix(), Paths);

    // See comments above on the multilib variant for details of why this is
    // only included from within the sysroot.
    if (StringRef(LibPath).startswith(SysRoot))
      addPathIfExists(LibPath, Paths);
  }
  addPathIfExists(SysRoot + "/lib", Paths);
  addPathIfExists(SysRoot + "/usr/lib", Paths);
}

bool FreeBSD::HasNativeLLVMSupport() const {
  return true;
}

bool Linux::HasNativeLLVMSupport() const {
  return true;
}

Tool *Linux::buildLinker() const {
  return new tools::gnutools::Link(*this);
}

Tool *Linux::buildAssembler() const {
  return new tools::gnutools::Assemble(*this);
}

void Linux::addClangTargetOptions(const ArgList &DriverArgs,
                                  ArgStringList &CC1Args) const {
  const Generic_GCC::GCCVersion &V = GCCInstallation.getVersion();
  bool UseInitArrayDefault =
      !V.isOlderThan(4, 7, 0) ||
      getTriple().getArch() == llvm::Triple::aarch64 ||
      getTriple().getEnvironment() == llvm::Triple::Android;
  if (DriverArgs.hasFlag(options::OPT_fuse_init_array,
                         options::OPT_fno_use_init_array,
                         UseInitArrayDefault))
    CC1Args.push_back("-fuse-init-array");
}

std::string Linux::computeSysRoot() const {
  if (!getDriver().SysRoot.empty())
    return getDriver().SysRoot;

  if (!GCCInstallation.isValid() || !isMipsArch(getTriple().getArch()))
    return std::string();

  // Standalone MIPS toolchains use different names for sysroot folder
  // and put it into different places. Here we try to check some known
  // variants.

  const StringRef InstallDir = GCCInstallation.getInstallPath();
  const StringRef TripleStr = GCCInstallation.getTriple().str();
  const StringRef MIPSABIDirSuffix = GCCInstallation.getMIPSABIDirSuffix();

  std::string Path = (InstallDir + "/../../../../" + TripleStr + "/libc" +
                      MIPSABIDirSuffix).str();

  if (llvm::sys::fs::exists(Path))
    return Path;

  Path = (InstallDir + "/../../../../sysroot" + MIPSABIDirSuffix).str();

  if (llvm::sys::fs::exists(Path))
    return Path;

  return std::string();
}

void Linux::AddClangSystemIncludeArgs(const ArgList &DriverArgs,
                                      ArgStringList &CC1Args) const {
  const Driver &D = getDriver();
  std::string SysRoot = computeSysRoot();

  if (DriverArgs.hasArg(options::OPT_nostdinc))
    return;

  if (!DriverArgs.hasArg(options::OPT_nostdlibinc))
    addSystemInclude(DriverArgs, CC1Args, SysRoot + "/usr/local/include");

  if (!DriverArgs.hasArg(options::OPT_nobuiltininc)) {
    SmallString<128> P(D.ResourceDir);
    llvm::sys::path::append(P, "include");
    addSystemInclude(DriverArgs, CC1Args, P.str());
  }

  if (DriverArgs.hasArg(options::OPT_nostdlibinc))
    return;

  // Check for configure-time C include directories.
  StringRef CIncludeDirs(C_INCLUDE_DIRS);
  if (CIncludeDirs != "") {
    SmallVector<StringRef, 5> dirs;
    CIncludeDirs.split(dirs, ":");
    for (SmallVectorImpl<StringRef>::iterator I = dirs.begin(), E = dirs.end();
         I != E; ++I) {
      StringRef Prefix = llvm::sys::path::is_absolute(*I) ? SysRoot : "";
      addExternCSystemInclude(DriverArgs, CC1Args, Prefix + *I);
    }
    return;
  }

  // Lacking those, try to detect the correct set of system includes for the
  // target triple.

  // Sourcery CodeBench and modern FSF Mips toolchains put extern C
  // system includes under three additional directories.
  if (GCCInstallation.isValid() && isMipsArch(getTriple().getArch())) {
    addExternCSystemIncludeIfExists(
        DriverArgs, CC1Args, GCCInstallation.getInstallPath() + "/include");

    addExternCSystemIncludeIfExists(
        DriverArgs, CC1Args,
        GCCInstallation.getInstallPath() + "/../../../../" +
            GCCInstallation.getTriple().str() + "/libc/usr/include");

    addExternCSystemIncludeIfExists(
        DriverArgs, CC1Args,
        GCCInstallation.getInstallPath() + "/../../../../sysroot/usr/include");
  }

  // Implement generic Debian multiarch support.
  const StringRef X86_64MultiarchIncludeDirs[] = {
    "/usr/include/x86_64-linux-gnu",

    // FIXME: These are older forms of multiarch. It's not clear that they're
    // in use in any released version of Debian, so we should consider
    // removing them.
    "/usr/include/i686-linux-gnu/64", "/usr/include/i486-linux-gnu/64"
  };
  const StringRef X86MultiarchIncludeDirs[] = {
    "/usr/include/i386-linux-gnu",

    // FIXME: These are older forms of multiarch. It's not clear that they're
    // in use in any released version of Debian, so we should consider
    // removing them.
    "/usr/include/x86_64-linux-gnu/32", "/usr/include/i686-linux-gnu",
    "/usr/include/i486-linux-gnu"
  };
  const StringRef AArch64MultiarchIncludeDirs[] = {
    "/usr/include/aarch64-linux-gnu"
  };
  const StringRef ARMMultiarchIncludeDirs[] = {
    "/usr/include/arm-linux-gnueabi"
  };
  const StringRef ARMHFMultiarchIncludeDirs[] = {
    "/usr/include/arm-linux-gnueabihf"
  };
  const StringRef MIPSMultiarchIncludeDirs[] = {
    "/usr/include/mips-linux-gnu"
  };
  const StringRef MIPSELMultiarchIncludeDirs[] = {
    "/usr/include/mipsel-linux-gnu"
  };
  const StringRef PPCMultiarchIncludeDirs[] = {
    "/usr/include/powerpc-linux-gnu"
  };
  const StringRef PPC64MultiarchIncludeDirs[] = {
    "/usr/include/powerpc64-linux-gnu"
  };
  ArrayRef<StringRef> MultiarchIncludeDirs;
  if (getTriple().getArch() == llvm::Triple::x86_64) {
    MultiarchIncludeDirs = X86_64MultiarchIncludeDirs;
  } else if (getTriple().getArch() == llvm::Triple::x86) {
    MultiarchIncludeDirs = X86MultiarchIncludeDirs;
  } else if (getTriple().getArch() == llvm::Triple::aarch64) {
    MultiarchIncludeDirs = AArch64MultiarchIncludeDirs;
  } else if (getTriple().getArch() == llvm::Triple::arm) {
    if (getTriple().getEnvironment() == llvm::Triple::GNUEABIHF)
      MultiarchIncludeDirs = ARMHFMultiarchIncludeDirs;
    else
      MultiarchIncludeDirs = ARMMultiarchIncludeDirs;
  } else if (getTriple().getArch() == llvm::Triple::mips) {
    MultiarchIncludeDirs = MIPSMultiarchIncludeDirs;
  } else if (getTriple().getArch() == llvm::Triple::mipsel) {
    MultiarchIncludeDirs = MIPSELMultiarchIncludeDirs;
  } else if (getTriple().getArch() == llvm::Triple::ppc) {
    MultiarchIncludeDirs = PPCMultiarchIncludeDirs;
  } else if (getTriple().getArch() == llvm::Triple::ppc64) {
    MultiarchIncludeDirs = PPC64MultiarchIncludeDirs;
  }
  for (ArrayRef<StringRef>::iterator I = MultiarchIncludeDirs.begin(),
                                     E = MultiarchIncludeDirs.end();
       I != E; ++I) {
    if (llvm::sys::fs::exists(SysRoot + *I)) {
      addExternCSystemInclude(DriverArgs, CC1Args, SysRoot + *I);
      break;
    }
  }

  if (getTriple().getOS() == llvm::Triple::RTEMS)
    return;

  // Add an include of '/include' directly. This isn't provided by default by
  // system GCCs, but is often used with cross-compiling GCCs, and harmless to
  // add even when Clang is acting as-if it were a system compiler.
  addExternCSystemInclude(DriverArgs, CC1Args, SysRoot + "/include");

  addExternCSystemInclude(DriverArgs, CC1Args, SysRoot + "/usr/include");
}

/// \brief Helper to add the three variant paths for a libstdc++ installation.
/*static*/ bool Linux::addLibStdCXXIncludePaths(Twine Base, Twine TargetArchDir,
                                                const ArgList &DriverArgs,
                                                ArgStringList &CC1Args) {
  if (!llvm::sys::fs::exists(Base))
    return false;
  addSystemInclude(DriverArgs, CC1Args, Base);
  addSystemInclude(DriverArgs, CC1Args, Base + "/" + TargetArchDir);
  addSystemInclude(DriverArgs, CC1Args, Base + "/backward");
  return true;
}

/// \brief Helper to add an extra variant path for an (Ubuntu) multilib
/// libstdc++ installation.
/*static*/ bool Linux::addLibStdCXXIncludePaths(Twine Base, Twine Suffix,
                                                Twine TargetArchDir,
                                                Twine BiarchSuffix,
                                                Twine MIPSABIDirSuffix,
                                                const ArgList &DriverArgs,
                                                ArgStringList &CC1Args) {
  if (!addLibStdCXXIncludePaths(Base + Suffix,
                                TargetArchDir + MIPSABIDirSuffix + BiarchSuffix,
                                DriverArgs, CC1Args))
    return false;

  addSystemInclude(DriverArgs, CC1Args, Base + "/" + TargetArchDir + Suffix
                   + MIPSABIDirSuffix + BiarchSuffix);
  return true;
}

void Linux::AddClangCXXStdlibIncludeArgs(const ArgList &DriverArgs,
                                         ArgStringList &CC1Args) const {
  if (DriverArgs.hasArg(options::OPT_nostdlibinc) ||
      DriverArgs.hasArg(options::OPT_nostdincxx))
    return;

  // Check if libc++ has been enabled and provide its include paths if so.
  if (GetCXXStdlibType(DriverArgs) == ToolChain::CST_Libcxx) {
    // libc++ is always installed at a fixed path on Linux currently.
    addSystemInclude(DriverArgs, CC1Args,
                     getDriver().SysRoot + "/usr/include/c++/v1");
    return;
  }

  // We need a detected GCC installation on Linux to provide libstdc++'s
  // headers. We handled the libc++ case above.
  if (!GCCInstallation.isValid())
    return;

  // By default, look for the C++ headers in an include directory adjacent to
  // the lib directory of the GCC installation. Note that this is expect to be
  // equivalent to '/usr/include/c++/X.Y' in almost all cases.
  StringRef LibDir = GCCInstallation.getParentLibPath();
  StringRef InstallDir = GCCInstallation.getInstallPath();
  StringRef TripleStr = GCCInstallation.getTriple().str();
  StringRef MIPSABIDirSuffix = GCCInstallation.getMIPSABIDirSuffix();
  StringRef BiarchSuffix = GCCInstallation.getBiarchSuffix();
  const GCCVersion &Version = GCCInstallation.getVersion();

  if (addLibStdCXXIncludePaths(LibDir.str() + "/../include",
                               "/c++/" + Version.Text, TripleStr, BiarchSuffix,
                               MIPSABIDirSuffix, DriverArgs, CC1Args))
    return;

  const std::string IncludePathCandidates[] = {
    // Gentoo is weird and places its headers inside the GCC install, so if the
    // first attempt to find the headers fails, try these patterns.
    InstallDir.str() + "/include/g++-v" + Version.MajorStr + "." +
        Version.MinorStr,
    InstallDir.str() + "/include/g++-v" + Version.MajorStr,
    // Android standalone toolchain has C++ headers in yet another place.
    LibDir.str() + "/../" + TripleStr.str() + "/include/c++/" + Version.Text,
    // Freescale SDK C++ headers are directly in <sysroot>/usr/include/c++,
    // without a subdirectory corresponding to the gcc version.
    LibDir.str() + "/../include/c++",
  };

  for (unsigned i = 0; i < llvm::array_lengthof(IncludePathCandidates); ++i) {
    if (addLibStdCXXIncludePaths(IncludePathCandidates[i],
                                 TripleStr + MIPSABIDirSuffix + BiarchSuffix,
                                 DriverArgs, CC1Args))
      break;
  }
}

bool Linux::isPIEDefault() const {
  return getSanitizerArgs().hasZeroBaseShadow();
}

/// DragonFly - DragonFly tool chain which can call as(1) and ld(1) directly.

DragonFly::DragonFly(const Driver &D, const llvm::Triple& Triple, const ArgList &Args)
  : Generic_ELF(D, Triple, Args) {

  // Path mangling to find libexec
  getProgramPaths().push_back(getDriver().getInstalledDir());
  if (getDriver().getInstalledDir() != getDriver().Dir)
    getProgramPaths().push_back(getDriver().Dir);

  getFilePaths().push_back(getDriver().Dir + "/../lib");
  getFilePaths().push_back("/usr/lib");
  if (llvm::sys::fs::exists("/usr/lib/gcc47"))
    getFilePaths().push_back("/usr/lib/gcc47");
  else
    getFilePaths().push_back("/usr/lib/gcc44");
}

Tool *DragonFly::buildAssembler() const {
  return new tools::dragonfly::Assemble(*this);
}

Tool *DragonFly::buildLinker() const {
  return new tools::dragonfly::Link(*this);
}


/// XCore tool chain
XCore::XCore(const Driver &D, const llvm::Triple &Triple,
             const ArgList &Args) : ToolChain(D, Triple, Args) {
  // ProgramPaths are found via 'PATH' environment variable.
}

Tool *XCore::buildAssembler() const {
  return new tools::XCore::Assemble(*this);
}

Tool *XCore::buildLinker() const {
  return new tools::XCore::Link(*this);
}

bool XCore::isPICDefault() const {
  return false;
}

bool XCore::isPIEDefault() const {
  return false;
}

bool XCore::isPICDefaultForced() const {
  return false;
}

bool XCore::SupportsProfiling() const {
  return false;
}

bool XCore::hasBlocksRuntime() const {
  return false;
}


void XCore::AddClangSystemIncludeArgs(const ArgList &DriverArgs,
                                      ArgStringList &CC1Args) const {
  if (DriverArgs.hasArg(options::OPT_nostdinc) ||
      DriverArgs.hasArg(options::OPT_nostdlibinc))
    return;
  if (const char *cl_include_dir = getenv("XCC_C_INCLUDE_PATH")) {
    SmallVector<StringRef, 4> Dirs;
    const char EnvPathSeparatorStr[] = {llvm::sys::EnvPathSeparator,'\0'};
    StringRef(cl_include_dir).split(Dirs, StringRef(EnvPathSeparatorStr));
    ArrayRef<StringRef> DirVec(Dirs);
    addSystemIncludes(DriverArgs, CC1Args, DirVec);
  }
}

void XCore::addClangTargetOptions(const llvm::opt::ArgList &DriverArgs,
                                     llvm::opt::ArgStringList &CC1Args) const {
  CC1Args.push_back("-nostdsysteminc");
}

void XCore::AddClangCXXStdlibIncludeArgs(const ArgList &DriverArgs,
                                         ArgStringList &CC1Args) const {
  if (DriverArgs.hasArg(options::OPT_nostdinc) ||
      DriverArgs.hasArg(options::OPT_nostdlibinc))
    return;
  if (const char *cl_include_dir = getenv("XCC_CPLUS_INCLUDE_PATH")) {
    SmallVector<StringRef, 4> Dirs;
    const char EnvPathSeparatorStr[] = {llvm::sys::EnvPathSeparator,'\0'};
    StringRef(cl_include_dir).split(Dirs, StringRef(EnvPathSeparatorStr));
    ArrayRef<StringRef> DirVec(Dirs);
    addSystemIncludes(DriverArgs, CC1Args, DirVec);
  }
}

void XCore::AddCXXStdlibLibArgs(const ArgList &Args,
                                ArgStringList &CmdArgs) const {
  // We don't output any lib args. This is handled by xcc.
}<|MERGE_RESOLUTION|>--- conflicted
+++ resolved
@@ -1986,31 +1986,6 @@
     getFilePaths().push_back(getDriver().SysRoot + "/usr/lib");
 }
 
-<<<<<<< HEAD
-Tool *FreeBSD::buildAssembler() const {
-  return new tools::freebsd::Assemble(*this);
-}
-
-Tool *FreeBSD::buildLinker() const {
-  return new tools::freebsd::Link(*this);
-}
-
-bool FreeBSD::UseSjLjExceptions() const {
-  // FreeBSD uses SjLj exceptions on ARM oabi.
-  switch (getTriple().getEnvironment()) {
-  case llvm::Triple::GNUEABIHF:
-  case llvm::Triple::GNUEABI:
-  case llvm::Triple::EABI:
-    return false;
-
-  default:
-    return (getTriple().getArch() == llvm::Triple::arm ||
-            getTriple().getArch() == llvm::Triple::thumb);
-  }
-}
-
-=======
->>>>>>> dbbf6619
 ToolChain::CXXStdlibType
 FreeBSD::GetCXXStdlibType(const ArgList &Args) const {
   if (Arg *A = Args.getLastArg(options::OPT_stdlib_EQ)) {
@@ -2059,6 +2034,7 @@
 bool FreeBSD::UseSjLjExceptions() const {
   // FreeBSD uses SjLj exceptions on ARM oabi.
   switch (getTriple().getEnvironment()) {
+  case llvm::Triple::GNUEABIHF:
   case llvm::Triple::GNUEABI:
   case llvm::Triple::EABI:
     return false;
