/*-
 * Copyright (c) 2011 NetApp, Inc.
 * All rights reserved.
 *
 * Redistribution and use in source and binary forms, with or without
 * modification, are permitted provided that the following conditions
 * are met:
 * 1. Redistributions of source code must retain the above copyright
 *    notice, this list of conditions and the following disclaimer.
 * 2. Redistributions in binary form must reproduce the above copyright
 *    notice, this list of conditions and the following disclaimer in the
 *    documentation and/or other materials provided with the distribution.
 *
 * THIS SOFTWARE IS PROVIDED BY NETAPP, INC ``AS IS'' AND
 * ANY EXPRESS OR IMPLIED WARRANTIES, INCLUDING, BUT NOT LIMITED TO, THE
 * IMPLIED WARRANTIES OF MERCHANTABILITY AND FITNESS FOR A PARTICULAR PURPOSE
 * ARE DISCLAIMED.  IN NO EVENT SHALL NETAPP, INC OR CONTRIBUTORS BE LIABLE
 * FOR ANY DIRECT, INDIRECT, INCIDENTAL, SPECIAL, EXEMPLARY, OR CONSEQUENTIAL
 * DAMAGES (INCLUDING, BUT NOT LIMITED TO, PROCUREMENT OF SUBSTITUTE GOODS
 * OR SERVICES; LOSS OF USE, DATA, OR PROFITS; OR BUSINESS INTERRUPTION)
 * HOWEVER CAUSED AND ON ANY THEORY OF LIABILITY, WHETHER IN CONTRACT, STRICT
 * LIABILITY, OR TORT (INCLUDING NEGLIGENCE OR OTHERWISE) ARISING IN ANY WAY
 * OUT OF THE USE OF THIS SOFTWARE, EVEN IF ADVISED OF THE POSSIBILITY OF
 * SUCH DAMAGE.
 *
 * $FreeBSD$
 */

#include <sys/cdefs.h>
__FBSDID("$FreeBSD$");

#include <sys/param.h>
#include <sys/linker_set.h>
#include <sys/stat.h>
#include <sys/uio.h>
#include <sys/ioctl.h>
#include <sys/disk.h>

#include <errno.h>
#include <fcntl.h>
#include <stdio.h>
#include <stdlib.h>
#include <stdint.h>
#include <string.h>
#include <strings.h>
#include <unistd.h>
#include <assert.h>
#include <pthread.h>
#include <md5.h>

#include "bhyverun.h"
#include "pci_emul.h"
#include "virtio.h"

#ifndef min
#define	min(a, b)	((a) < (b) ? (a) : (b))
#endif

#define VTBLK_RINGSZ	64

#define VTBLK_MAXSEGS	32

#define VTBLK_S_OK	0
#define VTBLK_S_IOERR	1
#define	VTBLK_S_UNSUPP	2

#define	VTBLK_BLK_ID_BYTES	20

/* Capability bits */
#define	VTBLK_F_SEG_MAX		(1 << 2)	/* Maximum request segments */
#define	VTBLK_F_BLK_SIZE       	(1 << 6)	/* cfg block size valid */

/*
 * Host capabilities
 */
#define VTBLK_S_HOSTCAPS      \
  ( VTBLK_F_SEG_MAX  |						    \
    VTBLK_F_BLK_SIZE |						    \
    VIRTIO_RING_F_INDIRECT_DESC )	/* indirect descriptors */

/*
 * Config space "registers"
 */
struct vtblk_config {
	uint64_t	vbc_capacity;
	uint32_t	vbc_size_max;
	uint32_t	vbc_seg_max;
	uint16_t	vbc_geom_c;
	uint8_t		vbc_geom_h;
	uint8_t		vbc_geom_s;
	uint32_t	vbc_blk_size;
	uint32_t	vbc_sectors_max;
} __packed;

/*
 * Fixed-size block header
 */
struct virtio_blk_hdr {
#define	VBH_OP_READ		0
#define	VBH_OP_WRITE		1
#define	VBH_OP_IDENT		8		
#define	VBH_FLAG_BARRIER	0x80000000	/* OR'ed into vbh_type */
	uint32_t       	vbh_type;
	uint32_t	vbh_ioprio;
	uint64_t	vbh_sector;
} __packed;

/*
 * Debug printf
 */
static int pci_vtblk_debug;
#define DPRINTF(params) if (pci_vtblk_debug) printf params
#define WPRINTF(params) printf params

/*
 * Per-device softc
 */
struct pci_vtblk_softc {
	struct virtio_softc vbsc_vs;
	struct vqueue_info vbsc_vq;
	int		vbsc_fd;
	struct vtblk_config vbsc_cfg;	
	char vbsc_ident[VTBLK_BLK_ID_BYTES];
};
<<<<<<< HEAD

/* 
 * Return the size of IO BAR that maps virtio header and device specific
 * region. The size would vary depending on whether MSI-X is enabled or 
 * not
 */ 
static uint64_t
pci_vtblk_iosize(struct pci_devinst *pi)
{

	if (pci_msix_enabled(pi)) 
		return (VTBLK_REGSZ);
	else
		return (VTBLK_REGSZ - (VTCFG_R_CFG1 - VTCFG_R_MSIX));
}

/*
 * Return the number of available descriptors in the vring taking care
 * of the 16-bit index wraparound.
 */
static int
hq_num_avail(struct vring_hqueue *hq)
{
	uint16_t ndesc;

	/*
	 * We're just computing (a-b) in GF(216).
	 *
	 * The only glitch here is that in standard C,
	 * uint16_t promotes to (signed) int when int has
	 * more than 16 bits (pretty much always now), so
	 * we have to force it back to unsigned.
	 */
	ndesc = (unsigned)*hq->hq_avail_idx - (unsigned)hq->hq_cur_aidx;
=======
>>>>>>> e2af9768

static void pci_vtblk_reset(void *);
static void pci_vtblk_notify(void *, struct vqueue_info *);
static int pci_vtblk_cfgread(void *, int, int, uint32_t *);
static int pci_vtblk_cfgwrite(void *, int, int, uint32_t);

static struct virtio_consts vtblk_vi_consts = {
	"vtblk",		/* our name */
	1,			/* we support 1 virtqueue */
	sizeof(struct vtblk_config), /* config reg size */
	pci_vtblk_reset,	/* reset */
	pci_vtblk_notify,	/* device-wide qnotify */
	pci_vtblk_cfgread,	/* read PCI config */
	pci_vtblk_cfgwrite,	/* write PCI config */
	VTBLK_S_HOSTCAPS,	/* our capabilities */
};

static void
pci_vtblk_reset(void *vsc)
{
	struct pci_vtblk_softc *sc = vsc;

	DPRINTF(("vtblk: device reset requested !\n"));
	vi_reset_dev(&sc->vbsc_vs);
}

static void
pci_vtblk_proc(struct pci_vtblk_softc *sc, struct vqueue_info *vq)
{
	struct virtio_blk_hdr *vbh;
	uint8_t *status;
	int i, n;
	int err;
	int iolen;
	int writeop, type;
	off_t offset;
	struct iovec iov[VTBLK_MAXSEGS + 2];
	uint16_t flags[VTBLK_MAXSEGS + 2];

	n = vq_getchain(vq, iov, VTBLK_MAXSEGS + 2, flags);

	/*
	 * The first descriptor will be the read-only fixed header,
	 * and the last is for status (hence +2 above and below).
	 * The remaining iov's are the actual data I/O vectors.
	 *
	 * XXX - note - this fails on crash dump, which does a
	 * VIRTIO_BLK_T_FLUSH with a zero transfer length
	 */
	assert(n >= 2 && n <= VTBLK_MAXSEGS + 2);

	assert((flags[0] & VRING_DESC_F_WRITE) == 0);
	assert(iov[0].iov_len == sizeof(struct virtio_blk_hdr));
	vbh = iov[0].iov_base;

<<<<<<< HEAD
	vid = paddr_guest2host(vd->vd_addr, vd->vd_len);
	assert((vid->vd_flags & VRING_DESC_F_INDIRECT) == 0);

	/*
	 * The first descriptor will be the read-only fixed header
	 */
	vbh = paddr_guest2host(vid[0].vd_addr, sizeof(struct virtio_blk_hdr));
	assert(vid[0].vd_len == sizeof(struct virtio_blk_hdr));
	assert(vid[0].vd_flags & VRING_DESC_F_NEXT);
	assert((vid[0].vd_flags & VRING_DESC_F_WRITE) == 0);
=======
	status = iov[--n].iov_base;
	assert(iov[n].iov_len == 1);
	assert(flags[n] & VRING_DESC_F_WRITE);
>>>>>>> e2af9768

	/*
	 * XXX
	 * The guest should not be setting the BARRIER flag because
	 * we don't advertise the capability.
	 */
	type = vbh->vbh_type & ~VBH_FLAG_BARRIER;
	writeop = (type == VBH_OP_WRITE);

	offset = vbh->vbh_sector * DEV_BSIZE;

<<<<<<< HEAD
	/*
	 * Build up the iovec based on the guest's data descriptors
	 */
	for (i = 1, iolen = 0; i < nsegs - 1; i++) {
		iov[i-1].iov_base = paddr_guest2host(vid[i].vd_addr,
						     vid[i].vd_len);
		iov[i-1].iov_len = vid[i].vd_len;
		iolen += vid[i].vd_len;

		assert(vid[i].vd_flags & VRING_DESC_F_NEXT);
		assert((vid[i].vd_flags & VRING_DESC_F_INDIRECT) == 0);

=======
	iolen = 0;
	for (i = 1; i < n; i++) {
>>>>>>> e2af9768
		/*
		 * - write op implies read-only descriptor,
		 * - read/ident op implies write-only descriptor,
		 * therefore test the inverse of the descriptor bit
		 * to the op.
		 */
		assert(((flags[i] & VRING_DESC_F_WRITE) == 0) == writeop);
		iolen += iov[i].iov_len;
	}

<<<<<<< HEAD
	/* Lastly, get the address of the status byte */
	status = paddr_guest2host(vid[nsegs - 1].vd_addr, 1);
	assert(vid[nsegs - 1].vd_len == 1);
	assert((vid[nsegs - 1].vd_flags & VRING_DESC_F_NEXT) == 0);
	assert(vid[nsegs - 1].vd_flags & VRING_DESC_F_WRITE);

=======
>>>>>>> e2af9768
	DPRINTF(("virtio-block: %s op, %d bytes, %d segs, offset %ld\n\r", 
		 writeop ? "write" : "read/ident", iolen, i - 1, offset));

	switch (type) {
	case VBH_OP_WRITE:
		err = pwritev(sc->vbsc_fd, iov + 1, i - 1, offset);
		break;
	case VBH_OP_READ:
		err = preadv(sc->vbsc_fd, iov + 1, i - 1, offset);
		break;
	case VBH_OP_IDENT:
		/* Assume a single buffer */
		strlcpy(iov[1].iov_base, sc->vbsc_ident,
		    min(iov[1].iov_len, sizeof(sc->vbsc_ident)));
		err = 0;
		break;
	default:
		err = -ENOSYS;
		break;
	}

	/* convert errno into a virtio block error return */
	if (err < 0) {
		if (err == -ENOSYS)
			*status = VTBLK_S_UNSUPP;
		else
			*status = VTBLK_S_IOERR;
	} else
		*status = VTBLK_S_OK;

	/*
	 * Return the descriptor back to the host.
	 * We wrote 1 byte (our status) to host.
	 */
	vq_relchain(vq, 1);
}

static void
pci_vtblk_notify(void *vsc, struct vqueue_info *vq)
{
<<<<<<< HEAD
	struct vring_hqueue *hq = &sc->vbsc_q;
	int i;
	int ndescs;

	/*
	 * Calculate number of ring entries to process
	 */
	ndescs = hq_num_avail(hq);

	if (ndescs == 0)
		return;

	/*
	 * Run through all the entries, placing them into iovecs and
	 * sending when an end-of-packet is found
	 */
	for (i = 0; i < ndescs; i++)
		pci_vtblk_proc(sc, hq);

	/*
	 * Generate an interrupt if able
	 */
	if ((*hq->hq_avail_flags & VRING_AVAIL_F_NO_INTERRUPT) == 0) { 
		if (use_msix) {
			pci_generate_msix(sc->vbsc_pi, sc->msix_table_idx_req);	
		} else if (sc->vbsc_isr == 0) {
			sc->vbsc_isr = 1;
			pci_generate_msi(sc->vbsc_pi, 0);
		}
	}
	
}

static void
pci_vtblk_ring_init(struct pci_vtblk_softc *sc, uint64_t pfn)
{
	struct vring_hqueue *hq;

	sc->vbsc_pfn = pfn << VRING_PFN;
	
	/*
	 * Set up host pointers to the various parts of the
	 * queue
	 */
	hq = &sc->vbsc_q;
	hq->hq_size = VTBLK_RINGSZ;

	hq->hq_dtable = paddr_guest2host(pfn << VRING_PFN,
					 vring_size(VTBLK_RINGSZ));
	hq->hq_avail_flags =  (uint16_t *)(hq->hq_dtable + hq->hq_size);
	hq->hq_avail_idx = hq->hq_avail_flags + 1;
	hq->hq_avail_ring = hq->hq_avail_flags + 2;
	hq->hq_used_flags = (uint16_t *)roundup2((uintptr_t)hq->hq_avail_ring,
						 VRING_ALIGN);
	hq->hq_used_idx = hq->hq_used_flags + 1;
	hq->hq_used_ring = (struct virtio_used *)(hq->hq_used_flags + 2);
=======
	struct pci_vtblk_softc *sc = vsc;
>>>>>>> e2af9768

	vq_startchains(vq);
	while (vq_has_descs(vq))
		pci_vtblk_proc(sc, vq);
	vq_endchains(vq, 1);	/* Generate interrupt if appropriate. */
}

static int
pci_vtblk_init(struct vmctx *ctx, struct pci_devinst *pi, char *opts)
{
	struct stat sbuf;
	MD5_CTX mdctx;
	u_char digest[16];
	struct pci_vtblk_softc *sc;
	off_t size;	
	int fd;
	int sectsz;

	if (opts == NULL) {
		printf("virtio-block: backing device required\n");
		return (1);
	}

	/*
	 * The supplied backing file has to exist
	 */
	fd = open(opts, O_RDWR);
	if (fd < 0) {
		perror("Could not open backing file");
		return (1);
	}

	if (fstat(fd, &sbuf) < 0) {
		perror("Could not stat backing file");
		close(fd);
		return (1);
	}

	/*
	 * Deal with raw devices
	 */
	size = sbuf.st_size;
	sectsz = DEV_BSIZE;
	if (S_ISCHR(sbuf.st_mode)) {
		if (ioctl(fd, DIOCGMEDIASIZE, &size) < 0 ||
		    ioctl(fd, DIOCGSECTORSIZE, &sectsz)) {
			perror("Could not fetch dev blk/sector size");
			close(fd);
			return (1);
		}
		assert(size != 0);
		assert(sectsz != 0);
	}

	sc = malloc(sizeof(struct pci_vtblk_softc));
	memset(sc, 0, sizeof(struct pci_vtblk_softc));

	/* record fd of storage device/file */
	sc->vbsc_fd = fd;

	/* init virtio softc and virtqueues */
	vi_softc_linkup(&sc->vbsc_vs, &vtblk_vi_consts, sc, pi, &sc->vbsc_vq);
	sc->vbsc_vq.vq_qsize = VTBLK_RINGSZ;
	/* sc->vbsc_vq.vq_notify = we have no per-queue notify */

	/*
	 * Create an identifier for the backing file. Use parts of the
	 * md5 sum of the filename
	 */
	MD5Init(&mdctx);
	MD5Update(&mdctx, opts, strlen(opts));
	MD5Final(digest, &mdctx);	
	sprintf(sc->vbsc_ident, "BHYVE-%02X%02X-%02X%02X-%02X%02X",
	    digest[0], digest[1], digest[2], digest[3], digest[4], digest[5]);

	/* setup virtio block config space */
	sc->vbsc_cfg.vbc_capacity = size / DEV_BSIZE; /* 512-byte units */
	sc->vbsc_cfg.vbc_seg_max = VTBLK_MAXSEGS;
	sc->vbsc_cfg.vbc_blk_size = sectsz;
	sc->vbsc_cfg.vbc_size_max = 0;	/* not negotiated */
	sc->vbsc_cfg.vbc_geom_c = 0;	/* no geometry */
	sc->vbsc_cfg.vbc_geom_h = 0;
	sc->vbsc_cfg.vbc_geom_s = 0;
	sc->vbsc_cfg.vbc_sectors_max = 0;

	/*
	 * Should we move some of this into virtio.c?  Could
	 * have the device, class, and subdev_0 as fields in
	 * the virtio constants structure.
	 */
	pci_set_cfgdata16(pi, PCIR_DEVICE, VIRTIO_DEV_BLOCK);
	pci_set_cfgdata16(pi, PCIR_VENDOR, VIRTIO_VENDOR);
	pci_set_cfgdata8(pi, PCIR_CLASS, PCIC_STORAGE);
	pci_set_cfgdata16(pi, PCIR_SUBDEV_0, VIRTIO_TYPE_BLOCK);

	if (vi_intr_init(&sc->vbsc_vs, 1, fbsdrun_virtio_msix()))
		return (1);
	vi_set_io_bar(&sc->vbsc_vs, 0);
	return (0);
}

static int
pci_vtblk_cfgwrite(void *vsc, int offset, int size, uint32_t value)
{

	DPRINTF(("vtblk: write to readonly reg %d\n\r", offset));
	return (1);
}

static int
pci_vtblk_cfgread(void *vsc, int offset, int size, uint32_t *retval)
{
	struct pci_vtblk_softc *sc = vsc;
	void *ptr;

	/* our caller has already verified offset and size */
	ptr = (uint8_t *)&sc->vbsc_cfg + offset;
	memcpy(retval, ptr, size);
	return (0);
}

struct pci_devemu pci_de_vblk = {
	.pe_emu =	"virtio-blk",
	.pe_init =	pci_vtblk_init,
	.pe_barwrite =	vi_pci_write,
	.pe_barread =	vi_pci_read
};
PCI_EMUL_SET(pci_de_vblk);<|MERGE_RESOLUTION|>--- conflicted
+++ resolved
@@ -122,43 +122,6 @@
 	struct vtblk_config vbsc_cfg;	
 	char vbsc_ident[VTBLK_BLK_ID_BYTES];
 };
-<<<<<<< HEAD
-
-/* 
- * Return the size of IO BAR that maps virtio header and device specific
- * region. The size would vary depending on whether MSI-X is enabled or 
- * not
- */ 
-static uint64_t
-pci_vtblk_iosize(struct pci_devinst *pi)
-{
-
-	if (pci_msix_enabled(pi)) 
-		return (VTBLK_REGSZ);
-	else
-		return (VTBLK_REGSZ - (VTCFG_R_CFG1 - VTCFG_R_MSIX));
-}
-
-/*
- * Return the number of available descriptors in the vring taking care
- * of the 16-bit index wraparound.
- */
-static int
-hq_num_avail(struct vring_hqueue *hq)
-{
-	uint16_t ndesc;
-
-	/*
-	 * We're just computing (a-b) in GF(216).
-	 *
-	 * The only glitch here is that in standard C,
-	 * uint16_t promotes to (signed) int when int has
-	 * more than 16 bits (pretty much always now), so
-	 * we have to force it back to unsigned.
-	 */
-	ndesc = (unsigned)*hq->hq_avail_idx - (unsigned)hq->hq_cur_aidx;
-=======
->>>>>>> e2af9768
 
 static void pci_vtblk_reset(void *);
 static void pci_vtblk_notify(void *, struct vqueue_info *);
@@ -214,22 +177,9 @@
 	assert(iov[0].iov_len == sizeof(struct virtio_blk_hdr));
 	vbh = iov[0].iov_base;
 
-<<<<<<< HEAD
-	vid = paddr_guest2host(vd->vd_addr, vd->vd_len);
-	assert((vid->vd_flags & VRING_DESC_F_INDIRECT) == 0);
-
-	/*
-	 * The first descriptor will be the read-only fixed header
-	 */
-	vbh = paddr_guest2host(vid[0].vd_addr, sizeof(struct virtio_blk_hdr));
-	assert(vid[0].vd_len == sizeof(struct virtio_blk_hdr));
-	assert(vid[0].vd_flags & VRING_DESC_F_NEXT);
-	assert((vid[0].vd_flags & VRING_DESC_F_WRITE) == 0);
-=======
 	status = iov[--n].iov_base;
 	assert(iov[n].iov_len == 1);
 	assert(flags[n] & VRING_DESC_F_WRITE);
->>>>>>> e2af9768
 
 	/*
 	 * XXX
@@ -241,23 +191,8 @@
 
 	offset = vbh->vbh_sector * DEV_BSIZE;
 
-<<<<<<< HEAD
-	/*
-	 * Build up the iovec based on the guest's data descriptors
-	 */
-	for (i = 1, iolen = 0; i < nsegs - 1; i++) {
-		iov[i-1].iov_base = paddr_guest2host(vid[i].vd_addr,
-						     vid[i].vd_len);
-		iov[i-1].iov_len = vid[i].vd_len;
-		iolen += vid[i].vd_len;
-
-		assert(vid[i].vd_flags & VRING_DESC_F_NEXT);
-		assert((vid[i].vd_flags & VRING_DESC_F_INDIRECT) == 0);
-
-=======
 	iolen = 0;
 	for (i = 1; i < n; i++) {
->>>>>>> e2af9768
 		/*
 		 * - write op implies read-only descriptor,
 		 * - read/ident op implies write-only descriptor,
@@ -268,15 +203,6 @@
 		iolen += iov[i].iov_len;
 	}
 
-<<<<<<< HEAD
-	/* Lastly, get the address of the status byte */
-	status = paddr_guest2host(vid[nsegs - 1].vd_addr, 1);
-	assert(vid[nsegs - 1].vd_len == 1);
-	assert((vid[nsegs - 1].vd_flags & VRING_DESC_F_NEXT) == 0);
-	assert(vid[nsegs - 1].vd_flags & VRING_DESC_F_WRITE);
-
-=======
->>>>>>> e2af9768
 	DPRINTF(("virtio-block: %s op, %d bytes, %d segs, offset %ld\n\r", 
 		 writeop ? "write" : "read/ident", iolen, i - 1, offset));
 
@@ -317,66 +243,7 @@
 static void
 pci_vtblk_notify(void *vsc, struct vqueue_info *vq)
 {
-<<<<<<< HEAD
-	struct vring_hqueue *hq = &sc->vbsc_q;
-	int i;
-	int ndescs;
-
-	/*
-	 * Calculate number of ring entries to process
-	 */
-	ndescs = hq_num_avail(hq);
-
-	if (ndescs == 0)
-		return;
-
-	/*
-	 * Run through all the entries, placing them into iovecs and
-	 * sending when an end-of-packet is found
-	 */
-	for (i = 0; i < ndescs; i++)
-		pci_vtblk_proc(sc, hq);
-
-	/*
-	 * Generate an interrupt if able
-	 */
-	if ((*hq->hq_avail_flags & VRING_AVAIL_F_NO_INTERRUPT) == 0) { 
-		if (use_msix) {
-			pci_generate_msix(sc->vbsc_pi, sc->msix_table_idx_req);	
-		} else if (sc->vbsc_isr == 0) {
-			sc->vbsc_isr = 1;
-			pci_generate_msi(sc->vbsc_pi, 0);
-		}
-	}
-	
-}
-
-static void
-pci_vtblk_ring_init(struct pci_vtblk_softc *sc, uint64_t pfn)
-{
-	struct vring_hqueue *hq;
-
-	sc->vbsc_pfn = pfn << VRING_PFN;
-	
-	/*
-	 * Set up host pointers to the various parts of the
-	 * queue
-	 */
-	hq = &sc->vbsc_q;
-	hq->hq_size = VTBLK_RINGSZ;
-
-	hq->hq_dtable = paddr_guest2host(pfn << VRING_PFN,
-					 vring_size(VTBLK_RINGSZ));
-	hq->hq_avail_flags =  (uint16_t *)(hq->hq_dtable + hq->hq_size);
-	hq->hq_avail_idx = hq->hq_avail_flags + 1;
-	hq->hq_avail_ring = hq->hq_avail_flags + 2;
-	hq->hq_used_flags = (uint16_t *)roundup2((uintptr_t)hq->hq_avail_ring,
-						 VRING_ALIGN);
-	hq->hq_used_idx = hq->hq_used_flags + 1;
-	hq->hq_used_ring = (struct virtio_used *)(hq->hq_used_flags + 2);
-=======
 	struct pci_vtblk_softc *sc = vsc;
->>>>>>> e2af9768
 
 	vq_startchains(vq);
 	while (vq_has_descs(vq))
