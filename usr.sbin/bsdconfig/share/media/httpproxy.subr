if [ ! "$_MEDIA_HTTPPROXY_SUBR" ]; then _MEDIA_HTTPPROXY_SUBR=1
#
# Copyright (c) 2012-2013 Devin Teske
# All Rights Reserved.
#
# Redistribution and use in source and binary forms, with or without
# modification, are permitted provided that the following conditions
# are met:
# 1. Redistributions of source code must retain the above copyright
#    notice, this list of conditions and the following disclaimer.
# 2. Redistributions in binary form must reproduce the above copyright
#    notice, this list of conditions and the following disclaimer in the
#    documentation and/or other materials provided with the distribution.
#
# THIS SOFTWARE IS PROVIDED BY THE AUTHOR AND CONTRIBUTORS ``AS IS'' AND
# ANY EXPRESS OR IMPLIED WARRANTIES, INCLUDING BUT NOT LIMITED TO, THE
# IMPLIED WARRANTIES OF MERCHANTABILITY AND FITNESS FOR A PARTICULAR PURPOSE
# ARE DISCLAIMED.  IN NO EVENT SHALL THE AUTHOR OR CONTRIBUTORS BE LIABLE
# FOR ANY DIRECT, INDIRECT, INCIDENTAL, SPECIAL, EXEMPLARY, OR CONSEQUENTIAL
# DAMAGES (INLUDING, BUT NOT LIMITED TO, PROCUREMENT OF SUBSTITUTE GOODS
# OR SERVICES; LOSS OF USE, DATA, OR PROFITS; OR BUSINESS INTERRUPTION)
# HOWEVER CAUSED AND ON ANY THEORY OF LIABILITY, WHETHER IN CONTRACT, STRICT
# LIABILITY, OR TORT (INCLUDING NEGLIGENCE OR OTHERWISE) ARISING IN ANY WAY
# OUT OF THE USE OF THIS SOFTWARE, EVEN IF ADVISED OF THE POSSIBILITY OF
# SUCH DAMAGE.
#
# $FreeBSD$
#
############################################################ INCLUDES

BSDCFG_SHARE="/usr/share/bsdconfig"
. $BSDCFG_SHARE/common.subr || exit 1
f_dprintf "%s: loading includes..." media/httpproxy.subr
f_include $BSDCFG_SHARE/dialog.subr
f_include $BSDCFG_SHARE/media/ftp.subr
f_include $BSDCFG_SHARE/media/tcpip.subr
f_include $BSDCFG_SHARE/variable.subr

BSDCFG_LIBE="/usr/libexec/bsdconfig"
f_include_lang $BSDCFG_LIBE/include/messages.subr

############################################################ FUNCTIONS

# f_media_set_http_proxy
#
# Return success if we both found and set the media type to be an ftp server,
# accessed via http proxy.
#
# Variables from variable.subr that can be used to script user input:
#
# 	VAR_HTTP_PROXY
# 		HTTP Proxy server to use. Valid examples include:
# 			myhost
# 			somename:3128
# 			192.168.2.3
# 			[::1]:8080
# 		The default port if not specified is 3128.
#
# Variables from variable.subr that are set after successful execution include
# the following:
#
# 	VAR_HTTP_PROXY_HOST	The host portion of VAR_HTTP_PROXY.
# 	VAR_HTTP_PROXY_PORT	The TCP port parsed from VAR_HTTP_PROXY.
#
# See also f_media_set_ftp() for additional variables.
#
f_media_set_http_proxy()
{
	FTP_SKIP_RESOLV=1 f_media_set_ftp || return $FAILURE

	f_variable_get_value $VAR_HTTP_PROXY \
		"$msg_please_enter_the_address_of_the_http_proxy"

	local proxy
	f_getvar $VAR_HTTP_PROXY proxy
	[ "$proxy" ] || return $FAILURE

	local hostname="$proxy" port=3128
	case "$hostname" in
<<<<<<< HEAD
	"["*"]")
		hostname="${hostname#\[}"
		hostname="${hostname%\]}"
		;;
	"["*"]:"*)
=======
	#
	# The order in-which the below individual cases appear is important!
	#
	"["*"]":*) # IPv6 address with port
		f_dprintf "Looks like an IPv6 addr with port: %s" "$hostname"
>>>>>>> 94fe127f
		hostname="${hostname#\[}"
		port="${hostname#*\]:}"
		port="${port%%[!0-9]*}"
		hostname="${hostname%%\]:*}"
		;;
	"["*"]") # IPv6 address
		f_dprintf "Looks like an IPv6 addr: %s" "$hostname"
		hostname="${hostname#\[}"
		hostname="${hostname%\]}"
		;;
	#
	# ^^^ IPv6 above / DNS Name or IPv4 below vvv
	#
	*:*) # DNS name or IPv4 address with port
		f_dprintf "Looks like a DNS name or IPv4 addr with port: %s" \
		          "$hostname"
		port="${hostname#*:}"
		hostname="${hostname%%:*}"
		;;
	*) # DNS name or IPv4 address
		f_dprintf "Looks like a DNS name or IPv4 addr: %s" "$hostname"
		: leave hostname as-is
	esac

	setvar $VAR_HTTP_PROXY_HOST "$hostname"
	setvar $VAR_HTTP_PROXY_PORT "$port"

	if f_debugging; then
		f_dprintf "VAR_FTP_PATH : %s" "$( f_getvar $VAR_FTP_PATH )"
		f_dprintf "VAR_HTTP_PROXY_HOST, _PORT: %s:%s" \
		          "$( f_getvar $VAR_HTTP_PROXY_HOST )" \
		          "$( f_getvar $VAR_HTTP_PROXY_PORT )"
	fi

	# media device has been set by f_media_set_ftp(), overwrite partly:
	device_media set   type     $DEVICE_TYPE_HTTP_PROXY
	device_media set   init     f_media_init_http_proxy
	device_media set   get      f_media_get_http_proxy
	device_media unset shutdown

	return $SUCCESS
}

# f_http_proxy_check_access [$connect_only]
#
# Return success if able list a remote FTP directory via HTTP proxy. If
# $connect_only is present and non-null, then returns success if a connection
# can be made. Variables from variable.subr that can be used to script user
# input:
#
# 	VAR_HTTP_PROXY_HOST
# 		The HTTP proxy server host name, IPv4 address or IPv6 address.
# 		Valid examples include:
# 			myhost
# 			192.168.2.3
# 			::1
# 	VAR_HTTP_PROXY_PORT
# 		The TCP port to connect to when communicating with the HTTP
# 		proxy server.
# 	VAR_HTTP_PROXY_PATH
# 		The FTP URL sent to the HTTP proxy server. Unused if
# 		$connect_only is present and non-NULL.
#
f_http_proxy_check_access()
{
	local connect_only="$1" hosts=

	local proxy_host proxy_port
	f_getvar $VAR_HTTP_PROXY_HOST proxy_host
	f_getvar $VAR_HTTP_PROXY_PORT proxy_port

	if ! {
		f_validate_ipaddr "$proxy_host" ||
		f_validate_ipaddr6 "$proxy_host" ||
		{
		  f_dprintf "%s: Looking up hostname, %s, using host(1)" \
		            "f_http_proxy_check_access" "$proxy_host"
		  f_host_lookup "$proxy_host" hosts
		}
	}; then
		# All the above validations failed
		[ "$hosts" ] && f_dialog_msgbox "$hosts"
		unset $VAR_HTTP_PROXY_HOST
		return $FAILURE
	elif [ ! "$hosts" ]; then
		# One of the first two validations passed
		hosts="$proxy_host"
	fi

	local host connected=
	for host in $hosts; do
		f_quietly nc -nz "$host" "$proxy_port" || continue
		connected=1; break
	done
	if [ ! "$connected" ]; then
		f_show_msg "$msg_couldnt_connect_to_proxy %s:%s" \
		           "$proxy_host" "$proxy_port"
		unset $VAR_HTTP_PROXY_HOST
		return $FAILURE
	fi
	[ "$connect_only" ] && return $SUCCESS

	#
	# Some proxies fetch files with certain extensions in "ascii mode"
	# instead of "binary mode" for FTP. The FTP server then translates all
	# LF to CRLF.
	#
	# You can force Squid to use binary mode by appending ";type=i" to the
	# URL, which is what sysinstall(8) has traditionally done.
	#

	local proxy_path
	f_getvar $VAR_HTTP_PROXY_PATH proxy_path
	f_show_info "$msg_checking_access_to" "$proxy_path"

	local rx
	if ! rx=$(
		printf "GET %s/ HTTP/1.0\r\n\r\n" "${proxy_path%/}" |
			nc -n "$host" "$proxy_port"
	); then
		f_show_msg "$msg_couldnt_connect_to_proxy %s:%s" \
		           "$proxy_host" "$proxy_port"
		unset $VAR_HTTP_PROXY_HOST
		return $FAILURE
	fi

	local hdr
	hdr=$( echo "$rx" | awk '/^\r$/{exit}{print}' )

	local http_found=$FAILURE
	if echo "$hdr" | awk '
		BEGIN { found = 0 }
		/^HTTP.... 200 / {
			found = 1
			exit
		}
		END { exit ! found }
	'; then
		http_found=$SUCCESS
	fi

	#
	# Scan the headers of the response
	# this is extremely quick'n dity
	#

	unset $VAR_HTTP_FTP_MODE
	if echo "$hdr" | awk '
		BEGIN { found = 0 }
		{
			if (!match($0, /^Server: /)) next
			found = ( substr($0, 9, 5) ~ /[Ss]quid/ )
		}
		END { exit ! found }
	'; then
		setvar $VAR_HTTP_FTP_MODE ";type=i"
	else
		setvar $VAR_HTTP_FTP_MODE ""
	fi

	return $http_found
}

# f_media_init_http_proxy $device
#
# Initializes the HTTP Proxy media device. Returns success if able to confirm
# the existence of at least one known FTP server release path via HTTP proxy
# using f_http_proxy_check_access(), above.
#
# Variables from variable.subr that can be used to script user input:
#
# 	VAR_HTTP_PROXY_HOST
#		The HTTP proxy server to connect to. Usually set by having
# 		f_media_set_http_proxy() parse VAR_HTTP_PROXY. Must be set.
# 		Also see f_http_proxy_check_access() for additional variables.
# 	VAR_RELNAME
# 		Usually set to `uname -r' but can be overridden.
# 	VAR_FTP_PATH
# 		The FTP URL to send to the HTTP proxy server. Usually set by
# 		calling f_media_set_ftp().
#
# Meanwhile, after successful execution, the following variables (also from
# variable.subr) are set:
#
# 	VAR_HTTP_PROXY_PATH
# 		The [possibly] adjusted VAR_FTP_PATH that was found to contain
# 		a valid FreeBSD repository.
#
f_media_init_http_proxy()
{
	local dev="$1"
	f_dprintf "Init routine called for HTTP Proxy device. dev=[%s]" "$dev"

	#
	# First verify access
	#
	local connect_only=1
	f_http_proxy_check_access $connect_only

	local proxy_host
	f_getvar $VAR_HTTP_PROXY_HOST proxy_host
	while [ ! "$proxy_host" ]; do
		f_media_set_http_proxy || return $FAILURE
		f_http_proxy_check_access $connect_only
		f_getvar $VAR_HTTP_PROXY_HOST proxy_host
	done

	local rel proxy_path http_found=$FAILURE
	while :; do
		#
		# If the release is specified as "__RELEASE" or "any", then
		# just assume that the path the user gave is ok.
		#
		f_getvar $VAR_RELNAME rel
		f_dprintf "f_media_init_http_proxy: rel=[%s]" "$rel"

		case "$rel" in
		__RELEASE|any)
			f_getvar $VAR_FTP_PATH $VAR_HTTP_PROXY_PATH
			f_http_proxy_check_access
			http_found=$?
			;;
		*)
			local fdir fp
			f_getvar $VAR_FTP_PATH%/ fp
			for fdir in $FTP_DIRS; do
				setvar $VAR_HTTP_PROXY_PATH "$fp/$fdir/$rel"
				if f_http_proxy_check_access; then
					http_found=$SUCCESS
					break
				fi
			done
		esac

		[ $http_found -eq $SUCCESS ] && break

		f_getvar $VAR_HTTP_PROXY_PATH proxy_path
		f_show_msg "$msg_please_check_the_url_and_try_again" \
		           "$proxy_path"

		unset $VAR_HTTP_PROXY_PATH
		f_media_set_http_proxy || break
	done

	return $http_found
}

# f_media_get_http_proxy $device $file [$probe_only]
#
# Returns data from $file on an FTP server via HTTP proxy using nc(1). Please
# note that $device is unused but must be present (even if null). Information
# is instead gathered from the environment. If $probe_only is both present and
# non-NULL, this function exits after receiving the HTTP header response from
# the proxy server (if the HTTP response code is 200, success is returned;
# otherwise failure).
#
# The variables used to configure the connection are as follows (all of which
# are configured by f_media_set_http_proxy above):
#
# 	VAR_HTTP_PROXY_HOST
# 		HTTP proxy host to connect. Can be an IPv4 address, IPv6
# 		address, or DNS hostname of your choice.
# 	VAR_HTTP_PROXY_PORT
# 		TCP port to connect on; see f_media_set_http_proxy above.
# 	VAR_HTTP_PROXY_PATH
# 		URL (including "ftp://" protocol-prefix) of FTP directory to
# 		use as a prefix when requesting $file via HTTP proxy.
#
# See variable.subr for additional information.
#
# Example usage:
# 	f_media_set_http_proxy
# 	f_media_get_http_proxy media $file
#
f_media_get_http_proxy()
{
	local dev="$1" file="$2" probe_only="$3" hosts=

	f_dprintf "f_media_get_http_proxy: dev=[%s] file=[%s] probe_only=%s" \
	          "$dev" "$file" "$probe_only"

	local proxy_host proxy_port
	f_getvar $VAR_HTTP_PROXY_HOST proxy_host
	f_getvar $VAR_HTTP_PROXY_PORT proxy_port

	if ! {
		f_validate_ipaddr "$proxy_host" ||
		f_validate_ipaddr6 "$proxy_host" ||
		{
		  f_dprintf "%s: Looking up hostname, %s, using host(1)" \
		            "f_media_get_http_proxy" "$proxy_host"
		  f_host_lookup "$proxy_host" hosts
		}
	}; then
		# All the above validations failed
		[ "$hosts" ] && f_dialog_msgbox "$hosts"
		return $FAILURE
	elif [ ! "$hosts" ]; then
		# One of the first two validations passed
		hosts="$proxy_host"
	fi

	local host connected=
	for host in $hosts; do
		f_quietly nc -nz "$host" "$proxy_port" || continue
		connected=1; break
	done
	if [ ! "$connected" ]; then
		f_show_msg "$msg_couldnt_connect_to_proxy %s:%s" \
		           "$proxy_host" "$proxy_port"
		return $FAILURE
	fi

	local proxy_path mode
	f_getvar $VAR_HTTP_PROXY_PATH%/ proxy_path
	f_getvar $VAR_HTTP_FTP_MODE mode
	local url="$proxy_path/$file$mode" rx

	f_dprintf "sending http request for: %s" "$url"
	printf "GET %s HTTP/1.0\r\n\r\n" "$url" | nc -n "$host" "$proxy_port" |
	(
		#
		# scan the headers of the response
		# this is extremely quick'n dirty
		#

		rv=0
		while read LINE; do
			case "$LINE" in
			HTTP*)
				f_dprintf "received response: %s" "$LINE"
				set -- $LINE; rv=$2
				f_isinteger "$rv" || rv=0
				;;
			*)
				[ "${LINE%
}" ] || break # End of headers
			esac
		done

		[ $rv -ge 500 ] && exit 5
		[ $rv -eq 404 ] && exit 44
		[ $rv -ge 400 ] && exit 4
		[ $rv -ge 300 ] && exit 3
		[ $rv -eq 200 ] || exit $FAILURE

		if [ ! "$probe_only" ]; then
			cat # output the rest ``as-is''
		fi
		exit 200
	)
	local retval=$?
	[ $retval -eq 200 ] && return $SUCCESS
	[ "$probe_only" ] && return $FAILURE

	case "$retval" in
	  5) f_show_msg "$msg_server_error_when_requesting_url" "$url" ;;
	 44) f_show_msg "$msg_url_was_not_found" "$url" ;;
	  4) f_show_msg "$msg_client_error" ;;
	  *) f_show_msg "$msg_error_when_requesting_url" "$url" ;;
	esac
	return $FAILURE
}

############################################################ MAIN

f_dprintf "%s: Successfully loaded." media/httpproxy.subr

fi # ! $_MEDIA_HTTPPROXY_SUBR<|MERGE_RESOLUTION|>--- conflicted
+++ resolved
@@ -77,19 +77,11 @@
 
 	local hostname="$proxy" port=3128
 	case "$hostname" in
-<<<<<<< HEAD
-	"["*"]")
-		hostname="${hostname#\[}"
-		hostname="${hostname%\]}"
-		;;
-	"["*"]:"*)
-=======
 	#
 	# The order in-which the below individual cases appear is important!
 	#
 	"["*"]":*) # IPv6 address with port
 		f_dprintf "Looks like an IPv6 addr with port: %s" "$hostname"
->>>>>>> 94fe127f
 		hostname="${hostname#\[}"
 		port="${hostname#*\]:}"
 		port="${port%%[!0-9]*}"
@@ -425,7 +417,7 @@
 				f_isinteger "$rv" || rv=0
 				;;
 			*)
-				[ "${LINE%
+				[ "${LINE% }" ] || break # End of headers
 			esac
 		done
