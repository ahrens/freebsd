.\" Copyright (c) 1983, 1990, 1992, 1993
.\"	The Regents of the University of California.  All rights reserved.
.\"
.\" Redistribution and use in source and binary forms, with or without
.\" modification, are permitted provided that the following conditions
.\" are met:
.\" 1. Redistributions of source code must retain the above copyright
.\"    notice, this list of conditions and the following disclaimer.
.\" 2. Redistributions in binary form must reproduce the above copyright
.\"    notice, this list of conditions and the following disclaimer in the
.\"    documentation and/or other materials provided with the distribution.
.\" 4. Neither the name of the University nor the names of its contributors
.\"    may be used to endorse or promote products derived from this software
.\"    without specific prior written permission.
.\"
.\" THIS SOFTWARE IS PROVIDED BY THE REGENTS AND CONTRIBUTORS ``AS IS'' AND
.\" ANY EXPRESS OR IMPLIED WARRANTIES, INCLUDING, BUT NOT LIMITED TO, THE
.\" IMPLIED WARRANTIES OF MERCHANTABILITY AND FITNESS FOR A PARTICULAR PURPOSE
.\" ARE DISCLAIMED.  IN NO EVENT SHALL THE REGENTS OR CONTRIBUTORS BE LIABLE
.\" FOR ANY DIRECT, INDIRECT, INCIDENTAL, SPECIAL, EXEMPLARY, OR CONSEQUENTIAL
.\" DAMAGES (INCLUDING, BUT NOT LIMITED TO, PROCUREMENT OF SUBSTITUTE GOODS
.\" OR SERVICES; LOSS OF USE, DATA, OR PROFITS; OR BUSINESS INTERRUPTION)
.\" HOWEVER CAUSED AND ON ANY THEORY OF LIABILITY, WHETHER IN CONTRACT, STRICT
.\" LIABILITY, OR TORT (INCLUDING NEGLIGENCE OR OTHERWISE) ARISING IN ANY WAY
.\" OUT OF THE USE OF THIS SOFTWARE, EVEN IF ADVISED OF THE POSSIBILITY OF
.\" SUCH DAMAGE.
.\"
.\"	@(#)netstat.1	8.8 (Berkeley) 4/18/94
.\" $FreeBSD$
.\"
.Dd June 4, 2014
.Dt NETSTAT 1
.Os
.Sh NAME
.Nm netstat
.Nd show network status and statistics
.Sh SYNOPSIS
.Bk -words
.Bl -tag -width "netstat"
.It Nm
.Op Fl 46AaLnRSTWx
.Op Fl f Ar protocol_family | Fl p Ar protocol
.Op Fl M Ar core
.Op Fl N Ar system
.It Nm Fl i | I Ar interface
.Op Fl 46abdhnW
.Op Fl f Ar address_family
.Op Fl M Ar core
.Op Fl N Ar system
.It Nm Fl w Ar wait
.Op Fl I Ar interface
.Op Fl 46d
.Op Fl M Ar core
.Op Fl N Ar system
.Op Fl q Ar howmany
.It Nm Fl s
.Op Fl 46sz
.Op Fl f Ar protocol_family | Fl p Ar protocol
.Op Fl M Ar core
.Op Fl N Ar system
.It Nm Fl i | I Ar interface Fl s
.Op Fl 46s
.Op Fl f Ar protocol_family | Fl p Ar protocol
.Op Fl M Ar core
.Op Fl N Ar system
.It Nm Fl m
.Op Fl M Ar core
.Op Fl N Ar system
.It Nm Fl B
.Op Fl z
.Op Fl I Ar interface
.It Nm Fl r
.Op Fl 46AnW
.Op Fl F Ar fibnum
.Op Fl f Ar address_family
.Op Fl M Ar core
.Op Fl N Ar system
.It Nm Fl rs
.Op Fl s
.Op Fl M Ar core
.Op Fl N Ar system
.It Nm Fl g
.Op Fl 46W
.Op Fl f Ar address_family
.Op Fl M Ar core
.Op Fl N Ar system
.It Nm Fl gs
.Op Fl 46s
.Op Fl f Ar address_family
.Op Fl M Ar core
.Op Fl N Ar system
.It Nm Fl Q
<<<<<<< HEAD
.Ek
.El
=======
.El
.Ek
>>>>>>> 9a24bfef
.Sh DESCRIPTION
The
.Nm
command symbolically displays the contents of various network-related
data structures.
There are a number of output formats,
depending on the options for the information presented.
.Bl -tag -width indent
.It Xo
.Bk -words
.Nm
.Op Fl 46AaLnRSTWx
.Op Fl f Ar protocol_family | Fl p Ar protocol
.Op Fl M Ar core
.Op Fl N Ar system
.Ek
.Xc
Display a list of active sockets
(protocol control blocks)
for each network protocol.
.Pp
The default display for active sockets shows the local
and remote addresses, send and receive queue sizes (in bytes), protocol,
and the internal state of the protocol.
Address formats are of the form
.Dq host.port
or
.Dq network.port
if a socket's address specifies a network but no specific host address.
When known, the host and network addresses are displayed symbolically
according to the databases
.Xr hosts 5
and
.Xr networks 5 ,
respectively.
If a symbolic name for an address is unknown, or if
the
.Fl n
option is specified, the address is printed numerically, according
to the address family.
For more information regarding
the Internet IPv4
.Dq dot format ,
refer to
.Xr inet 3 .
Unspecified,
or
.Dq wildcard ,
addresses and ports appear as
.Dq Li * .
.Bl -tag -width indent
.It Fl 4
Show IPv4 only.
See
.Sx GENERAL OPTIONS .
.It Fl 6
Show IPv6 only.
See
.Sx GENERAL OPTIONS .
.It Fl A
Show the address of a protocol control block (PCB)
associated with a socket; used for debugging.
.It Fl a
Show the state of all sockets;
normally sockets used by server processes are not shown.
.It Fl L
Show the size of the various listen queues.
The first count shows the number of unaccepted connections,
the second count shows the amount of unaccepted incomplete connections,
and the third count is the maximum number of queued connections.
.It Fl n
Do not resolve numeric addresses and port numbers to names.
See
.Sx GENERAL OPTIONS .
.It Fl R
Display the flowid and flowtype for each socket.
flowid is a 32 bit hardware specific identifier for each flow.
flowtype defines which protocol fields are hashed to produce the id.
A complete listing is available in
.Pa sys/mbuf.h
under
.Dv M_HASHTYPE_* .
.It Fl S
Show network addresses as numbers (as with
.Fl n )
but show ports symbolically.
.It Fl T
Display diagnostic information from the TCP control block.
Fields include the number of packets requiring retransmission,
received out-of-order, and those advertising a zero-sized window.
.It Fl W
Avoid truncating addresses even if this causes some fields to overflow.
.It Fl x
Display socket buffer and TCP timer statistics for each
internet socket.
.Pp
The
.Fl x
flag causes
.Nm
to output all the information recorded about data
stored in the socket buffers.
The fields are:
.Bl -column ".Li R-MBUF"
.It Li R-MBUF Ta Number of mbufs in the receive queue.
.It Li S-MBUF Ta Number of mbufs in the send queue.
.It Li R-CLUS Ta Number of clusters, of any type, in the receive
queue.
.It Li S-CLUS Ta Number of clusters, of any type, in the send queue.
.It Li R-HIWA Ta Receive buffer high water mark, in bytes.
.It Li S-HIWA Ta Send buffer high water mark, in bytes.
.It Li R-LOWA Ta Receive buffer low water mark, in bytes.
.It Li S-LOWA Ta Send buffer low water mark, in bytes.
.It Li R-BCNT Ta Receive buffer byte count.
.It Li S-BCNT Ta Send buffer byte count.
.It Li R-BMAX Ta Maximum bytes that can be used in the receive buffer.
.It Li S-BMAX Ta Maximum bytes that can be used in the send buffer.
.El
.It Fl f Ar protocol_family
Filter by
.Ar protocol_family .
See
.Sx GENERAL OPTIONS .
.It Fl p Ar protocol
Filter by
.Ar protocol .
See
.Sx GENERAL OPTIONS .
.It Fl M
Use an alternative core.
See
.Sx GENERAL OPTIONS .
.It Fl N
Use an alternative kernel image.
See
.Sx GENERAL OPTIONS .
.El
.It Xo
.Bk -words
.Nm
.Fl i | I Ar interface
.Op Fl 46abdhnW
.Op Fl f Ar address_family
.Op Fl M Ar core
.Op Fl N Ar system
.Ek
.Xc
Show the state of all network interfaces or a single
.Ar interface
which have been auto-configured
(interfaces statically configured into a system, but not
located at boot time are not shown).
An asterisk
.Pq Dq Li *
after an interface name indicates that the interface is
.Dq down .
.Pp
When
.Nm
is invoked with
.Fl i
.Pq all interfaces
or
.Fl I Ar interface ,
it provides a table of cumulative
statistics regarding packets transferred, errors, and collisions.
The network addresses of the interface
and the maximum transmission unit
.Pq Dq mtu
are also displayed.
.Bl -tag -width indent
.It Fl 4
Show IPv4 only.
See
.Sx GENERAL OPTIONS .
.It Fl 6
Show IPv6 only.
See
.Sx GENERAL OPTIONS .
.It Fl a
Multicast addresses currently in use are shown
for each Ethernet interface and for each IP interface address.
Multicast addresses are shown on separate lines following the interface
address with which they are associated.
.It Fl b
Show the number of bytes in and out.
.It Fl d
Show the number of dropped packets.
.It Fl h
Print all counters in human readable form.
.It Fl n
Do not resolve numeric addresses and port numbers to names.
See
.Sx GENERAL OPTIONS .
.It Fl W
Avoid truncating interface names even if this causes some fields to overflow.
.Sx GENERAL OPTIONS .
.It Fl f Ar protocol_family
Filter by
.Ar protocol_family .
See
.Sx GENERAL OPTIONS .
.El
.It Xo
.Bk -words
.Nm
.Fl w Ar wait
.Op Fl I Ar interface
.Op Fl 46d
.Op Fl M Ar core
.Op Fl N Ar system
.Op Fl q Ar howmany
.Ek
.Xc
At intervals of
.Ar wait
seconds, display the information regarding packet traffic on all
configured network interfaces or a single
.Ar interface .
.Pp
When
.Nm
is invoked with the
.Fl w
option and a
.Ar wait
interval argument, it displays a running count of statistics related to
network interfaces.
An obsolescent version of this option used a numeric parameter
with no option, and is currently supported for backward compatibility.
By default, this display summarizes information for all interfaces.
Information for a specific interface may be displayed with the
.Fl I Ar interface
option.
.Bl -tag -width indent
.It Fl I Ar interface
Only show information regarding
.Ar interface
.It Fl 4
Show IPv4 only.
See
.Sx GENERAL OPTIONS .
.It Fl 6
Show IPv6 only.
See
.Sx GENERAL OPTIONS .
.It Fl d
Show the number of dropped packets.
.It Fl M
Use an alternative core.
See
.Sx GENERAL OPTIONS .
.It Fl N
Use an alternative kernel image.
See
.Sx GENERAL OPTIONS .
.It Fl q
Exit after
.Ar howmany
outputs.
.El
.It Xo
.Bk -words
.Nm
.Fl s
.Op Fl 46sz
.Op Fl f Ar protocol_family | Fl p Ar protocol
.Op Fl M Ar core
.Op Fl N Ar system
.Ek
.Xc
Display system-wide statistics for each network protocol.
.Bl -tag -width indent
.It Fl 4
Show IPv4 only.
See
.Sx GENERAL OPTIONS .
.It Fl 6
Show IPv6 only.
See
.Sx GENERAL OPTIONS .
.It Fl s
If
.Fl s
is repeated, counters with a value of zero are suppressed.
.It Fl z
Reset statistic counters after displaying them.
.It Fl f Ar protocol_family
Filter by
.Ar protocol_family .
See
.Sx GENERAL OPTIONS .
.It Fl p Ar protocol
Filter by
.Ar protocol .
See
.Sx GENERAL OPTIONS .
.It Fl M
Use an alternative core.
See
.Sx GENERAL OPTIONS .
.It Fl N
Use an alternative kernel image
See
.Sx GENERAL OPTIONS .
.El
.It Xo
.Bk -words
.Nm
.Fl i | I Ar interface Fl s
.Op Fl 46s
.Op Fl f Ar protocol_family | Fl p Ar protocol
.Op Fl M Ar core
.Op Fl N Ar system
.Ek
.Xc
Display per-interface statistics for each network protocol.
.Bl -tag -width indent
.It Fl 4
Show IPv4 only
See
.Sx GENERAL OPTIONS .
.It Fl 6
Show IPv6 only
See
.Sx GENERAL OPTIONS .
.It Fl s
If
.Fl s
is repeated, counters with a value of zero are suppressed.
.It Fl f Ar protocol_family
Filter by
.Ar protocol_family .
See
.Sx GENERAL OPTIONS .
.It Fl p Ar protocol
Filter by
.Ar protocol .
See
.Sx GENERAL OPTIONS .
.It Fl M
Use an alternative core
See
.Sx GENERAL OPTIONS .
.It Fl N
Use an alternative kernel image
See
.Sx GENERAL OPTIONS .
.El
.It Xo
.Bk -words
.Nm
.Fl m
.Op Fl M Ar core
.Op Fl N Ar system
.Ek
.Xc
Show statistics recorded by the memory management routines
.Pq Xr mbuf 9 .
The network manages a private pool of memory buffers.
.Bl -tag -width indent
.It Fl M
Use an alternative core
See
.Sx GENERAL OPTIONS .
.It Fl N
Use an alternative kernel image
See
.Sx GENERAL OPTIONS .
.El
.It Xo
.Bk -words
.Nm
.Fl B
.Op Fl z
.Op Fl I Ar interface
.Ek
.Xc
Show statistics about
.Xr bpf 4
peers.
This includes information like
how many packets have been matched, dropped and received by the
bpf device, also information about current buffer sizes and device
states.
.Pp
The
.Xr bpf 4
flags displayed when
.Nm
is invoked with the
.Fl B
option represent the underlying parameters of the bpf peer.
Each flag is
represented as a single lower case letter.
The mapping between the letters and flags in order of appearance are:
.Bl -column ".Li i"
.It Li p Ta Set if listening promiscuously
.It Li i Ta Dv BIOCIMMEDIATE No has been set on the device
.It Li f Ta Dv BIOCGHDRCMPLT No status: source link addresses are being
filled automatically
.It Li s Ta Dv BIOCGSEESENT No status: see packets originating locally and
remotely on the interface.
.It Li a Ta Packet reception generates a signal
.It Li l Ta Dv BIOCLOCK No status: descriptor has been locked
.El
.Pp
For more information about these flags, please refer to
.Xr bpf 4 .
.Bl -tag -width indent
.It Fl z
Reset statistic counters after displaying them.
.El
.It Xo
.Bk -words
.Nm
.Fl r
.Op Fl 46AnW
.Op Fl F Ar fibnum
.Op Fl f Ar address_family
.Op Fl M Ar core
.Op Fl N Ar system
.Ek
.Xc
Display the contents of routing tables.
.Pp
When
.Nm
is invoked with the routing table option
.Fl r ,
it lists the available routes and their status.
Each route consists of a destination host or network, and a gateway to use
in forwarding packets.
The flags field shows a collection of information about the route stored
as binary choices.
The individual flags are discussed in more detail in the
.Xr route 8
and
.Xr route 4
manual pages.
The mapping between letters and flags is:
.Bl -column ".Li W" ".Dv RTF_WASCLONED"
.It Li 1 Ta Dv RTF_PROTO1 Ta "Protocol specific routing flag #1"
.It Li 2 Ta Dv RTF_PROTO2 Ta "Protocol specific routing flag #2"
.It Li 3 Ta Dv RTF_PROTO3 Ta "Protocol specific routing flag #3"
.It Li B Ta Dv RTF_BLACKHOLE Ta "Just discard pkts (during updates)"
.It Li b Ta Dv RTF_BROADCAST Ta "The route represents a broadcast address"
.It Li D Ta Dv RTF_DYNAMIC Ta "Created dynamically (by redirect)"
.It Li G Ta Dv RTF_GATEWAY Ta "Destination requires forwarding by intermediary"
.It Li H Ta Dv RTF_HOST Ta "Host entry (net otherwise)"
.It Li L Ta Dv RTF_LLINFO Ta "Valid protocol to link address translation"
.It Li M Ta Dv RTF_MODIFIED Ta "Modified dynamically (by redirect)"
.It Li R Ta Dv RTF_REJECT Ta "Host or net unreachable"
.It Li S Ta Dv RTF_STATIC Ta "Manually added"
.It Li U Ta Dv RTF_UP Ta "Route usable"
.It Li X Ta Dv RTF_XRESOLVE Ta "External daemon translates proto to link address"
.El
.Pp
Direct routes are created for each
interface attached to the local host;
the gateway field for such entries shows the address of the outgoing interface.
The refcnt field gives the
current number of active uses of the route.
Connection oriented
protocols normally hold on to a single route for the duration of
a connection while connectionless protocols obtain a route while sending
to the same destination.
The use field provides a count of the number of packets
sent using that route.
The interface entry indicates the network interface utilized for the route.
.Bl -tag -width indent
.It Fl 4
Show IPv4 only.
See
.Sx GENERAL OPTIONS .
.It Fl 6
Show IPv6 only.
See
.Sx GENERAL OPTIONS .
.It Fl A
Show the contents of the internal Patricia tree
structures; used for debugging.
.It Fl n
Do not resolve numeric addresses and port numbers to names.
See
.Sx GENERAL OPTIONS .
.It Fl W
Show the path MTU for each route, and print interface names with a
wider field size.
.It Fl F
Display the routing table with the number
.Ar fibnum .
If the specified
.Ar fibnum
is -1 or
.Fl F
is not specified,
the default routing table is displayed.
.It Fl f
Display the routing table for a particular
.Ar address_family .
.It Fl M
Use an alternative core
See
.Sx GENERAL OPTIONS .
.It Fl N
Use an alternative kernel image
See
.Sx GENERAL OPTIONS .
.El
.It Xo
.Bk -words
.Nm
.Fl rs
.Op Fl s
.Op Fl M Ar core
.Op Fl N Ar system
.Ek
.Xc
Display routing statistics.
.Bl -tag -width indent
.It Fl s
If
.Fl s
is repeated, counters with a value of zero are suppressed.
.It Fl M
Use an alternative core
See
.Sx GENERAL OPTIONS .
.It Fl N
Use an alternative kernel image
See
.Sx GENERAL OPTIONS .
.El
.It Xo
.Bk -words
.Nm
.Fl g
.Op Fl 46W
.Op Fl f Ar address_family
.Op Fl M Ar core
.Op Fl N Ar system
.Ek
.Xc
Display the contents of the multicast virtual interface tables,
and multicast forwarding caches.
Entries in these tables will appear only when the kernel is
actively forwarding multicast sessions.
This option is applicable only to the
.Cm inet
and
.Cm inet6
address families.
.Bl -tag -width indent
.It Fl 4
Show IPv4 only
See
.Sx GENERAL OPTIONS .
.It Fl 6
Show IPv6 only
See
.Sx GENERAL OPTIONS .
.It Fl W
Avoid truncating addresses even if this causes some fields to overflow.
.It Fl f Ar protocol_family
Filter by
.Ar protocol_family .
See
.Sx GENERAL OPTIONS .
.It Fl M
Use an alternative core
See
.Sx GENERAL OPTIONS .
.It Fl N
Use an alternative kernel image
See
.Sx GENERAL OPTIONS .
.El
.It Xo
.Bk -words
.Nm
.Fl gs
.Op Fl 46s
.Op Fl f Ar address_family
.Op Fl M Ar core
.Op Fl N Ar system
.Ek
.Xc
Show multicast routing statistics.
.Bl -tag -width indent
.It Fl 4
Show IPv4 only
See
.Sx GENERAL OPTIONS .
.It Fl 6
Show IPv6 only
See
.Sx GENERAL OPTIONS .
.It Fl s
If
.Fl s
is repeated, counters with a value of zero are suppressed.
.It Fl f Ar protocol_family
Filter by
.Ar protocol_family .
See
.Sx GENERAL OPTIONS .
.It Fl M
Use an alternative core
See
.Sx GENERAL OPTIONS .
.It Fl N
Use an alternative kernel image
See
.Sx GENERAL OPTIONS .
.El
.It Xo
.Bk -words
.Nm
.Fl Q
.Ek
.Xc
Show
.Xr netisr 9
statistics.
The flags field shows available ISR handlers:
.Bl -column ".Li W" ".Dv NETISR_SNP_FLAGS_DRAINEDCPU"
.It Li C Ta Dv NETISR_SNP_FLAGS_M2CPUID Ta "Able to map mbuf to cpu id"
.It Li D Ta Dv NETISR_SNP_FLAGS_DRAINEDCPU  Ta "Has queue drain handler"
.It Li F Ta Dv NETISR_SNP_FLAGS_M2FLOW Ta "Able to map mbuf to flow id"
.El
.El
.Pp
.Ss GENERAL OPTIONS
Some options have the general meaning:
.Bl -tag -width flag
.It Fl 4
Is shorthand for
.Fl f
.Ar inet
.Pq Show only IPv4
.It Fl 6
Is shorthand for
.Fl f
.Ar inet6
.Pq Show only IPv6
.It Fl f Ar address_family , Fl p Ar protocol
Limit display to those records
of the specified
.Ar address_family
or a single
.Ar protocol .
The following address families and protocols are recognized:
.Pp
.Bl -tag -width ".Cm netgraph , ng Pq Dv AF_NETGRAPH" -compact
.It Em Family
.Em Protocols
.It Cm inet Pq Dv AF_INET
.Cm divert , icmp , igmp , ip , ipsec , pim, sctp , tcp , udp
.It Cm inet6 Pq Dv AF_INET6
.Cm icmp6 , ip6 , ipsec6 , rip6 , tcp , udp
.It Cm pfkey Pq Dv PF_KEY
.Cm pfkey
.It Cm netgraph , ng Pq Dv AF_NETGRAPH
.Cm ctrl , data
.It Cm unix Pq Dv AF_UNIX
.It Cm link Pq Dv AF_LINK
.El
.Pp
The program will complain if
.Ar protocol
is unknown or if there is no statistics routine for it.
.It Fl M
Extract values associated with the name list from the specified core
instead of the default
.Pa /dev/kmem .
.It Fl N
Extract the name list from the specified system instead of the default,
which is the kernel image the system has booted from.
.It Fl n
Show network addresses and ports as numbers.
Normally
.Nm
attempts to resolve addresses and ports,
and display them symbolically.
.El
.Sh SEE ALSO
.Xr fstat 1 ,
.Xr nfsstat 1 ,
.Xr procstat 1 ,
.Xr ps 1 ,
.Xr sockstat 1 ,
.Xr bpf 4 ,
.Xr inet 4 ,
.Xr route 4 ,
.Xr unix 4 ,
.Xr hosts 5 ,
.Xr networks 5 ,
.Xr protocols 5 ,
.Xr services 5 ,
.Xr iostat 8 ,
.Xr route 8 ,
.Xr trpt 8 ,
.Xr vmstat 8 ,
.Xr mbuf 9
.Sh HISTORY
The
.Nm
command appeared in
.Bx 4.2 .
.Pp
IPv6 support was added by WIDE/KAME project.
.Sh BUGS
The notion of errors is ill-defined.<|MERGE_RESOLUTION|>--- conflicted
+++ resolved
@@ -90,13 +90,8 @@
 .Op Fl M Ar core
 .Op Fl N Ar system
 .It Nm Fl Q
-<<<<<<< HEAD
-.Ek
-.El
-=======
-.El
-.Ek
->>>>>>> 9a24bfef
+.El
+.Ek
 .Sh DESCRIPTION
 The
 .Nm
