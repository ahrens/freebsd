/*-
 * Copyright (c) 1988, 1993
 *	The Regents of the University of California.  All rights reserved.
 *
 * Redistribution and use in source and binary forms, with or without
 * modification, are permitted provided that the following conditions
 * are met:
 * 1. Redistributions of source code must retain the above copyright
 *    notice, this list of conditions and the following disclaimer.
 * 2. Redistributions in binary form must reproduce the above copyright
 *    notice, this list of conditions and the following disclaimer in the
 *    documentation and/or other materials provided with the distribution.
 * 4. Neither the name of the University nor the names of its contributors
 *    may be used to endorse or promote products derived from this software
 *    without specific prior written permission.
 *
 * THIS SOFTWARE IS PROVIDED BY THE REGENTS AND CONTRIBUTORS ``AS IS'' AND
 * ANY EXPRESS OR IMPLIED WARRANTIES, INCLUDING, BUT NOT LIMITED TO, THE
 * IMPLIED WARRANTIES OF MERCHANTABILITY AND FITNESS FOR A PARTICULAR PURPOSE
 * ARE DISCLAIMED.  IN NO EVENT SHALL THE REGENTS OR CONTRIBUTORS BE LIABLE
 * FOR ANY DIRECT, INDIRECT, INCIDENTAL, SPECIAL, EXEMPLARY, OR CONSEQUENTIAL
 * DAMAGES (INCLUDING, BUT NOT LIMITED TO, PROCUREMENT OF SUBSTITUTE GOODS
 * OR SERVICES; LOSS OF USE, DATA, OR PROFITS; OR BUSINESS INTERRUPTION)
 * HOWEVER CAUSED AND ON ANY THEORY OF LIABILITY, WHETHER IN CONTRACT, STRICT
 * LIABILITY, OR TORT (INCLUDING NEGLIGENCE OR OTHERWISE) ARISING IN ANY WAY
 * OUT OF THE USE OF THIS SOFTWARE, EVEN IF ADVISED OF THE POSSIBILITY OF
 * SUCH DAMAGE.
 */

#ifndef lint
static const char copyright[] =
"@(#) Copyright (c) 1988, 1993\n\
	The Regents of the University of California.  All rights reserved.\n";
#endif /* not lint */

#ifndef lint
#if 0
static char sccsid[] = "@(#)kdump.c	8.1 (Berkeley) 6/6/93";
#endif
#endif /* not lint */
#include <sys/cdefs.h>
__FBSDID("$FreeBSD$");

#define _KERNEL
extern int errno;
#include <sys/errno.h>
#undef _KERNEL
#include <sys/param.h>
#include <sys/capsicum.h>
#include <sys/errno.h>
#define _KERNEL
#include <sys/time.h>
#undef _KERNEL
#include <sys/uio.h>
#include <sys/ktrace.h>
#include <sys/ioctl.h>
#include <sys/socket.h>
#include <sys/stat.h>
#include <sys/sysent.h>
#include <sys/umtx.h>
#include <sys/un.h>
#include <sys/queue.h>
#include <sys/wait.h>
#include <arpa/inet.h>
#include <netinet/in.h>
#include <ctype.h>
#include <dlfcn.h>
#include <err.h>
#include <grp.h>
#include <inttypes.h>
#ifdef HAVE_LIBCAPSICUM
#include <libcapsicum.h>
#include <libcapsicum_grp.h>
#include <libcapsicum_pwd.h>
#include <libcapsicum_service.h>
#endif
#include <locale.h>
#include <netdb.h>
#include <nl_types.h>
#ifdef HAVE_LIBCAPSICUM
#include <nv.h>
#endif
#include <pwd.h>
#include <stdio.h>
#include <stdlib.h>
#include <string.h>
#include <termios.h>
#include <time.h>
#include <unistd.h>
#include <vis.h>
#include "ktrace.h"
#include "kdump_subr.h"

u_int abidump(struct ktr_header *);
int fetchprocinfo(struct ktr_header *, u_int *);
int fread_tail(void *, int, int);
void dumpheader(struct ktr_header *);
void ktrsyscall(struct ktr_syscall *, u_int);
void ktrsysret(struct ktr_sysret *, u_int);
void ktrnamei(char *, int);
void hexdump(char *, int, int);
void visdump(char *, int, int);
void ktrgenio(struct ktr_genio *, int);
void ktrpsig(struct ktr_psig *);
void ktrcsw(struct ktr_csw *);
void ktrcsw_old(struct ktr_csw_old *);
void ktruser_malloc(void *);
void ktruser_rtld(int, void *);
void ktruser(int, void *);
void ktrcaprights(cap_rights_t *);
void ktrsockaddr(struct sockaddr *);
void ktrstat(struct stat *);
void ktrstruct(char *, size_t);
void ktrcapfail(struct ktr_cap_fail *);
void ktrfault(struct ktr_fault *);
void ktrfaultend(struct ktr_faultend *);
void limitfd(int fd);
void usage(void);
void ioctlname(unsigned long, int);

#define	TIMESTAMP_NONE		0x0
#define	TIMESTAMP_ABSOLUTE	0x1
#define	TIMESTAMP_ELAPSED	0x2
#define	TIMESTAMP_RELATIVE	0x4

extern const char *signames[], *syscallnames[];
extern int nsyscalls;

static int timestamp, decimal, fancy = 1, suppressdata, tail, threads, maxdata,
    resolv = 0, abiflag = 0, syscallno = 0;
static const char *tracefile = DEF_TRACEFILE;
static struct ktr_header ktr_header;

#define TIME_FORMAT	"%b %e %T %Y"
#define eqs(s1, s2)	(strcmp((s1), (s2)) == 0)

#define print_number(i,n,c) do {					\
	if (decimal)							\
		printf("%c%jd", c, (intmax_t)*i);			\
	else								\
		printf("%c%#jx", c, (uintmax_t)(u_register_t)*i);	\
	i++;								\
	n--;								\
	c = ',';							\
} while (0)

#if defined(__amd64__) || defined(__i386__)

<<<<<<< HEAD
void linux_ktrsyscall(struct ktr_syscall *, u_int);
void linux_ktrsysret(struct ktr_sysret *, u_int);
extern char *linux_syscallnames[];
extern int nlinux_syscalls;
=======
void linux_ktrsyscall(struct ktr_syscall *);
void linux_ktrsysret(struct ktr_sysret *);
extern const char *linux_syscallnames[];

#include <linux_syscalls.c>
static int nlinux_syscalls = sizeof(linux_syscallnames) / \
				sizeof(linux_syscallnames[0]);
>>>>>>> 77e42966

/*
 * from linux.h
 * Linux syscalls return negative errno's, we do positive and map them
 */
static int bsd_to_linux_errno[ELAST + 1] = {
	-0,  -1,  -2,  -3,  -4,  -5,  -6,  -7,  -8,  -9,
	-10, -35, -12, -13, -14, -15, -16, -17, -18, -19,
	-20, -21, -22, -23, -24, -25, -26, -27, -28, -29,
	-30, -31, -32, -33, -34, -11,-115,-114, -88, -89,
	-90, -91, -92, -93, -94, -95, -96, -97, -98, -99,
	-100,-101,-102,-103,-104,-105,-106,-107,-108,-109,
	-110,-111, -40, -36,-112,-113, -39, -11, -87,-122,
	-116, -66,  -6,  -6,  -6,  -6,  -6, -37, -38,  -9,
	-6,  -6, -43, -42, -75,-125, -84, -95, -16, -74,
	-72, -67, -71
};
#endif

#if defined(__amd64__)
extern char *linux32_syscallnames[];
extern int nlinux32_syscalls;
#endif

struct proc_info
{
	TAILQ_ENTRY(proc_info)	info;
	u_int			sv_flags;
	pid_t			pid;
};

static TAILQ_HEAD(trace_procs, proc_info) trace_procs;

#ifdef HAVE_LIBCAPSICUM
static cap_channel_t *cappwd, *capgrp;
#endif

static void
strerror_init(void)
{

	/*
	 * Cache NLS data before entering capability mode.
	 * XXXPJD: There should be strerror_init() and strsignal_init() in libc.
	 */
	(void)catopen("libc", NL_CAT_LOCALE);
}

static void
localtime_init(void)
{
	time_t ltime;

	/*
	 * Allow localtime(3) to cache /etc/localtime content before entering
	 * capability mode.
	 * XXXPJD: There should be localtime_init() in libc.
	 */
	(void)time(&ltime);
	(void)localtime(&ltime);
}

#ifdef HAVE_LIBCAPSICUM
static int
cappwdgrp_setup(cap_channel_t **cappwdp, cap_channel_t **capgrpp)
{
	cap_channel_t *capcas, *cappwdloc, *capgrploc;
	const char *cmds[1], *fields[1];

	capcas = cap_init();
	if (capcas == NULL) {
		warn("unable to contact casperd");
		return (-1);
	}
	cappwdloc = cap_service_open(capcas, "system.pwd");
	capgrploc = cap_service_open(capcas, "system.grp");
	/* Casper capability no longer needed. */
	cap_close(capcas);
	if (cappwdloc == NULL || capgrploc == NULL) {
		if (cappwdloc == NULL)
			warn("unable to open system.pwd service");
		if (capgrploc == NULL)
			warn("unable to open system.grp service");
		exit(1);
	}
	/* Limit system.pwd to only getpwuid() function and pw_name field. */
	cmds[0] = "getpwuid";
	if (cap_pwd_limit_cmds(cappwdloc, cmds, 1) < 0)
		err(1, "unable to limit system.pwd service");
	fields[0] = "pw_name";
	if (cap_pwd_limit_fields(cappwdloc, fields, 1) < 0)
		err(1, "unable to limit system.pwd service");
	/* Limit system.grp to only getgrgid() function and gr_name field. */
	cmds[0] = "getgrgid";
	if (cap_grp_limit_cmds(capgrploc, cmds, 1) < 0)
		err(1, "unable to limit system.grp service");
	fields[0] = "gr_name";
	if (cap_grp_limit_fields(capgrploc, fields, 1) < 0)
		err(1, "unable to limit system.grp service");

	*cappwdp = cappwdloc;
	*capgrpp = capgrploc;
	return (0);
}
#endif	/* HAVE_LIBCAPSICUM */

int
main(int argc, char *argv[])
{
	int ch, ktrlen, size;
	void *m;
	int trpoints = ALL_POINTS;
	int drop_logged;
	pid_t pid = 0;
	u_int sv_flags;

	setlocale(LC_CTYPE, "");

	timestamp = TIMESTAMP_NONE;

	while ((ch = getopt(argc,argv,"f:dElm:np:AHRrSsTt:")) != -1)
		switch (ch) {
		case 'A':
			abiflag = 1;
			break;
		case 'f':
			tracefile = optarg;
			break;
		case 'd':
			decimal = 1;
			break;
		case 'l':
			tail = 1;
			break;
		case 'm':
			maxdata = atoi(optarg);
			break;
		case 'n':
			fancy = 0;
			break;
		case 'p':
			pid = atoi(optarg);
			break;
		case 'r':
			resolv = 1;
			break;
		case 'S':
			syscallno = 1;
			break;
		case 's':
			suppressdata = 1;
			break;
		case 'E':
			timestamp |= TIMESTAMP_ELAPSED;
			break;
		case 'H':
			threads = 1;
			break;
		case 'R':
			timestamp |= TIMESTAMP_RELATIVE;
			break;
		case 'T':
			timestamp |= TIMESTAMP_ABSOLUTE;
			break;
		case 't':
			trpoints = getpoints(optarg);
			if (trpoints < 0)
				errx(1, "unknown trace point in %s", optarg);
			break;
		default:
			usage();
		}

	if (argc > optind)
		usage();

	m = malloc(size = 1025);
	if (m == NULL)
		errx(1, "%s", strerror(ENOMEM));
	if (!freopen(tracefile, "r", stdin))
		err(1, "%s", tracefile);

	strerror_init();
	localtime_init();
#ifdef HAVE_LIBCAPSICUM
	if (resolv != 0) {
		if (cappwdgrp_setup(&cappwd, &capgrp) < 0) {
			cappwd = NULL;
			capgrp = NULL;
		}
	}
	if (resolv == 0 || (cappwd != NULL && capgrp != NULL)) {
		if (cap_enter() < 0 && errno != ENOSYS)
			err(1, "unable to enter capability mode");
	}
#else
	if (resolv == 0) {
		if (cap_enter() < 0 && errno != ENOSYS)
			err(1, "unable to enter capability mode");
	}
#endif
	limitfd(STDIN_FILENO);
	limitfd(STDOUT_FILENO);
	limitfd(STDERR_FILENO);
	if (cap_sandboxed())
		fprintf(stderr, "capability mode sandbox enabled\n");

	TAILQ_INIT(&trace_procs);
	drop_logged = 0;
	while (fread_tail(&ktr_header, sizeof(struct ktr_header), 1)) {
		if (ktr_header.ktr_type & KTR_DROP) {
			ktr_header.ktr_type &= ~KTR_DROP;
			if (!drop_logged && threads) {
				printf(
				    "%6jd %6jd %-8.*s Events dropped.\n",
				    (intmax_t)ktr_header.ktr_pid,
				    ktr_header.ktr_tid > 0 ?
				    (intmax_t)ktr_header.ktr_tid : 0,
				    MAXCOMLEN, ktr_header.ktr_comm);
				drop_logged = 1;
			} else if (!drop_logged) {
				printf("%6jd %-8.*s Events dropped.\n",
				    (intmax_t)ktr_header.ktr_pid, MAXCOMLEN,
				    ktr_header.ktr_comm);
				drop_logged = 1;
			}
		}
		if (trpoints & (1<<ktr_header.ktr_type))
			if (pid == 0 || ktr_header.ktr_pid == pid ||
			    ktr_header.ktr_tid == pid)
				dumpheader(&ktr_header);
		if ((ktrlen = ktr_header.ktr_len) < 0)
			errx(1, "bogus length 0x%x", ktrlen);
		if (ktrlen > size) {
			m = realloc(m, ktrlen+1);
			if (m == NULL)
				errx(1, "%s", strerror(ENOMEM));
			size = ktrlen;
		}
		if (ktrlen && fread_tail(m, ktrlen, 1) == 0)
			errx(1, "data too short");
		if (fetchprocinfo(&ktr_header, (u_int *)m) != 0)
			continue;
		sv_flags = abidump(&ktr_header);
		if (pid && ktr_header.ktr_pid != pid &&
		    ktr_header.ktr_tid != pid)
			continue;
		if ((trpoints & (1<<ktr_header.ktr_type)) == 0)
			continue;
		drop_logged = 0;
		switch (ktr_header.ktr_type) {
		case KTR_SYSCALL:
#if defined(__amd64__) || defined(__i386__)
			if ((sv_flags & SV_ABI_MASK) == SV_ABI_LINUX)
				linux_ktrsyscall((struct ktr_syscall *)m,
				    sv_flags);
			else
#endif
				ktrsyscall((struct ktr_syscall *)m, sv_flags);
			break;
		case KTR_SYSRET:
#if defined(__amd64__) || defined(__i386__)
			if ((sv_flags & SV_ABI_MASK) == SV_ABI_LINUX)
				linux_ktrsysret((struct ktr_sysret *)m, 
				    sv_flags);
			else
#endif
				ktrsysret((struct ktr_sysret *)m, sv_flags);
			break;
		case KTR_NAMEI:
		case KTR_SYSCTL:
			ktrnamei(m, ktrlen);
			break;
		case KTR_GENIO:
			ktrgenio((struct ktr_genio *)m, ktrlen);
			break;
		case KTR_PSIG:
			ktrpsig((struct ktr_psig *)m);
			break;
		case KTR_CSW:
			if (ktrlen == sizeof(struct ktr_csw_old))
				ktrcsw_old((struct ktr_csw_old *)m);
			else
				ktrcsw((struct ktr_csw *)m);
			break;
		case KTR_USER:
			ktruser(ktrlen, m);
			break;
		case KTR_STRUCT:
			ktrstruct(m, ktrlen);
			break;
		case KTR_CAPFAIL:
			ktrcapfail((struct ktr_cap_fail *)m);
			break;
		case KTR_FAULT:
			ktrfault((struct ktr_fault *)m);
			break;
		case KTR_FAULTEND:
			ktrfaultend((struct ktr_faultend *)m);
			break;
		default:
			printf("\n");
			break;
		}
		if (tail)
			fflush(stdout);
	}
	return 0;
}

void
limitfd(int fd)
{
	cap_rights_t rights;
	unsigned long cmd;

	cap_rights_init(&rights, CAP_FSTAT);
	cmd = 0;

	switch (fd) {
	case STDIN_FILENO:
		cap_rights_set(&rights, CAP_READ);
		break;
	case STDOUT_FILENO:
		cap_rights_set(&rights, CAP_IOCTL, CAP_WRITE);
		cmd = TIOCGETA;	/* required by isatty(3) in printf(3) */
		break;
	case STDERR_FILENO:
		cap_rights_set(&rights, CAP_WRITE);
		if (!suppressdata) {
			cap_rights_set(&rights, CAP_IOCTL);
			cmd = TIOCGWINSZ;
		}
		break;
	default:
		abort();
	}

	if (cap_rights_limit(fd, &rights) < 0 && errno != ENOSYS)
		err(1, "unable to limit rights for descriptor %d", fd);
	if (cmd != 0 && cap_ioctls_limit(fd, &cmd, 1) < 0 && errno != ENOSYS)
		err(1, "unable to limit ioctls for descriptor %d", fd);
}

int
fread_tail(void *buf, int size, int num)
{
	int i;

	while ((i = fread(buf, size, num, stdin)) == 0 && tail) {
		sleep(1);
		clearerr(stdin);
	}
	return (i);
}

int
fetchprocinfo(struct ktr_header *kth, u_int *flags)
{
	struct proc_info *pi;

	switch (kth->ktr_type) {
	case KTR_PROCCTOR:
		TAILQ_FOREACH(pi, &trace_procs, info) {
			if (pi->pid == kth->ktr_pid) {
				TAILQ_REMOVE(&trace_procs, pi, info);
				break;
			}
		}
		pi = malloc(sizeof(struct proc_info));
		if (pi == NULL)
			errx(1, "%s", strerror(ENOMEM));
		pi->sv_flags = *flags;
		pi->pid = kth->ktr_pid;
		TAILQ_INSERT_TAIL(&trace_procs, pi, info);
		return (1);

	case KTR_PROCDTOR:
		TAILQ_FOREACH(pi, &trace_procs, info) {
			if (pi->pid == kth->ktr_pid) {
				TAILQ_REMOVE(&trace_procs, pi, info);
				free(pi);
				break;
			}
		}
		return (1);
	}

	return (0);
}

u_int
abidump(struct ktr_header *kth)
{
	struct proc_info *pi;
	const char *abi;
	const char *arch;
	u_int flags = 0;

	TAILQ_FOREACH(pi, &trace_procs, info) {
		if (pi->pid == kth->ktr_pid) {
			flags = pi->sv_flags;
			break;
		}
	}

	if (abiflag == 0)
		return (flags);

	switch (flags & SV_ABI_MASK) {
	case SV_ABI_LINUX:
		abi = "L";
		break;
	case SV_ABI_FREEBSD:
		abi = "F";
		break;
	default:
		abi = "U";
		break;
	}

	if (flags != 0) {
		if (flags & SV_LP64)
			arch = "64";
		else
			arch = "32";
	} else
		arch = "00";

	printf("%s%s  ", abi, arch);

	return (flags);
}

void
dumpheader(struct ktr_header *kth)
{
	static char unknown[64];
	static struct timeval prevtime, prevtime_e, temp;
	const char *type;

	switch (kth->ktr_type) {
	case KTR_SYSCALL:
		type = "CALL";
		break;
	case KTR_SYSRET:
		type = "RET ";
		break;
	case KTR_NAMEI:
		type = "NAMI";
		break;
	case KTR_GENIO:
		type = "GIO ";
		break;
	case KTR_PSIG:
		type = "PSIG";
		break;
	case KTR_CSW:
		type = "CSW ";
		break;
	case KTR_USER:
		type = "USER";
		break;
	case KTR_STRUCT:
		type = "STRU";
		break;
	case KTR_SYSCTL:
		type = "SCTL";
		break;
	case KTR_PROCCTOR:
		/* FALLTHROUGH */
	case KTR_PROCDTOR:
		return;
	case KTR_CAPFAIL:
		type = "CAP ";
		break;
	case KTR_FAULT:
		type = "PFLT";
		break;
	case KTR_FAULTEND:
		type = "PRET";
		break;
	default:
		sprintf(unknown, "UNKNOWN(%d)", kth->ktr_type);
		type = unknown;
	}

	/*
	 * The ktr_tid field was previously the ktr_buffer field, which held
	 * the kernel pointer value for the buffer associated with data
	 * following the record header.  It now holds a threadid, but only
	 * for trace files after the change.  Older trace files still contain
	 * kernel pointers.  Detect this and suppress the results by printing
	 * negative tid's as 0.
	 */
	if (threads)
		printf("%6jd %6jd %-8.*s ", (intmax_t)kth->ktr_pid,
		    kth->ktr_tid > 0 ? (intmax_t)kth->ktr_tid : 0,
		    MAXCOMLEN, kth->ktr_comm);
	else
		printf("%6jd %-8.*s ", (intmax_t)kth->ktr_pid, MAXCOMLEN,
		    kth->ktr_comm);
        if (timestamp) {
		if (timestamp & TIMESTAMP_ABSOLUTE) {
			printf("%jd.%06ld ", (intmax_t)kth->ktr_time.tv_sec,
			    kth->ktr_time.tv_usec);
		}
		if (timestamp & TIMESTAMP_ELAPSED) {
			if (prevtime_e.tv_sec == 0)
				prevtime_e = kth->ktr_time;
			timevalsub(&kth->ktr_time, &prevtime_e);
			printf("%jd.%06ld ", (intmax_t)kth->ktr_time.tv_sec,
			    kth->ktr_time.tv_usec);
			timevaladd(&kth->ktr_time, &prevtime_e);
		}
		if (timestamp & TIMESTAMP_RELATIVE) {
			temp = kth->ktr_time;
			timevalsub(&kth->ktr_time, &prevtime);
			prevtime = temp;
			printf("%jd.%06ld ", (intmax_t)kth->ktr_time.tv_sec,
			    kth->ktr_time.tv_usec);
		}
	}
	printf("%s  ", type);
}

#include <sys/syscall.h>
#define KTRACE
#include <sys/kern/syscalls.c>
#undef KTRACE
int nsyscalls = sizeof (syscallnames) / sizeof (syscallnames[0]);

void
ktrsyscall(struct ktr_syscall *ktr, u_int flags)
{
	int narg = ktr->ktr_narg;
	register_t *ip;
	intmax_t arg;

	if ((flags != 0 && ((flags & SV_ABI_MASK) != SV_ABI_FREEBSD)) ||
	    (ktr->ktr_code >= nsyscalls || ktr->ktr_code < 0))
		printf("[%d]", ktr->ktr_code);
	else {
		printf("%s", syscallnames[ktr->ktr_code]);
		if (syscallno)
			printf("[%d]", ktr->ktr_code);
	}
	ip = &ktr->ktr_args[0];
	if (narg) {
		char c = '(';
		if (fancy &&
		    (flags == 0 || (flags & SV_ABI_MASK) == SV_ABI_FREEBSD)) {
			switch (ktr->ktr_code) {
			case SYS_bindat:
			case SYS_connectat:
			case SYS_faccessat:
			case SYS_fchmodat:
			case SYS_fchownat:
			case SYS_fstatat:
			case SYS_futimesat:
			case SYS_linkat:
			case SYS_mkdirat:
			case SYS_mkfifoat:
			case SYS_mknodat:
			case SYS_openat:
			case SYS_readlinkat:
			case SYS_renameat:
			case SYS_unlinkat:
				putchar('(');
				atfdname(*ip, decimal);
				c = ',';
				ip++;
				narg--;
				break;
			}
			switch (ktr->ktr_code) {
			case SYS_ioctl: {
				print_number(ip, narg, c);
				putchar(c);
				ioctlname(*ip, decimal);
				c = ',';
				ip++;
				narg--;
				break;
			}
			case SYS_ptrace:
				putchar('(');
				ptraceopname(*ip);
				c = ',';
				ip++;
				narg--;
				break;
			case SYS_access:
			case SYS_eaccess:
			case SYS_faccessat:
				print_number(ip, narg, c);
				putchar(',');
				accessmodename(*ip);
				ip++;
				narg--;
				break;
			case SYS_open:
			case SYS_openat:
				print_number(ip, narg, c);
				putchar(',');
				flagsandmodename(ip[0], ip[1], decimal);
				ip += 2;
				narg -= 2;
				break;
			case SYS_wait4:
				print_number(ip, narg, c);
				print_number(ip, narg, c);
				/*
				 * A flags value of zero is valid for
				 * wait4() but not for wait6(), so
				 * handle zero special here.
				 */
				if (*ip == 0) {
					print_number(ip, narg, c);
				} else {
					putchar(',');
					wait6optname(*ip);
					ip++;
					narg--;
				}
				break;
			case SYS_wait6:
				putchar('(');
				idtypename(*ip, decimal);
				c = ',';
				ip++;
				narg--;
				print_number(ip, narg, c);
				print_number(ip, narg, c);
				putchar(',');
				wait6optname(*ip);
				ip++;
				narg--;
				break;
			case SYS_chmod:
			case SYS_fchmod:
			case SYS_lchmod:
				print_number(ip, narg, c);
				putchar(',');
				modename(*ip);
				ip++;
				narg--;
				break;
			case SYS_mknod:
			case SYS_mknodat:
				print_number(ip, narg, c);
				putchar(',');
				modename(*ip);
				ip++;
				narg--;
				break;
			case SYS_getfsstat:
				print_number(ip, narg, c);
				print_number(ip, narg, c);
				putchar(',');
				getfsstatflagsname(*ip);
				ip++;
				narg--;
				break;
			case SYS_mount:
				print_number(ip, narg, c);
				print_number(ip, narg, c);
				putchar(',');
				mountflagsname(*ip);
				ip++;
				narg--;
				break;
			case SYS_unmount:
				print_number(ip, narg, c);
				putchar(',');
				mountflagsname(*ip);
				ip++;
				narg--;
				break;
			case SYS_recvmsg:
			case SYS_sendmsg:
				print_number(ip, narg, c);
				print_number(ip, narg, c);
				putchar(',');
				sendrecvflagsname(*ip);
				ip++;
				narg--;
				break;
			case SYS_recvfrom:
			case SYS_sendto:
				print_number(ip, narg, c);
				print_number(ip, narg, c);
				print_number(ip, narg, c);
				putchar(',');
				sendrecvflagsname(*ip);
				ip++;
				narg--;
				break;
			case SYS_chflags:
			case SYS_fchflags:
			case SYS_lchflags:
				print_number(ip, narg, c);
				putchar(',');
				modename(*ip);
				ip++;
				narg--;
				break;
			case SYS_kill:
				print_number(ip, narg, c);
				putchar(',');
				signame(*ip);
				ip++;
				narg--;
				break;
			case SYS_reboot:
				putchar('(');
				rebootoptname(*ip);
				ip++;
				narg--;
				break;
			case SYS_umask:
				putchar('(');
				modename(*ip);
				ip++;
				narg--;
				break;
			case SYS_msync:
				print_number(ip, narg, c);
				print_number(ip, narg, c);
				putchar(',');
				msyncflagsname(*ip);
				ip++;
				narg--;
				break;
#ifdef SYS_freebsd6_mmap
			case SYS_freebsd6_mmap:
				print_number(ip, narg, c);
				print_number(ip, narg, c);
				putchar(',');
				mmapprotname(*ip);
				putchar(',');
				ip++;
				narg--;
				mmapflagsname(*ip);
				ip++;
				narg--;
				break;
#endif
			case SYS_mmap:
				print_number(ip, narg, c);
				print_number(ip, narg, c);
				putchar(',');
				mmapprotname(*ip);
				putchar(',');
				ip++;
				narg--;
				mmapflagsname(*ip);
				ip++;
				narg--;
				break;
			case SYS_mprotect:
				print_number(ip, narg, c);
				print_number(ip, narg, c);
				putchar(',');
				mmapprotname(*ip);
				ip++;
				narg--;
				break;
			case SYS_madvise:
				print_number(ip, narg, c);
				print_number(ip, narg, c);
				putchar(',');
				madvisebehavname(*ip);
				ip++;
				narg--;
				break;
			case SYS_setpriority:
				print_number(ip, narg, c);
				print_number(ip, narg, c);
				putchar(',');
				prioname(*ip);
				ip++;
				narg--;
				break;
			case SYS_fcntl:
				print_number(ip, narg, c);
				putchar(',');
				fcntlcmdname(ip[0], ip[1], decimal);
				ip += 2;
				narg -= 2;
				break;
			case SYS_socket: {
				int sockdomain;
				putchar('(');
				sockdomain = *ip;
				sockdomainname(sockdomain);
				ip++;
				narg--;
				putchar(',');
				socktypenamewithflags(*ip);
				ip++;
				narg--;
				if (sockdomain == PF_INET ||
				    sockdomain == PF_INET6) {
					putchar(',');
					sockipprotoname(*ip);
					ip++;
					narg--;
				}
				c = ',';
				break;
			}
			case SYS_setsockopt:
			case SYS_getsockopt:
				print_number(ip, narg, c);
				putchar(',');
				sockoptlevelname(*ip, decimal);
				if (*ip == SOL_SOCKET) {
					ip++;
					narg--;
					putchar(',');
					sockoptname(*ip);
				}
				ip++;
				narg--;
				break;
#ifdef SYS_freebsd6_lseek
			case SYS_freebsd6_lseek:
				print_number(ip, narg, c);
				/* Hidden 'pad' argument, not in lseek(2) */
				print_number(ip, narg, c);
				print_number(ip, narg, c);
				putchar(',');
				whencename(*ip);
				ip++;
				narg--;
				break;
#endif
			case SYS_lseek:
				print_number(ip, narg, c);
				/* Hidden 'pad' argument, not in lseek(2) */
				print_number(ip, narg, c);
				putchar(',');
				whencename(*ip);
				ip++;
				narg--;
				break;
			case SYS_flock:
				print_number(ip, narg, c);
				putchar(',');
				flockname(*ip);
				ip++;
				narg--;
				break;
			case SYS_mkfifo:
			case SYS_mkfifoat:
			case SYS_mkdir:
			case SYS_mkdirat:
				print_number(ip, narg, c);
				putchar(',');
				modename(*ip);
				ip++;
				narg--;
				break;
			case SYS_shutdown:
				print_number(ip, narg, c);
				putchar(',');
				shutdownhowname(*ip);
				ip++;
				narg--;
				break;
			case SYS_socketpair:
				putchar('(');
				sockdomainname(*ip);
				ip++;
				narg--;
				putchar(',');
				socktypenamewithflags(*ip);
				ip++;
				narg--;
				c = ',';
				break;
			case SYS_getrlimit:
			case SYS_setrlimit:
				putchar('(');
				rlimitname(*ip);
				ip++;
				narg--;
				c = ',';
				break;
			case SYS_quotactl:
				print_number(ip, narg, c);
				putchar(',');
				quotactlname(*ip);
				ip++;
				narg--;
				c = ',';
				break;
			case SYS_nfssvc:
				putchar('(');
				nfssvcname(*ip);
				ip++;
				narg--;
				c = ',';
				break;
			case SYS_rtprio:
				putchar('(');
				rtprioname(*ip);
				ip++;
				narg--;
				c = ',';
				break;
			case SYS___semctl:
				print_number(ip, narg, c);
				print_number(ip, narg, c);
				putchar(',');
				semctlname(*ip);
				ip++;
				narg--;
				break;
			case SYS_semget:
				print_number(ip, narg, c);
				print_number(ip, narg, c);
				putchar(',');
				semgetname(*ip);
				ip++;
				narg--;
				break;
			case SYS_msgctl:
				print_number(ip, narg, c);
				putchar(',');
				shmctlname(*ip);
				ip++;
				narg--;
				break;
			case SYS_shmat:
				print_number(ip, narg, c);
				print_number(ip, narg, c);
				putchar(',');
				shmatname(*ip);
				ip++;
				narg--;
				break;
			case SYS_shmctl:
				print_number(ip, narg, c);
				putchar(',');
				shmctlname(*ip);
				ip++;
				narg--;
				break;
			case SYS_shm_open:
				print_number(ip, narg, c);
				putchar(',');
				flagsname(ip[0]);
				printf(",0%o", (unsigned int)ip[1]);
				ip += 3;
				narg -= 3;
				break;
			case SYS_minherit:
				print_number(ip, narg, c);
				print_number(ip, narg, c);
				putchar(',');
				minheritname(*ip);
				ip++;
				narg--;
				break;
			case SYS_rfork:
				putchar('(');
				rforkname(*ip);
				ip++;
				narg--;
				c = ',';
				break;
			case SYS_lio_listio:
				putchar('(');
				lio_listioname(*ip);
				ip++;
				narg--;
				c = ',';
				break;
			case SYS_mlockall:
				putchar('(');
				mlockallname(*ip);
				ip++;
				narg--;
				break;
			case SYS_sched_setscheduler:
				print_number(ip, narg, c);
				putchar(',');
				schedpolicyname(*ip);
				ip++;
				narg--;
				break;
			case SYS_sched_get_priority_max:
			case SYS_sched_get_priority_min:
				putchar('(');
				schedpolicyname(*ip);
				ip++;
				narg--;
				break;
			case SYS_sendfile:
				print_number(ip, narg, c);
				print_number(ip, narg, c);
				print_number(ip, narg, c);
				print_number(ip, narg, c);
				print_number(ip, narg, c);
				print_number(ip, narg, c);
				putchar(',');
				sendfileflagsname(*ip);
				ip++;
				narg--;
				break;
			case SYS_kldsym:
				print_number(ip, narg, c);
				putchar(',');
				kldsymcmdname(*ip);
				ip++;
				narg--;
				break;
			case SYS_sigprocmask:
				putchar('(');
				sigprocmaskhowname(*ip);
				ip++;
				narg--;
				c = ',';
				break;
			case SYS___acl_get_file:
			case SYS___acl_set_file:
			case SYS___acl_get_fd:
			case SYS___acl_set_fd:
			case SYS___acl_delete_file:
			case SYS___acl_delete_fd:
			case SYS___acl_aclcheck_file:
			case SYS___acl_aclcheck_fd:
			case SYS___acl_get_link:
			case SYS___acl_set_link:
			case SYS___acl_delete_link:
			case SYS___acl_aclcheck_link:
				print_number(ip, narg, c);
				putchar(',');
				acltypename(*ip);
				ip++;
				narg--;
				break;
			case SYS_sigaction:
				putchar('(');
				signame(*ip);
				ip++;
				narg--;
				c = ',';
				break;
			case SYS_extattrctl:
				print_number(ip, narg, c);
				putchar(',');
				extattrctlname(*ip);
				ip++;
				narg--;
				break;
			case SYS_nmount:
				print_number(ip, narg, c);
				print_number(ip, narg, c);
				putchar(',');
				mountflagsname(*ip);
				ip++;
				narg--;
				break;
			case SYS_thr_create:
				print_number(ip, narg, c);
				print_number(ip, narg, c);
				putchar(',');
				thrcreateflagsname(*ip);
				ip++;
				narg--;
				break;
			case SYS_thr_kill:
				print_number(ip, narg, c);
				putchar(',');
				signame(*ip);
				ip++;
				narg--;
				break;
			case SYS_kldunloadf:
				print_number(ip, narg, c);
				putchar(',');
				kldunloadfflagsname(*ip);
				ip++;
				narg--;
				break;
			case SYS_linkat:
			case SYS_renameat:
			case SYS_symlinkat:
				print_number(ip, narg, c);
				putchar(',');
				atfdname(*ip, decimal);
				ip++;
				narg--;
				break;
			case SYS_cap_fcntls_limit:
				print_number(ip, narg, c);
				putchar(',');
				arg = *ip;
				ip++;
				narg--;
				capfcntlname(arg);
				break;
			case SYS_posix_fadvise:
				print_number(ip, narg, c);
				print_number(ip, narg, c);
				print_number(ip, narg, c);
				(void)putchar(',');
				fadvisebehavname((int)*ip);
				ip++;
				narg--;
				break;
			case SYS_procctl:
				putchar('(');
				idtypename(*ip, decimal);
				c = ',';
				ip++;
				narg--;
				print_number(ip, narg, c);
				putchar(',');
				procctlcmdname(*ip);
				ip++;
				narg--;
				break;
			case SYS__umtx_op:
				print_number(ip, narg, c);
				putchar(',');
				umtxopname(*ip);
				switch (*ip) {
				case UMTX_OP_CV_WAIT:
					ip++;
					narg--;
					putchar(',');
					umtxcvwaitflags(*ip);
					break;
				case UMTX_OP_RW_RDLOCK:
					ip++;
					narg--;
					putchar(',');
					umtxrwlockflags(*ip);
					break;
				}
				ip++;
				narg--;
			}
		}
		while (narg > 0) {
			print_number(ip, narg, c);
		}
		putchar(')');
	}
	putchar('\n');
}

void
ktrsysret(struct ktr_sysret *ktr, u_int flags)
{
	register_t ret = ktr->ktr_retval;
	int error = ktr->ktr_error;
	int code = ktr->ktr_code;

	if ((flags != 0 && ((flags & SV_ABI_MASK) != SV_ABI_FREEBSD)) ||
	    (code >= nsyscalls || code < 0))
		printf("[%d] ", code);
	else {
		printf("%s", syscallnames[code]);
		if (syscallno)
			printf("[%d]", code);
		printf(" ");
	}

	if (error == 0) {
		if (fancy) {
			printf("%ld", (long)ret);
			if (ret < 0 || ret > 9)
				printf("/%#lx", (unsigned long)ret);
		} else {
			if (decimal)
				printf("%ld", (long)ret);
			else
				printf("%#lx", (unsigned long)ret);
		}
	} else if (error == ERESTART)
		printf("RESTART");
	else if (error == EJUSTRETURN)
		printf("JUSTRETURN");
	else {
		printf("-1 errno %d", ktr->ktr_error);
		if (fancy)
			printf(" %s", strerror(ktr->ktr_error));
	}
	putchar('\n');
}

void
ktrnamei(char *cp, int len)
{
	printf("\"%.*s\"\n", len, cp);
}

void
hexdump(char *p, int len, int screenwidth)
{
	int n, i;
	int width;

	width = 0;
	do {
		width += 2;
		i = 13;			/* base offset */
		i += (width / 2) + 1;	/* spaces every second byte */
		i += (width * 2);	/* width of bytes */
		i += 3;			/* "  |" */
		i += width;		/* each byte */
		i += 1;			/* "|" */
	} while (i < screenwidth);
	width -= 2;

	for (n = 0; n < len; n += width) {
		for (i = n; i < n + width; i++) {
			if ((i % width) == 0) {	/* beginning of line */
				printf("       0x%04x", i);
			}
			if ((i % 2) == 0) {
				printf(" ");
			}
			if (i < len)
				printf("%02x", p[i] & 0xff);
			else
				printf("  ");
		}
		printf("  |");
		for (i = n; i < n + width; i++) {
			if (i >= len)
				break;
			if (p[i] >= ' ' && p[i] <= '~')
				printf("%c", p[i]);
			else
				printf(".");
		}
		printf("|\n");
	}
	if ((i % width) != 0)
		printf("\n");
}

void
visdump(char *dp, int datalen, int screenwidth)
{
	int col = 0;
	char *cp;
	int width;
	char visbuf[5];

	printf("       \"");
	col = 8;
	for (;datalen > 0; datalen--, dp++) {
		 vis(visbuf, *dp, VIS_CSTYLE, *(dp+1));
		cp = visbuf;
		/*
		 * Keep track of printables and
		 * space chars (like fold(1)).
		 */
		if (col == 0) {
			putchar('\t');
			col = 8;
		}
		switch(*cp) {
		case '\n':
			col = 0;
			putchar('\n');
			continue;
		case '\t':
			width = 8 - (col&07);
			break;
		default:
			width = strlen(cp);
		}
		if (col + width > (screenwidth-2)) {
			printf("\\\n\t");
			col = 8;
		}
		col += width;
		do {
			putchar(*cp++);
		} while (*cp);
	}
	if (col == 0)
		printf("       ");
	printf("\"\n");
}

void
ktrgenio(struct ktr_genio *ktr, int len)
{
	int datalen = len - sizeof (struct ktr_genio);
	char *dp = (char *)ktr + sizeof (struct ktr_genio);
	static int screenwidth = 0;
	int i, binary;

	printf("fd %d %s %d byte%s\n", ktr->ktr_fd,
		ktr->ktr_rw == UIO_READ ? "read" : "wrote", datalen,
		datalen == 1 ? "" : "s");
	if (suppressdata)
		return;
	if (screenwidth == 0) {
		struct winsize ws;

		if (fancy && ioctl(fileno(stderr), TIOCGWINSZ, &ws) != -1 &&
		    ws.ws_col > 8)
			screenwidth = ws.ws_col;
		else
			screenwidth = 80;
	}
	if (maxdata && datalen > maxdata)
		datalen = maxdata;

	for (i = 0, binary = 0; i < datalen && binary == 0; i++)  {
		if (dp[i] >= 32 && dp[i] < 127)
			continue;
		if (dp[i] == 10 || dp[i] == 13 || dp[i] == 0 || dp[i] == 9)
			continue;
		binary = 1;
	}
	if (binary)
		hexdump(dp, datalen, screenwidth);
	else
		visdump(dp, datalen, screenwidth);
}

const char *signames[] = {
	"NULL", "HUP", "INT", "QUIT", "ILL", "TRAP", "IOT",	/*  1 - 6  */
	"EMT", "FPE", "KILL", "BUS", "SEGV", "SYS",		/*  7 - 12 */
	"PIPE", "ALRM",  "TERM", "URG", "STOP", "TSTP",		/* 13 - 18 */
	"CONT", "CHLD", "TTIN", "TTOU", "IO", "XCPU",		/* 19 - 24 */
	"XFSZ", "VTALRM", "PROF", "WINCH", "29", "USR1",	/* 25 - 30 */
	"USR2", NULL,						/* 31 - 32 */
};

void
ktrpsig(struct ktr_psig *psig)
{
	if (psig->signo > 0 && psig->signo < NSIG)
		printf("SIG%s ", signames[psig->signo]);
	else
		printf("SIG %d ", psig->signo);
	if (psig->action == SIG_DFL) {
		printf("SIG_DFL code=");
		sigcodename(psig->signo, psig->code);
		putchar('\n');
	} else {
		printf("caught handler=0x%lx mask=0x%x code=",
		    (u_long)psig->action, psig->mask.__bits[0]);
		sigcodename(psig->signo, psig->code);
		putchar('\n');
	}
}

void
ktrcsw_old(struct ktr_csw_old *cs)
{
	printf("%s %s\n", cs->out ? "stop" : "resume",
		cs->user ? "user" : "kernel");
}

void
ktrcsw(struct ktr_csw *cs)
{
	printf("%s %s \"%s\"\n", cs->out ? "stop" : "resume",
	    cs->user ? "user" : "kernel", cs->wmesg);
}

#define	UTRACE_DLOPEN_START		1
#define	UTRACE_DLOPEN_STOP		2
#define	UTRACE_DLCLOSE_START		3
#define	UTRACE_DLCLOSE_STOP		4
#define	UTRACE_LOAD_OBJECT		5
#define	UTRACE_UNLOAD_OBJECT		6
#define	UTRACE_ADD_RUNDEP		7
#define	UTRACE_PRELOAD_FINISHED		8
#define	UTRACE_INIT_CALL		9
#define	UTRACE_FINI_CALL		10

struct utrace_rtld {
	char sig[4];				/* 'RTLD' */
	int event;
	void *handle;
	void *mapbase;
	size_t mapsize;
	int refcnt;
	char name[MAXPATHLEN];
};

void
ktruser_rtld(int len, void *p)
{
	struct utrace_rtld *ut = p;
	unsigned char *cp;
	void *parent;
	int mode;

	switch (ut->event) {
	case UTRACE_DLOPEN_START:
		mode = ut->refcnt;
		printf("dlopen(%s, ", ut->name);
		switch (mode & RTLD_MODEMASK) {
		case RTLD_NOW:
			printf("RTLD_NOW");
			break;
		case RTLD_LAZY:
			printf("RTLD_LAZY");
			break;
		default:
			printf("%#x", mode & RTLD_MODEMASK);
		}
		if (mode & RTLD_GLOBAL)
			printf(" | RTLD_GLOBAL");
		if (mode & RTLD_TRACE)
			printf(" | RTLD_TRACE");
		if (mode & ~(RTLD_MODEMASK | RTLD_GLOBAL | RTLD_TRACE))
			printf(" | %#x", mode &
			    ~(RTLD_MODEMASK | RTLD_GLOBAL | RTLD_TRACE));
		printf(")\n");
		break;
	case UTRACE_DLOPEN_STOP:
		printf("%p = dlopen(%s) ref %d\n", ut->handle, ut->name,
		    ut->refcnt);
		break;
	case UTRACE_DLCLOSE_START:
		printf("dlclose(%p) (%s, %d)\n", ut->handle, ut->name,
		    ut->refcnt);
		break;
	case UTRACE_DLCLOSE_STOP:
		printf("dlclose(%p) finished\n", ut->handle);
		break;
	case UTRACE_LOAD_OBJECT:
		printf("RTLD: loaded   %p @ %p - %p (%s)\n", ut->handle,
		    ut->mapbase, (char *)ut->mapbase + ut->mapsize - 1,
		    ut->name);
		break;
	case UTRACE_UNLOAD_OBJECT:
		printf("RTLD: unloaded %p @ %p - %p (%s)\n", ut->handle,
		    ut->mapbase, (char *)ut->mapbase + ut->mapsize - 1,
		    ut->name);
		break;
	case UTRACE_ADD_RUNDEP:
		parent = ut->mapbase;
		printf("RTLD: %p now depends on %p (%s, %d)\n", parent,
		    ut->handle, ut->name, ut->refcnt);
		break;
	case UTRACE_PRELOAD_FINISHED:
		printf("RTLD: LD_PRELOAD finished\n");
		break;
	case UTRACE_INIT_CALL:
		printf("RTLD: init %p for %p (%s)\n", ut->mapbase, ut->handle,
		    ut->name);
		break;
	case UTRACE_FINI_CALL:
		printf("RTLD: fini %p for %p (%s)\n", ut->mapbase, ut->handle,
		    ut->name);
		break;
	default:
		cp = p;
		cp += 4;
		len -= 4;
		printf("RTLD: %d ", len);
		while (len--)
			if (decimal)
				printf(" %d", *cp++);
			else
				printf(" %02x", *cp++);
		printf("\n");
	}
}

struct utrace_malloc {
	void *p;
	size_t s;
	void *r;
};

void
ktruser_malloc(void *p)
{
	struct utrace_malloc *ut = p;

	if (ut->p == (void *)(intptr_t)(-1))
		printf("malloc_init()\n");
	else if (ut->s == 0)
		printf("free(%p)\n", ut->p);
	else if (ut->p == NULL)
		printf("%p = malloc(%zu)\n", ut->r, ut->s);
	else
		printf("%p = realloc(%p, %zu)\n", ut->r, ut->p, ut->s);
}

void
ktruser(int len, void *p)
{
	unsigned char *cp;

	if (len >= 8 && bcmp(p, "RTLD", 4) == 0) {
		ktruser_rtld(len, p);
		return;
	}

	if (len == sizeof(struct utrace_malloc)) {
		ktruser_malloc(p);
		return;
	}

	printf("%d ", len);
	cp = p;
	while (len--)
		if (decimal)
			printf(" %d", *cp++);
		else
			printf(" %02x", *cp++);
	printf("\n");
}

void
ktrcaprights(cap_rights_t *rightsp)
{

	printf("cap_rights_t ");
	capname(rightsp);
	printf("\n");
}

void
ktrsockaddr(struct sockaddr *sa)
{
/*
 TODO: Support additional address families
	#include <netnatm/natm.h>
	struct sockaddr_natm	*natm;
	#include <netsmb/netbios.h>
	struct sockaddr_nb	*nb;
*/
	char addr[64];

	/*
	 * note: ktrstruct() has already verified that sa points to a
	 * buffer at least sizeof(struct sockaddr) bytes long and exactly
	 * sa->sa_len bytes long.
	 */
	printf("struct sockaddr { ");
	sockfamilyname(sa->sa_family);
	printf(", ");

#define check_sockaddr_len(n)					\
	if (sa_##n.s##n##_len < sizeof(struct sockaddr_##n)) {	\
		printf("invalid");				\
		break;						\
	}

	switch(sa->sa_family) {
	case AF_INET: {
		struct sockaddr_in sa_in;

		memset(&sa_in, 0, sizeof(sa_in));
		memcpy(&sa_in, sa, sa->sa_len);
		check_sockaddr_len(in);
		inet_ntop(AF_INET, &sa_in.sin_addr, addr, sizeof addr);
		printf("%s:%u", addr, ntohs(sa_in.sin_port));
		break;
	}
	case AF_INET6: {
		struct sockaddr_in6 sa_in6;

		memset(&sa_in6, 0, sizeof(sa_in6));
		memcpy(&sa_in6, sa, sa->sa_len);
		check_sockaddr_len(in6);
		getnameinfo((struct sockaddr *)&sa_in6, sizeof(sa_in6),
		    addr, sizeof(addr), NULL, 0, NI_NUMERICHOST);
		printf("[%s]:%u", addr, htons(sa_in6.sin6_port));
		break;
	}
	case AF_UNIX: {
		struct sockaddr_un sa_un;

		memset(&sa_un, 0, sizeof(sa_un));
		memcpy(&sa_un, sa, sa->sa_len);
		printf("%.*s", (int)sizeof(sa_un.sun_path), sa_un.sun_path);
		break;
	}
	default:
		printf("unknown address family");
	}
	printf(" }\n");
}

void
ktrstat(struct stat *statp)
{
	char mode[12], timestr[PATH_MAX + 4];
	struct passwd *pwd;
	struct group  *grp;
	struct tm *tm;

	/*
	 * note: ktrstruct() has already verified that statp points to a
	 * buffer exactly sizeof(struct stat) bytes long.
	 */
	printf("struct stat {");
	printf("dev=%ju, ino=%ju, ",
		(uintmax_t)statp->st_dev, (uintmax_t)statp->st_ino);
	if (resolv == 0)
		printf("mode=0%jo, ", (uintmax_t)statp->st_mode);
	else {
		strmode(statp->st_mode, mode);
		printf("mode=%s, ", mode);
	}
	printf("nlink=%ju, ", (uintmax_t)statp->st_nlink);
	if (resolv == 0) {
		pwd = NULL;
	} else {
#ifdef HAVE_LIBCAPSICUM
		if (cappwd != NULL)
			pwd = cap_getpwuid(cappwd, statp->st_uid);
		else
#endif
			pwd = getpwuid(statp->st_uid);
	}
	if (pwd == NULL)
		printf("uid=%ju, ", (uintmax_t)statp->st_uid);
	else
		printf("uid=\"%s\", ", pwd->pw_name);
	if (resolv == 0) {
		grp = NULL;
	} else {
#ifdef HAVE_LIBCAPSICUM
		if (capgrp != NULL)
			grp = cap_getgrgid(capgrp, statp->st_gid);
		else
#endif
			grp = getgrgid(statp->st_gid);
	}
	if (grp == NULL)
		printf("gid=%ju, ", (uintmax_t)statp->st_gid);
	else
		printf("gid=\"%s\", ", grp->gr_name);
	printf("rdev=%ju, ", (uintmax_t)statp->st_rdev);
	printf("atime=");
	if (resolv == 0)
		printf("%jd", (intmax_t)statp->st_atim.tv_sec);
	else {
		tm = localtime(&statp->st_atim.tv_sec);
		strftime(timestr, sizeof(timestr), TIME_FORMAT, tm);
		printf("\"%s\"", timestr);
	}
	if (statp->st_atim.tv_nsec != 0)
		printf(".%09ld, ", statp->st_atim.tv_nsec);
	else
		printf(", ");
	printf("stime=");
	if (resolv == 0)
		printf("%jd", (intmax_t)statp->st_mtim.tv_sec);
	else {
		tm = localtime(&statp->st_mtim.tv_sec);
		strftime(timestr, sizeof(timestr), TIME_FORMAT, tm);
		printf("\"%s\"", timestr);
	}
	if (statp->st_mtim.tv_nsec != 0)
		printf(".%09ld, ", statp->st_mtim.tv_nsec);
	else
		printf(", ");
	printf("ctime=");
	if (resolv == 0)
		printf("%jd", (intmax_t)statp->st_ctim.tv_sec);
	else {
		tm = localtime(&statp->st_ctim.tv_sec);
		strftime(timestr, sizeof(timestr), TIME_FORMAT, tm);
		printf("\"%s\"", timestr);
	}
	if (statp->st_ctim.tv_nsec != 0)
		printf(".%09ld, ", statp->st_ctim.tv_nsec);
	else
		printf(", ");
	printf("birthtime=");
	if (resolv == 0)
		printf("%jd", (intmax_t)statp->st_birthtim.tv_sec);
	else {
		tm = localtime(&statp->st_birthtim.tv_sec);
		strftime(timestr, sizeof(timestr), TIME_FORMAT, tm);
		printf("\"%s\"", timestr);
	}
	if (statp->st_birthtim.tv_nsec != 0)
		printf(".%09ld, ", statp->st_birthtim.tv_nsec);
	else
		printf(", ");
	printf("size=%jd, blksize=%ju, blocks=%jd, flags=0x%x",
		(uintmax_t)statp->st_size, (uintmax_t)statp->st_blksize,
		(intmax_t)statp->st_blocks, statp->st_flags);
	printf(" }\n");
}

void
ktrstruct(char *buf, size_t buflen)
{
	char *name, *data;
	size_t namelen, datalen;
	int i;
	cap_rights_t rights;
	struct stat sb;
	struct sockaddr_storage ss;

	for (name = buf, namelen = 0;
	     namelen < buflen && name[namelen] != '\0';
	     ++namelen)
		/* nothing */;
	if (namelen == buflen)
		goto invalid;
	if (name[namelen] != '\0')
		goto invalid;
	data = buf + namelen + 1;
	datalen = buflen - namelen - 1;
	if (datalen == 0)
		goto invalid;
	/* sanity check */
	for (i = 0; i < (int)namelen; ++i)
		if (!isalpha(name[i]))
			goto invalid;
	if (strcmp(name, "caprights") == 0) {
		if (datalen != sizeof(cap_rights_t))
			goto invalid;
		memcpy(&rights, data, datalen);
		ktrcaprights(&rights);
	} else if (strcmp(name, "stat") == 0) {
		if (datalen != sizeof(struct stat))
			goto invalid;
		memcpy(&sb, data, datalen);
		ktrstat(&sb);
	} else if (strcmp(name, "sockaddr") == 0) {
		if (datalen > sizeof(ss))
			goto invalid;
		memcpy(&ss, data, datalen);
		if (datalen != ss.ss_len)
			goto invalid;
		ktrsockaddr((struct sockaddr *)&ss);
	} else {
		printf("unknown structure\n");
	}
	return;
invalid:
	printf("invalid record\n");
}

void
ktrcapfail(struct ktr_cap_fail *ktr)
{
	switch (ktr->cap_type) {
	case CAPFAIL_NOTCAPABLE:
		/* operation on fd with insufficient capabilities */
		printf("operation requires ");
		capname(&ktr->cap_needed);
		printf(", descriptor holds ");
		capname(&ktr->cap_held);
		break;
	case CAPFAIL_INCREASE:
		/* requested more capabilities than fd already has */
		printf("attempt to increase capabilities from ");
		capname(&ktr->cap_held);
		printf(" to ");
		capname(&ktr->cap_needed);
		break;
	case CAPFAIL_SYSCALL:
		/* called restricted syscall */
		printf("disallowed system call");
		break;
	case CAPFAIL_LOOKUP:
		/* used ".." in strict-relative mode */
		printf("restricted VFS lookup");
		break;
	default:
		printf("unknown capability failure: ");
		capname(&ktr->cap_needed);
		printf(" ");
		capname(&ktr->cap_held);
		break;
	}
	printf("\n");
}

void
ktrfault(struct ktr_fault *ktr)
{

	printf("0x%jx ", (uintmax_t)ktr->vaddr);
	vmprotname(ktr->type);
	printf("\n");
}

void
ktrfaultend(struct ktr_faultend *ktr)
{

	vmresultname(ktr->result);
	printf("\n");
}

#if defined(__amd64__) || defined(__i386__)

#if defined(__amd64__)
#define	NLINUX_SYSCALLS(v)		((v) & SV_ILP32 ?		\
	    nlinux32_syscalls : nlinux_syscalls)
#define	LINUX_SYSCALLNAMES(v, i)	((v) & SV_ILP32 ?		\
	    linux32_syscallnames[i] : linux_syscallnames[i])
#else
#define	NLINUX_SYSCALLS(v)		(nlinux_syscalls)
#define	LINUX_SYSCALLNAMES(v, i)	(linux_syscallnames[i])
#endif

void
linux_ktrsyscall(struct ktr_syscall *ktr, u_int sv_flags)
{
	int narg = ktr->ktr_narg;
	register_t *ip;

	if (ktr->ktr_code >= NLINUX_SYSCALLS(sv_flags) || ktr->ktr_code < 0)
		printf("[%d]", ktr->ktr_code);
	else {
		printf("%s", LINUX_SYSCALLNAMES(sv_flags, ktr->ktr_code));
		if (syscallno)
			printf("[%d]", ktr->ktr_code);
	}
	ip = &ktr->ktr_args[0];
	if (narg) {
		char c = '(';
		while (narg > 0)
			print_number(ip, narg, c);
		putchar(')');
	}
	putchar('\n');
}

void
linux_ktrsysret(struct ktr_sysret *ktr, u_int sv_flags)
{
	register_t ret = ktr->ktr_retval;
	int error = ktr->ktr_error;
	int code = ktr->ktr_code;

	if (code >= NLINUX_SYSCALLS(sv_flags) || code < 0)
		printf("[%d] ", code);
	else {
		printf("%s ", LINUX_SYSCALLNAMES(sv_flags, code));
		if (syscallno)
			printf("[%d]", code);
		printf(" ");
	}

	if (error == 0) {
		if (fancy) {
			printf("%ld", (long)ret);
			if (ret < 0 || ret > 9)
				printf("/%#lx", (unsigned long)ret);
		} else {
			if (decimal)
				printf("%ld", (long)ret);
			else
				printf("%#lx", (unsigned long)ret);
		}
	} else if (error == ERESTART)
		printf("RESTART");
	else if (error == EJUSTRETURN)
		printf("JUSTRETURN");
	else {
		if (ktr->ktr_error <= ELAST + 1)
			error = abs(bsd_to_linux_errno[ktr->ktr_error]);
		else
			error = 999;
		printf("-1 errno %d", error);
		if (fancy)
			printf(" %s", strerror(ktr->ktr_error));
	}
	putchar('\n');
}
#endif

void
usage(void)
{
	fprintf(stderr, "usage: kdump [-dEnlHRrSsTA] [-f trfile] "
	    "[-m maxdata] [-p pid] [-t trstr]\n");
	exit(1);
}<|MERGE_RESOLUTION|>--- conflicted
+++ resolved
@@ -146,20 +146,13 @@
 
 #if defined(__amd64__) || defined(__i386__)
 
-<<<<<<< HEAD
 void linux_ktrsyscall(struct ktr_syscall *, u_int);
 void linux_ktrsysret(struct ktr_sysret *, u_int);
-extern char *linux_syscallnames[];
-extern int nlinux_syscalls;
-=======
-void linux_ktrsyscall(struct ktr_syscall *);
-void linux_ktrsysret(struct ktr_sysret *);
 extern const char *linux_syscallnames[];
 
 #include <linux_syscalls.c>
 static int nlinux_syscalls = sizeof(linux_syscallnames) / \
 				sizeof(linux_syscallnames[0]);
->>>>>>> 77e42966
 
 /*
  * from linux.h
