#	From: @(#)Makefile	8.3 (Berkeley) 1/7/94
# $FreeBSD$

.include <src.opts.mk>

# XXX MISSING:		deroff diction graph learn plot
#			spell spline struct xsend
# XXX Use GNU versions: diff ld patch
# Moved to secure: bdes
#

SUBDIR=	${_addr2line} \
	alias \
	apply \
	asa \
	awk \
	banner \
	basename \
	brandelf \
	bsdiff \
	bzip2 \
	bzip2recover \
	cap_mkdb \
	chat \
	chpass \
	cksum \
	${_clang} \
	cmp \
	col \
	colldef \
	colrm \
	column \
	comm \
	compress \
	cpuset \
	csplit \
	ctlstat \
	cut \
	demandoc \
	dirname \
	dpv \
	du \
	elf2aout \
	${_elfcopy} \
	elfdump \
	enigma \
	env \
	expand \
	false \
	fetch \
	find \
	fmt \
	fold \
	fstat \
	fsync \
	gcore \
	gencat \
	getconf \
	getent \
	getopt \
	grep \
	gzip \
	head \
	hexdump \
	${_iconv} \
	id \
	ipcrm \
	ipcs \
	join \
	jot \
	${_kdump} \
	keylogin \
	keylogout \
	killall \
	ktrace \
	ktrdump \
	lam \
	lastcomm \
	ldd \
	leave \
	less \
	lessecho \
	lesskey \
	limits \
	locale \
	lock \
	lockf \
	logger \
	login \
	logins \
	logname \
	look \
	lorder \
	lsvfs \
	lzmainfo \
	m4 \
	${_makewhatis} \
	${_man} \
	mandoc \
	mesg \
	minigzip \
	ministat \
	${_mkcsmapper} \
	mkdep \
	${_mkesdb} \
	mkfifo \
	mkimg \
	mklocale \
	mktemp \
	mkulzma \
	mkuzip \
	mt \
	ncal \
	netstat \
	newgrp \
	nfsstat \
	nice \
	nl \
	${_nm} \
	nohup \
	opieinfo \
	opiekey \
	opiepasswd \
	pagesize \
	passwd \
	paste \
	patch \
	pathchk \
	perror \
	pr \
	printenv \
	printf \
	procstat \
	protect \
	rctl \
	renice \
	rev \
	revoke \
	rpcinfo \
	rs \
	rup \
	rusers \
	rwall \
	script \
	sed \
	send-pr \
	seq \
	shar \
	showmount \
	${_size} \
	sockstat \
	soeliminate \
	sort \
	split \
	stat \
	stdbuf \
	${_strings} \
	su \
	systat \
	tabs \
	tail \
	tar \
	tcopy \
	tee \
	${_tests} \
	time \
	timeout \
	tip \
	top \
	touch \
	tput \
	tr \
	true \
	truncate \
	${_truss} \
	tset \
	tsort \
	tty \
	uname \
	unexpand \
	uniq \
	unzip \
	units \
	unvis \
	uudecode \
	uuencode \
	vis \
	vmstat \
	w \
	wall \
	wc \
	what \
	whereis \
	which \
	whois \
	write \
	xargs \
	xinstall \
	${_xlint} \
	xo \
	${_xstr} \
	xz \
	xzdec \
	${_yacc} \
	yes \
	${_ypcat} \
	${_ypmatch} \
	${_ypwhich}

# NB: keep these sorted by MK_* knobs

.if ${MK_AT} != "no"
SUBDIR+=	at
.endif

.if ${MK_ATM} != "no"
SUBDIR+=	atm
.endif

.if ${MK_BLUETOOTH} != "no"
SUBDIR+=	bluetooth
.endif

.if ${MK_BSD_CPIO} != "no"
SUBDIR+=	cpio
.endif

.if ${MK_CALENDAR} != "no"
SUBDIR+=	calendar
.endif

.if ${MK_CLANG} != "no"
_clang=		clang
.endif

<<<<<<< HEAD
.if ${MK_EE} != "no"
SUBDIR+=	ee
.endif

.if ${MK_FILE} != "no"
SUBDIR+=	file
.endif

.if ${MK_FINGER} != "no"
SUBDIR+=	finger
=======
.if ${MK_ELFTOOLCHAIN_TOOLS} != "no"
_addr2line=	addr2line
_elfcopy=	elfcopy
_nm=		nm
_size=		size
_strings=	strings
>>>>>>> 48d05792
.endif

.if ${MK_FMAKE} != "no"
SUBDIR+=	make
.endif

.if ${MK_FTP} != "no"
SUBDIR+=	ftp
.endif

.if ${MK_GPL_DTC} != "yes"
SUBDIR+=	dtc
.endif

.if ${MK_GROFF} != "no"
SUBDIR+=	vgrind
.endif

.if ${MK_HESIOD} != "no"
SUBDIR+=	hesinfo
.endif

.if ${MK_ICONV} != "no"
_iconv=		iconv
_mkcsmapper=	mkcsmapper
_mkesdb=	mkesdb
.endif

.if ${MK_ISCSI} != "no"
SUBDIR+=	iscsictl
.endif

.if ${MK_KDUMP} != "no"
SUBDIR+=        kdump
SUBDIR+=        truss
.endif

.if ${MK_KERBEROS_SUPPORT} != "no"
SUBDIR+=	compile_et
.endif

.if ${MK_LDNS_UTILS} != "no"
SUBDIR+=	drill
SUBDIR+=	host
.endif

.if ${MK_LOCATE} != "no"
SUBDIR+=	locate
.endif

# XXX msgs?
.if ${MK_MAIL} != "no"
SUBDIR+=	biff
SUBDIR+=	from
SUBDIR+=	mail
SUBDIR+=	msgs
.endif

.if ${MK_MAKE} != "no"
SUBDIR+=	bmake
.endif

.if ${MK_MAN_UTILS} != "no"
SUBDIR+=	catman
_makewhatis=	makewhatis
_man=		man
.endif

.if ${MK_NETCAT} != "no"
SUBDIR+=	nc
.endif

.if ${MK_NIS} != "no"
SUBDIR+=	ypcat
SUBDIR+=	ypmatch
SUBDIR+=	ypwhich
.endif

.if ${MK_OPENSSH} != "no"
SUBDIR+=	ssh-copy-id
.endif

.if ${MK_OPENSSL} != "no"
SUBDIR+=	bc
SUBDIR+=	chkey
SUBDIR+=	dc
SUBDIR+=	newkey
.endif

.if ${MK_QUOTAS} != "no"
SUBDIR+=	quota
.endif

.if ${MK_RCMDS} != "no"
SUBDIR+=	rlogin
SUBDIR+=	rsh
SUBDIR+=	ruptime
SUBDIR+=	rwho
.endif

.if ${MK_SENDMAIL} != "no"
SUBDIR+=	vacation
.endif

.if ${MK_TALK} != "no"
SUBDIR+=	talk
.endif

.if ${MK_TELNET} != "no"
SUBDIR+=	telnet
.endif

.if ${MK_TESTS} != "no"
_tests=		tests
.endif

.if ${MK_TEXTPROC} != "no"
SUBDIR+=	checknr
SUBDIR+=	colcrt
SUBDIR+=	ul
.endif

.if ${MK_TFTP} != "no"
SUBDIR+=	tftp
.endif

.if ${MK_TOOLCHAIN} != "no"
SUBDIR+=	ar
SUBDIR+=	c89
SUBDIR+=	c99
SUBDIR+=	ctags
SUBDIR+=	file2c
SUBDIR+=	gprof
SUBDIR+=	indent
SUBDIR+=	lex
SUBDIR+=	mkstr
SUBDIR+=	rpcgen
SUBDIR+=	unifdef
SUBDIR+=	xlint
SUBDIR+=	xstr
SUBDIR+=	yacc
.endif

.if ${MK_VI} != "no"
SUBDIR+=	vi
.endif

.if ${MK_VT} != "no"
SUBDIR+=	vtfontcvt
.endif

.if ${MK_USB} != "no"
SUBDIR+=	usbhidaction
SUBDIR+=	usbhidctl
.endif

.if ${MK_UTMPX} != "no"
SUBDIR+=	last
SUBDIR+=	users
SUBDIR+=	who
.endif

.if ${MK_SVN} == "yes" || ${MK_SVNLITE} == "yes"
SUBDIR+=	svn
.endif

.include <bsd.arch.inc.mk>

SUBDIR:=	${SUBDIR:O}

SUBDIR_PARALLEL=

.include <bsd.subdir.mk><|MERGE_RESOLUTION|>--- conflicted
+++ resolved
@@ -233,25 +233,24 @@
 _clang=		clang
 .endif
 
-<<<<<<< HEAD
 .if ${MK_EE} != "no"
 SUBDIR+=	ee
 .endif
 
-.if ${MK_FILE} != "no"
-SUBDIR+=	file
-.endif
-
-.if ${MK_FINGER} != "no"
-SUBDIR+=	finger
-=======
 .if ${MK_ELFTOOLCHAIN_TOOLS} != "no"
 _addr2line=	addr2line
 _elfcopy=	elfcopy
 _nm=		nm
 _size=		size
 _strings=	strings
->>>>>>> 48d05792
+.endif
+
+.if ${MK_FILE} != "no"
+SUBDIR+=	file
+.endif
+
+.if ${MK_FINGER} != "no"
+SUBDIR+=	finger
 .endif
 
 .if ${MK_FMAKE} != "no"
