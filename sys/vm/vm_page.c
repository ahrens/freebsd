--- conflicted
+++ resolved
@@ -599,10 +599,6 @@
 	vm_page_lock_assert(mem, MA_OWNED);
 	--mem->hold_count;
 	KASSERT(mem->hold_count >= 0, ("vm_page_unhold: hold count < 0!!!"));
-<<<<<<< HEAD
-	if (mem->hold_count == 0 && VM_PAGE_INQUEUE2(mem, PQ_HOLD))
-		vm_page_free_toq(mem);
-=======
 	if (mem->hold_count == 0 && mem->queue == PQ_HOLD)
 		vm_page_free_toq(mem);
 }
@@ -688,7 +684,6 @@
 	    ("vm_page_updatefake: bad page %p", m));
 	m->phys_addr = paddr;
 	pmap_page_set_memattr(m, memattr);
->>>>>>> 567164fb
 }
 
 /*
@@ -915,11 +910,7 @@
 	vm_object_t object;
 	vm_page_t root;
 
-<<<<<<< HEAD
-	if ((m->flags & PG_UNMANAGED) == 0)
-=======
 	if ((m->oflags & VPO_UNMANAGED) == 0)
->>>>>>> 567164fb
 		vm_page_lock_assert(m, MA_OWNED);
 	if ((object = m->object) == NULL)
 		return;
@@ -1693,18 +1684,6 @@
 	int queue;
 
 	vm_page_lock_assert(m, MA_OWNED);
-<<<<<<< HEAD
-	if (VM_PAGE_GETKNOWNQUEUE2(m) != PQ_ACTIVE) {
-		if (m->wire_count == 0 && (m->flags & PG_UNMANAGED) == 0) {
-			if (m->act_count < ACT_INIT)
-				m->act_count = ACT_INIT;
-			vm_page_lock_queues();
-			vm_pageq_remove(m);
-			vm_page_enqueue(PQ_ACTIVE, m);
-			vm_page_unlock_queues();
-		} else
-			KASSERT(m->queue == PQ_NONE,
-=======
 	VM_OBJECT_LOCK_ASSERT(m->object, MA_OWNED);
 	if ((queue = m->queue) != PQ_ACTIVE) {
 		if (m->wire_count == 0 && (m->oflags & VPO_UNMANAGED) == 0) {
@@ -1717,7 +1696,6 @@
 			vm_page_unlock_queues();
 		} else
 			KASSERT(queue == PQ_NONE,
->>>>>>> 567164fb
 			    ("vm_page_activate: wired page %p is queued", m));
 	} else {
 		if (m->act_count < ACT_INIT)
@@ -1774,11 +1752,7 @@
 vm_page_free_toq(vm_page_t m)
 {
 
-<<<<<<< HEAD
-	if ((m->flags & PG_UNMANAGED) == 0) {
-=======
 	if ((m->oflags & VPO_UNMANAGED) == 0) {
->>>>>>> 567164fb
 		vm_page_lock_assert(m, MA_OWNED);
 		KASSERT(!pmap_page_is_mapped(m),
 		    ("vm_page_free_toq: freeing mapped page %p", m));
@@ -1796,16 +1770,8 @@
 	 * callback routine until after we've put the page on the
 	 * appropriate free queue.
 	 */
-<<<<<<< HEAD
-	if (VM_PAGE_GETQUEUE(m) != PQ_NONE) {
-		vm_page_lock_queues();
-		vm_pageq_remove(m);
-		vm_page_unlock_queues();
-	}
-=======
 	if ((m->oflags & VPO_UNMANAGED) == 0)
 		vm_pageq_remove(m);
->>>>>>> 567164fb
 	vm_page_remove(m);
 
 	/*
@@ -1862,11 +1828,8 @@
  *	another map, removing it from paging queues
  *	as necessary.
  *
-<<<<<<< HEAD
-=======
  *	If the page is fictitious, then its wire count must remain one.
  *
->>>>>>> 567164fb
  *	The page must be locked.
  *	This routine may not block.
  */
@@ -1880,26 +1843,15 @@
 	 * it is already off the queues).
 	 */
 	vm_page_lock_assert(m, MA_OWNED);
-<<<<<<< HEAD
-	if (m->flags & PG_FICTITIOUS)
-=======
 	if ((m->flags & PG_FICTITIOUS) != 0) {
 		KASSERT(m->wire_count == 1,
 		    ("vm_page_wire: fictitious page %p's wire count isn't one",
 		    m));
->>>>>>> 567164fb
 		return;
 	}
 	if (m->wire_count == 0) {
-<<<<<<< HEAD
-		if ((m->flags & PG_UNMANAGED) == 0) {
-			vm_page_lock_queues();
-=======
 		if ((m->oflags & VPO_UNMANAGED) == 0)
->>>>>>> 567164fb
 			vm_pageq_remove(m);
-			vm_page_unlock_queues();
-		}
 		atomic_add_int(&cnt.v_wire_count, 1);
 	}
 	m->wire_count++;
@@ -1909,10 +1861,6 @@
 /*
  * vm_page_unwire:
  *
-<<<<<<< HEAD
- *	The page must be locked.
- *	This routine may not block.
-=======
  * Release one wiring of the specified page, potentially enabling it to be
  * paged again.  If paging is enabled, then the value of the parameter
  * "activate" determines to which queue the page is added.  If "activate" is
@@ -1925,35 +1873,24 @@
  * If a page is fictitious, then its wire count must alway be one.
  *
  * A managed page must be locked.
->>>>>>> 567164fb
  */
 void
 vm_page_unwire(vm_page_t m, int activate)
 {
 
-<<<<<<< HEAD
-	if ((m->flags & PG_UNMANAGED) == 0)
-		vm_page_lock_assert(m, MA_OWNED);
-	if (m->flags & PG_FICTITIOUS)
-=======
 	if ((m->oflags & VPO_UNMANAGED) == 0)
 		vm_page_lock_assert(m, MA_OWNED);
 	if ((m->flags & PG_FICTITIOUS) != 0) {
 		KASSERT(m->wire_count == 1,
 	    ("vm_page_unwire: fictitious page %p's wire count isn't one", m));
->>>>>>> 567164fb
 		return;
 	}
 	if (m->wire_count > 0) {
 		m->wire_count--;
 		if (m->wire_count == 0) {
 			atomic_subtract_int(&cnt.v_wire_count, 1);
-<<<<<<< HEAD
-			if ((m->flags & PG_UNMANAGED) != 0)
-=======
 			if ((m->oflags & VPO_UNMANAGED) != 0 ||
 			    m->object == NULL)
->>>>>>> 567164fb
 				return;
 			vm_page_lock_queues();
 			if (activate)
@@ -1970,8 +1907,6 @@
 
 /*
  * Move the specified page to the inactive queue.
-<<<<<<< HEAD
-=======
  *
  * Many pages placed on the inactive queue should actually go
  * into the cache, but it is difficult to figure out which.  What
@@ -1983,7 +1918,6 @@
  * meta-data accesses can cause an unnecessary paging load on memory bound 
  * processes.  This optimization causes one-time-use metadata to be
  * reused more quickly.
->>>>>>> 567164fb
  *
  * Normally athead is 0 resulting in LRU operation.  athead is set
  * to 1 if we want this page to be 'as if it were placed in the cache',
@@ -2003,18 +1937,11 @@
 	 */
 	if ((queue = m->queue) == PQ_INACTIVE)
 		return;
-<<<<<<< HEAD
-	if (m->wire_count == 0 && (m->flags & PG_UNMANAGED) == 0) {
-		vm_page_lock_queues();
-		vm_page_flag_clear(m, PG_WINATCFLS);
-		vm_pageq_remove(m);
-=======
 	if (m->wire_count == 0 && (m->oflags & VPO_UNMANAGED) == 0) {
 		vm_page_lock_queues();
 		m->flags &= ~PG_WINATCFLS;
 		if (queue != PQ_NONE)
 			vm_page_queue_remove(queue, m);
->>>>>>> 567164fb
 		if (athead)
 			TAILQ_INSERT_HEAD(&vm_page_queues[PQ_INACTIVE].pl, m,
 			    pageq);
@@ -2051,11 +1978,7 @@
 	vm_page_lock_assert(m, MA_OWNED);
 	VM_OBJECT_LOCK_ASSERT(m->object, MA_OWNED);
 	if (m->dirty || m->hold_count || m->busy || m->wire_count ||
-<<<<<<< HEAD
-	    (m->oflags & VPO_BUSY) || (m->flags & PG_UNMANAGED))
-=======
 	    (m->oflags & (VPO_BUSY | VPO_UNMANAGED)) != 0)
->>>>>>> 567164fb
 		return (0);
 	pmap_remove_all(m);
 	if (m->dirty)
@@ -2078,11 +2001,7 @@
 	if (m->object != NULL)
 		VM_OBJECT_LOCK_ASSERT(m->object, MA_OWNED);
 	if (m->dirty || m->hold_count || m->busy || m->wire_count ||
-<<<<<<< HEAD
-	    (m->oflags & VPO_BUSY) || (m->flags & PG_UNMANAGED))
-=======
 	    (m->oflags & (VPO_BUSY | VPO_UNMANAGED)) != 0)
->>>>>>> 567164fb
 		return (0);
 	pmap_remove_all(m);
 	if (m->dirty)
@@ -2107,11 +2026,7 @@
 	vm_page_lock_assert(m, MA_OWNED);
 	object = m->object;
 	VM_OBJECT_LOCK_ASSERT(object, MA_OWNED);
-<<<<<<< HEAD
-	if ((m->flags & PG_UNMANAGED) || (m->oflags & VPO_BUSY) || m->busy ||
-=======
 	if ((m->oflags & (VPO_UNMANAGED | VPO_BUSY)) || m->busy ||
->>>>>>> 567164fb
 	    m->hold_count || m->wire_count)
 		panic("vm_page_cache: attempting to cache busy page");
 	pmap_remove_all(m);
@@ -2135,11 +2050,7 @@
 	/*
 	 * Remove the page from the paging queues.
 	 */
-	if (VM_PAGE_GETQUEUE(m) != PQ_NONE) {
-		vm_page_lock_queues();
-		vm_pageq_remove(m);
-		vm_page_unlock_queues();
-	}
+	vm_pageq_remove(m);
 
 	/*
 	 * Remove the page from the object's collection of resident
@@ -2241,17 +2152,10 @@
 	int dnw;
 	int head;
 
-<<<<<<< HEAD
-	mtx_assert(&vm_page_queue_mtx, MA_OWNED);
-	vm_page_lock_assert(m, MA_OWNED);
-	VM_OBJECT_LOCK_ASSERT(m->object, MA_OWNED);
-	dnw = ++dnweight;
-=======
 	vm_page_lock_assert(m, MA_OWNED);
 	VM_OBJECT_LOCK_ASSERT(m->object, MA_OWNED);
 	dnw = PCPU_GET(dnweight);
 	PCPU_INC(dnweight);
->>>>>>> 567164fb
 
 	/*
 	 * Occasionally leave the page alone.
@@ -2774,13 +2678,9 @@
 {
 
 	vm_page_lock_assert(m, MA_OWNED);
-<<<<<<< HEAD
-	if (m->cow == USHRT_MAX - 1)
-=======
 	if ((m->flags & PG_FICTITIOUS) != 0 ||
 	    (m->oflags & VPO_UNMANAGED) != 0 ||
 	    m->cow == USHRT_MAX - 1 || !VM_OBJECT_TRYLOCK(m->object))
->>>>>>> 567164fb
 		return (EBUSY);
 	m->cow++;
 	pmap_remove_write(m);
