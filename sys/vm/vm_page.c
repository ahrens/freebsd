--- conflicted
+++ resolved
@@ -3388,12 +3388,7 @@
 		KASSERT((m->oflags & VPO_UNMANAGED) == 0 ||
 		    m->queue == PQ_NONE,
 		    ("vm_page_wire: unmanaged page %p is queued", m));
-<<<<<<< HEAD
-		vm_page_remque(m);
 		VM_CNT_ADD(v_wire_count, 1);
-=======
-		atomic_add_int(&vm_cnt.v_wire_count, 1);
->>>>>>> 084e8354
 	}
 	m->wire_count++;
 	KASSERT(m->wire_count != 0, ("vm_page_wire: wire_count overflow m=%p", m));
@@ -3464,25 +3459,11 @@
 	    ("vm_page_unwire: fictitious page %p's wire count isn't one", m));
 		return (false);
 	}
-<<<<<<< HEAD
-	if (m->wire_count > 0) {
-		m->wire_count--;
-		if (m->wire_count == 0) {
-			VM_CNT_ADD(v_wire_count, -1);
-			if ((m->oflags & VPO_UNMANAGED) == 0 &&
-			    m->object != NULL && queue != PQ_NONE)
-				vm_page_enqueue(queue, m);
-			return (TRUE);
-		} else
-			return (FALSE);
-	} else
-=======
 	if (m->wire_count == 0)
->>>>>>> 084e8354
 		panic("vm_page_unwire: page %p's wire count is zero", m);
 	m->wire_count--;
 	if (m->wire_count == 0) {
-		atomic_subtract_int(&vm_cnt.v_wire_count, 1);
+		VM_CNT_ADD(v_wire_count, -1);
 		return (true);
 	} else
 		return (false);
