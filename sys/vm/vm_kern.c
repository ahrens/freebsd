/*-
 * SPDX-License-Identifier: BSD-3-Clause
 *
 * Copyright (c) 1991, 1993
 *	The Regents of the University of California.  All rights reserved.
 *
 * This code is derived from software contributed to Berkeley by
 * The Mach Operating System project at Carnegie-Mellon University.
 *
 * Redistribution and use in source and binary forms, with or without
 * modification, are permitted provided that the following conditions
 * are met:
 * 1. Redistributions of source code must retain the above copyright
 *    notice, this list of conditions and the following disclaimer.
 * 2. Redistributions in binary form must reproduce the above copyright
 *    notice, this list of conditions and the following disclaimer in the
 *    documentation and/or other materials provided with the distribution.
 * 3. Neither the name of the University nor the names of its contributors
 *    may be used to endorse or promote products derived from this software
 *    without specific prior written permission.
 *
 * THIS SOFTWARE IS PROVIDED BY THE REGENTS AND CONTRIBUTORS ``AS IS'' AND
 * ANY EXPRESS OR IMPLIED WARRANTIES, INCLUDING, BUT NOT LIMITED TO, THE
 * IMPLIED WARRANTIES OF MERCHANTABILITY AND FITNESS FOR A PARTICULAR PURPOSE
 * ARE DISCLAIMED.  IN NO EVENT SHALL THE REGENTS OR CONTRIBUTORS BE LIABLE
 * FOR ANY DIRECT, INDIRECT, INCIDENTAL, SPECIAL, EXEMPLARY, OR CONSEQUENTIAL
 * DAMAGES (INCLUDING, BUT NOT LIMITED TO, PROCUREMENT OF SUBSTITUTE GOODS
 * OR SERVICES; LOSS OF USE, DATA, OR PROFITS; OR BUSINESS INTERRUPTION)
 * HOWEVER CAUSED AND ON ANY THEORY OF LIABILITY, WHETHER IN CONTRACT, STRICT
 * LIABILITY, OR TORT (INCLUDING NEGLIGENCE OR OTHERWISE) ARISING IN ANY WAY
 * OUT OF THE USE OF THIS SOFTWARE, EVEN IF ADVISED OF THE POSSIBILITY OF
 * SUCH DAMAGE.
 *
 *	from: @(#)vm_kern.c	8.3 (Berkeley) 1/12/94
 *
 *
 * Copyright (c) 1987, 1990 Carnegie-Mellon University.
 * All rights reserved.
 *
 * Authors: Avadis Tevanian, Jr., Michael Wayne Young
 *
 * Permission to use, copy, modify and distribute this software and
 * its documentation is hereby granted, provided that both the copyright
 * notice and this permission notice appear in all copies of the
 * software, derivative works or modified versions, and any portions
 * thereof, and that both notices appear in supporting documentation.
 *
 * CARNEGIE MELLON ALLOWS FREE USE OF THIS SOFTWARE IN ITS "AS IS"
 * CONDITION.  CARNEGIE MELLON DISCLAIMS ANY LIABILITY OF ANY KIND
 * FOR ANY DAMAGES WHATSOEVER RESULTING FROM THE USE OF THIS SOFTWARE.
 *
 * Carnegie Mellon requests users of this software to return to
 *
 *  Software Distribution Coordinator  or  Software.Distribution@CS.CMU.EDU
 *  School of Computer Science
 *  Carnegie Mellon University
 *  Pittsburgh PA 15213-3890
 *
 * any improvements or extensions that they make and grant Carnegie the
 * rights to redistribute these changes.
 */

/*
 *	Kernel memory management.
 */

#include <sys/cdefs.h>
__FBSDID("$FreeBSD$");

#include "opt_vm.h"

#include <sys/param.h>
#include <sys/systm.h>
#include <sys/kernel.h>		/* for ticks and hz */
#include <sys/eventhandler.h>
#include <sys/lock.h>
#include <sys/proc.h>
#include <sys/malloc.h>
#include <sys/rwlock.h>
#include <sys/sysctl.h>
#include <sys/vmem.h>
#include <sys/vmmeter.h>

#include <vm/vm.h>
#include <vm/vm_domain.h>
#include <vm/vm_param.h>
#include <vm/vm_kern.h>
#include <vm/pmap.h>
#include <vm/vm_map.h>
#include <vm/vm_object.h>
#include <vm/vm_page.h>
#include <vm/vm_pageout.h>
#include <vm/vm_phys.h>
#include <vm/vm_radix.h>
#include <vm/vm_extern.h>
#include <vm/uma.h>

vm_map_t kernel_map;
vm_map_t exec_map;
vm_map_t pipe_map;

const void *zero_region;
CTASSERT((ZERO_REGION_SIZE & PAGE_MASK) == 0);

/* NB: Used by kernel debuggers. */
const u_long vm_maxuser_address = VM_MAXUSER_ADDRESS;

u_int exec_map_entry_size;
u_int exec_map_entries;

SYSCTL_ULONG(_vm, OID_AUTO, min_kernel_address, CTLFLAG_RD,
    SYSCTL_NULL_ULONG_PTR, VM_MIN_KERNEL_ADDRESS, "Min kernel address");

SYSCTL_ULONG(_vm, OID_AUTO, max_kernel_address, CTLFLAG_RD,
#if defined(__arm__) || defined(__sparc64__)
    &vm_max_kernel_address, 0,
#else
    SYSCTL_NULL_ULONG_PTR, VM_MAX_KERNEL_ADDRESS,
#endif
    "Max kernel address");

/*
 *	kva_alloc:
 *
 *	Allocate a virtual address range with no underlying object and
 *	no initial mapping to physical memory.  Any mapping from this
 *	range to physical memory must be explicitly created prior to
 *	its use, typically with pmap_qenter().  Any attempt to create
 *	a mapping on demand through vm_fault() will result in a panic. 
 */
vm_offset_t
kva_alloc(vm_size_t size)
{
	vm_offset_t addr;

	size = round_page(size);
	if (vmem_alloc(kernel_arena, size, M_BESTFIT | M_NOWAIT, &addr))
		return (0);

	return (addr);
}

/*
 *	kva_free:
 *
 *	Release a region of kernel virtual memory allocated
 *	with kva_alloc, and return the physical pages
 *	associated with that region.
 *
 *	This routine may not block on kernel maps.
 */
void
kva_free(vm_offset_t addr, vm_size_t size)
{

	size = round_page(size);
	vmem_free(kernel_arena, addr, size);
}

/*
 *	Allocates a region from the kernel address map and physical pages
 *	within the specified address range to the kernel object.  Creates a
 *	wired mapping from this region to these pages, and returns the
 *	region's starting virtual address.  The allocated pages are not
 *	necessarily physically contiguous.  If M_ZERO is specified through the
 *	given flags, then the pages are zeroed before they are mapped.
 */
vm_offset_t
kmem_alloc_attr_domain(int domain, vm_size_t size, int flags, vm_paddr_t low,
    vm_paddr_t high, vm_memattr_t memattr)
{
<<<<<<< HEAD
	vmem_t *vmem;
=======
>>>>>>> 144fd2e7
	vm_object_t object = kernel_object;
	vm_offset_t addr, i, offset;
	vm_page_t m;
	int pflags, tries;

	KASSERT(vmem == kernel_arena,
	    ("kmem_alloc_attr: Only kernel_arena is supported."));
	size = round_page(size);
	vmem = vm_dom[domain].vmd_kernel_arena;
	if (vmem_alloc(vmem, size, M_BESTFIT | flags, &addr))
		return (0);
	offset = addr - VM_MIN_KERNEL_ADDRESS;
	pflags = malloc2vm_flags(flags) | VM_ALLOC_NOBUSY | VM_ALLOC_WIRED;
	pflags &= ~(VM_ALLOC_NOWAIT | VM_ALLOC_WAITOK | VM_ALLOC_WAITFAIL);
	pflags |= VM_ALLOC_NOWAIT;
	VM_OBJECT_WLOCK(object);
	for (i = 0; i < size; i += PAGE_SIZE) {
		tries = 0;
retry:
		m = vm_page_alloc_contig_domain(object, atop(offset + i),
		    domain, pflags, 1, low, high, PAGE_SIZE, 0, memattr);
		if (m == NULL) {
			VM_OBJECT_WUNLOCK(object);
			if (tries < ((flags & M_NOWAIT) != 0 ? 1 : 3)) {
				if (!vm_page_reclaim_contig_domain(pflags, 1,
				    domain, low, high, PAGE_SIZE, 0) &&
				    (flags & M_WAITOK) != 0)
					VM_WAIT;
				VM_OBJECT_WLOCK(object);
				tries++;
				goto retry;
			}
			kmem_unback(object, addr, i);
			vmem_free(vmem, addr, size);
			return (0);
		}
		KASSERT(vm_phys_domidx(m) == domain,
		    ("kmem_alloc_attr_domain: Domain mismatch %d != %d",
		    vm_phys_domidx(m), domain));
		if ((flags & M_ZERO) && (m->flags & PG_ZERO) == 0)
			pmap_zero_page(m);
		m->valid = VM_PAGE_BITS_ALL;
		pmap_enter(kernel_pmap, addr + i, m, VM_PROT_ALL,
		    VM_PROT_ALL | PMAP_ENTER_WIRED, 0);
	}
	VM_OBJECT_WUNLOCK(object);
	return (addr);
}

vm_offset_t
kmem_alloc_attr(vmem_t *vmem, vm_size_t size, int flags, vm_paddr_t low,
    vm_paddr_t high, vm_memattr_t memattr)
{
	struct vm_domain_iterator vi;
	vm_offset_t addr;
	int domain, wait;

	KASSERT(vmem == kernel_arena,
	    ("kmem_alloc_attr: Only kernel_arena is supported."));
	addr = 0;
	vm_policy_iterator_init(&vi);
	wait = flags & M_WAITOK;
	flags &= ~M_WAITOK;
	flags |= M_NOWAIT;
	while ((vm_domain_iterator_run(&vi, &domain)) == 0) {
		if (vm_domain_iterator_isdone(&vi) && wait) {
			flags |= wait;
			flags &= ~M_NOWAIT;
		}
		addr = kmem_alloc_attr_domain(domain, size, flags, low, high,
		    memattr);
		if (addr != 0)
			break;
	}
	vm_policy_iterator_finish(&vi);

	return (addr);
}

/*
 *	Allocates a region from the kernel address map and physically
 *	contiguous pages within the specified address range to the kernel
 *	object.  Creates a wired mapping from this region to these pages, and
 *	returns the region's starting virtual address.  If M_ZERO is specified
 *	through the given flags, then the pages are zeroed before they are
 *	mapped.
 */
vm_offset_t
kmem_alloc_contig_domain(int domain, vm_size_t size, int flags, vm_paddr_t low,
    vm_paddr_t high, u_long alignment, vm_paddr_t boundary,
    vm_memattr_t memattr)
{
<<<<<<< HEAD
	vmem_t *vmem;
=======
>>>>>>> 144fd2e7
	vm_object_t object = kernel_object;
	vm_offset_t addr, offset, tmp;
	vm_page_t end_m, m;
	u_long npages;
	int pflags, tries;
 
	KASSERT(vmem == kernel_arena,
	    ("kmem_alloc_contig: Only kernel_arena is supported."));
	size = round_page(size);
	vmem = vm_dom[domain].vmd_kernel_arena;
	if (vmem_alloc(vmem, size, flags | M_BESTFIT, &addr))
		return (0);
	offset = addr - VM_MIN_KERNEL_ADDRESS;
	pflags = malloc2vm_flags(flags) | VM_ALLOC_NOBUSY | VM_ALLOC_WIRED;
	pflags &= ~(VM_ALLOC_NOWAIT | VM_ALLOC_WAITOK | VM_ALLOC_WAITFAIL);
	pflags |= VM_ALLOC_NOWAIT;
	npages = atop(size);
	VM_OBJECT_WLOCK(object);
	tries = 0;
retry:
	m = vm_page_alloc_contig_domain(object, atop(offset), domain, pflags,
	    npages, low, high, alignment, boundary, memattr);
	if (m == NULL) {
		VM_OBJECT_WUNLOCK(object);
		if (tries < ((flags & M_NOWAIT) != 0 ? 1 : 3)) {
			if (!vm_page_reclaim_contig_domain(pflags, npages,
			    domain, low, high, alignment, boundary) &&
			    (flags & M_WAITOK) != 0)
				VM_WAIT;
			VM_OBJECT_WLOCK(object);
			tries++;
			goto retry;
		}
		vmem_free(vmem, addr, size);
		return (0);
	}
	KASSERT(vm_phys_domidx(m) == domain,
	    ("kmem_alloc_contig_domain: Domain mismatch %d != %d",
	    vm_phys_domidx(m), domain));
	end_m = m + npages;
	tmp = addr;
	for (; m < end_m; m++) {
		if ((flags & M_ZERO) && (m->flags & PG_ZERO) == 0)
			pmap_zero_page(m);
		m->valid = VM_PAGE_BITS_ALL;
		pmap_enter(kernel_pmap, tmp, m, VM_PROT_ALL,
		    VM_PROT_ALL | PMAP_ENTER_WIRED, 0);
		tmp += PAGE_SIZE;
	}
	VM_OBJECT_WUNLOCK(object);
	return (addr);
}

vm_offset_t
kmem_alloc_contig(struct vmem *vmem, vm_size_t size, int flags, vm_paddr_t low,
    vm_paddr_t high, u_long alignment, vm_paddr_t boundary,
    vm_memattr_t memattr)
{
	struct vm_domain_iterator vi;
	vm_offset_t addr;
	int domain, wait;

	KASSERT(vmem == kernel_arena,
	    ("kmem_alloc_contig: Only kernel_arena is supported."));
	addr = 0;
	vm_policy_iterator_init(&vi);
	wait = flags & M_WAITOK;
	flags &= ~M_WAITOK;
	flags |= M_NOWAIT;
	while ((vm_domain_iterator_run(&vi, &domain)) == 0) {
		if (vm_domain_iterator_isdone(&vi) && wait) {
			flags |= wait;
			flags &= ~M_NOWAIT;
		}
		addr = kmem_alloc_contig_domain(domain, size, flags, low, high,
		    alignment, boundary, memattr);
		if (addr != 0)
			break;
	}
	vm_policy_iterator_finish(&vi);

	return (addr);
}

/*
 *	kmem_suballoc:
 *
 *	Allocates a map to manage a subrange
 *	of the kernel virtual address space.
 *
 *	Arguments are as follows:
 *
 *	parent		Map to take range from
 *	min, max	Returned endpoints of map
 *	size		Size of range to find
 *	superpage_align	Request that min is superpage aligned
 */
vm_map_t
kmem_suballoc(vm_map_t parent, vm_offset_t *min, vm_offset_t *max,
    vm_size_t size, boolean_t superpage_align)
{
	int ret;
	vm_map_t result;

	size = round_page(size);

	*min = vm_map_min(parent);
	ret = vm_map_find(parent, NULL, 0, min, size, 0, superpage_align ?
	    VMFS_SUPER_SPACE : VMFS_ANY_SPACE, VM_PROT_ALL, VM_PROT_ALL,
	    MAP_ACC_NO_CHARGE);
	if (ret != KERN_SUCCESS)
		panic("kmem_suballoc: bad status return of %d", ret);
	*max = *min + size;
	result = vm_map_create(vm_map_pmap(parent), *min, *max);
	if (result == NULL)
		panic("kmem_suballoc: cannot create submap");
	if (vm_map_submap(parent, *min, *max, result) != KERN_SUCCESS)
		panic("kmem_suballoc: unable to change range to submap");
	return (result);
}

/*
 *	kmem_malloc:
 *
 *	Allocate wired-down pages in the kernel's address space.
 */
vm_offset_t
kmem_malloc_domain(int domain, vm_size_t size, int flags)
{
	vmem_t *vmem;
	vm_offset_t addr;
	int rv;

<<<<<<< HEAD
	vmem = vm_dom[domain].vmd_kernel_arena;
=======
	KASSERT(vmem == kernel_arena,
	    ("kmem_malloc: Only kernel_arena is supported."));
>>>>>>> 144fd2e7
	size = round_page(size);
	if (vmem_alloc(vmem, size, flags | M_BESTFIT, &addr))
		return (0);

<<<<<<< HEAD
	rv = kmem_back_domain(domain, kernel_object, addr, size, flags);
=======
	rv = kmem_back(kernel_object, addr, size, flags);
>>>>>>> 144fd2e7
	if (rv != KERN_SUCCESS) {
		vmem_free(vmem, addr, size);
		return (0);
	}
	return (addr);
}

vm_offset_t
kmem_malloc(struct vmem *vmem, vm_size_t size, int flags)
{
	struct vm_domain_iterator vi;
	vm_offset_t addr;
	int domain, wait;

	KASSERT(vmem == kernel_arena,
	    ("kmem_malloc: Only kernel_arena is supported."));
	addr = 0;
	vm_policy_iterator_init(&vi);
	wait = flags & M_WAITOK;
	flags &= ~M_WAITOK;
	flags |= M_NOWAIT;
	while ((vm_domain_iterator_run(&vi, &domain)) == 0) {
		if (vm_domain_iterator_isdone(&vi) && wait) {
			flags |= wait;
			flags &= ~M_NOWAIT;
		}
		addr = kmem_malloc_domain(domain, size, flags);
		if (addr != 0)
			break;
	}
	vm_policy_iterator_finish(&vi);

	return (addr);
}

/*
 *	kmem_back:
 *
 *	Allocate physical pages for the specified virtual address range.
 */
int
kmem_back_domain(int domain, vm_object_t object, vm_offset_t addr,
    vm_size_t size, int flags)
{
	vm_offset_t offset, i;
	vm_page_t m, mpred;
	int pflags;

	KASSERT(object == kernel_object,
<<<<<<< HEAD
	    ("kmem_back_domain: only supports kernel object."));
=======
	    ("kmem_back: only supports kernel object."));
>>>>>>> 144fd2e7

	offset = addr - VM_MIN_KERNEL_ADDRESS;
	pflags = malloc2vm_flags(flags) | VM_ALLOC_NOBUSY | VM_ALLOC_WIRED;
	pflags &= ~(VM_ALLOC_NOWAIT | VM_ALLOC_WAITOK | VM_ALLOC_WAITFAIL);
	if (flags & M_WAITOK)
		pflags |= VM_ALLOC_WAITFAIL;

	i = 0;
	VM_OBJECT_WLOCK(object);
retry:
	mpred = vm_radix_lookup_le(&object->rtree, atop(offset + i));
	for (; i < size; i += PAGE_SIZE, mpred = m) {
		m = vm_page_alloc_domain_after(object, atop(offset + i),
		    domain, pflags, mpred);

		/*
		 * Ran out of space, free everything up and return. Don't need
		 * to lock page queues here as we know that the pages we got
		 * aren't on any queues.
		 */
		if (m == NULL) {
			if ((flags & M_NOWAIT) == 0)
				goto retry;
			VM_OBJECT_WUNLOCK(object);
			kmem_unback(object, addr, i);
			return (KERN_NO_SPACE);
		}
		KASSERT(vm_phys_domidx(m) == domain,
		    ("kmem_back_domain: Domain mismatch %d != %d",
		    vm_phys_domidx(m), domain));
		if (flags & M_ZERO && (m->flags & PG_ZERO) == 0)
			pmap_zero_page(m);
		KASSERT((m->oflags & VPO_UNMANAGED) != 0,
		    ("kmem_malloc: page %p is managed", m));
		m->valid = VM_PAGE_BITS_ALL;
		pmap_enter(kernel_pmap, addr + i, m, VM_PROT_ALL,
		    VM_PROT_ALL | PMAP_ENTER_WIRED, 0);
	}
	VM_OBJECT_WUNLOCK(object);

	return (KERN_SUCCESS);
}

int
kmem_back(vm_object_t object, vm_offset_t addr, vm_size_t size, int flags)
{
	struct vm_domain_iterator vi;
	int domain, wait, ret;

	KASSERT(object == kernel_object,
	    ("kmem_back: only supports kernel object."));
	ret = 0;
	vm_policy_iterator_init(&vi);
	wait = flags & M_WAITOK;
	flags &= ~M_WAITOK;
	flags |= M_NOWAIT;
	while ((vm_domain_iterator_run(&vi, &domain)) == 0) {
		if (vm_domain_iterator_isdone(&vi) && wait) {
			flags |= wait;
			flags &= ~M_NOWAIT;
		}
		ret = kmem_back_domain(domain, object, addr, size, flags);
		if (ret == KERN_SUCCESS)
			break;
	}
	vm_policy_iterator_finish(&vi);

	return (addr);
}

/*
 *	kmem_unback:
 *
 *	Unmap and free the physical pages underlying the specified virtual
 *	address range.
 *
 *	A physical page must exist within the specified object at each index
 *	that is being unmapped.
 */
static int
_kmem_unback(vm_object_t object, vm_offset_t addr, vm_size_t size)
{
	vm_page_t m, next;
	vm_offset_t end, offset;
	int domain;

	KASSERT(object == kernel_object,
	    ("kmem_unback: only supports kernel object."));

	if (size == 0)
		return 0;
	pmap_remove(kernel_pmap, addr, addr + size);
	offset = addr - VM_MIN_KERNEL_ADDRESS;
	end = offset + size;
	VM_OBJECT_WLOCK(object);
	m = vm_page_lookup(object, atop(offset)); 
	domain = vm_phys_domidx(m);
	for (; offset < end; offset += PAGE_SIZE, m = next) {
		next = vm_page_next(m);
		vm_page_unwire(m, PQ_NONE);
		vm_page_free(m);
	}
	VM_OBJECT_WUNLOCK(object);

	return domain;
}

void
kmem_unback(vm_object_t object, vm_offset_t addr, vm_size_t size)
{

	_kmem_unback(object, addr, size);
}

/*
 *	kmem_free:
 *
 *	Free memory allocated with kmem_malloc.  The size must match the
 *	original allocation.
 */
void
kmem_free(struct vmem *vmem, vm_offset_t addr, vm_size_t size)
{
	int domain;

	KASSERT(vmem == kernel_arena,
	    ("kmem_free: Only kernel_arena is supported."));
	size = round_page(size);
<<<<<<< HEAD
	domain = _kmem_unback(kernel_object, addr, size);
	vmem_free(vm_dom[domain].vmd_kernel_arena, addr, size);
=======
	kmem_unback(kernel_object, addr, size);
	vmem_free(vmem, addr, size);
>>>>>>> 144fd2e7
}

/*
 *	kmap_alloc_wait:
 *
 *	Allocates pageable memory from a sub-map of the kernel.  If the submap
 *	has no room, the caller sleeps waiting for more memory in the submap.
 *
 *	This routine may block.
 */
vm_offset_t
kmap_alloc_wait(vm_map_t map, vm_size_t size)
{
	vm_offset_t addr;

	size = round_page(size);
	if (!swap_reserve(size))
		return (0);

	for (;;) {
		/*
		 * To make this work for more than one map, use the map's lock
		 * to lock out sleepers/wakers.
		 */
		vm_map_lock(map);
		if (vm_map_findspace(map, vm_map_min(map), size, &addr) == 0)
			break;
		/* no space now; see if we can ever get space */
		if (vm_map_max(map) - vm_map_min(map) < size) {
			vm_map_unlock(map);
			swap_release(size);
			return (0);
		}
		map->needs_wakeup = TRUE;
		vm_map_unlock_and_wait(map, 0);
	}
	vm_map_insert(map, NULL, 0, addr, addr + size, VM_PROT_ALL,
	    VM_PROT_ALL, MAP_ACC_CHARGED);
	vm_map_unlock(map);
	return (addr);
}

/*
 *	kmap_free_wakeup:
 *
 *	Returns memory to a submap of the kernel, and wakes up any processes
 *	waiting for memory in that map.
 */
void
kmap_free_wakeup(vm_map_t map, vm_offset_t addr, vm_size_t size)
{

	vm_map_lock(map);
	(void) vm_map_delete(map, trunc_page(addr), round_page(addr + size));
	if (map->needs_wakeup) {
		map->needs_wakeup = FALSE;
		vm_map_wakeup(map);
	}
	vm_map_unlock(map);
}

void
kmem_init_zero_region(void)
{
	vm_offset_t addr, i;
	vm_page_t m;

	/*
	 * Map a single physical page of zeros to a larger virtual range.
	 * This requires less looping in places that want large amounts of
	 * zeros, while not using much more physical resources.
	 */
	addr = kva_alloc(ZERO_REGION_SIZE);
	m = vm_page_alloc(NULL, 0, VM_ALLOC_NORMAL |
	    VM_ALLOC_NOOBJ | VM_ALLOC_WIRED | VM_ALLOC_ZERO);
	if ((m->flags & PG_ZERO) == 0)
		pmap_zero_page(m);
	for (i = 0; i < ZERO_REGION_SIZE; i += PAGE_SIZE)
		pmap_qenter(addr + i, &m, 1);
	pmap_protect(kernel_pmap, addr, addr + ZERO_REGION_SIZE, VM_PROT_READ);

	zero_region = (const void *)addr;
}

/*
 * 	kmem_init:
 *
 *	Create the kernel map; insert a mapping covering kernel text, 
 *	data, bss, and all space allocated thus far (`boostrap' data).  The 
 *	new map will thus map the range between VM_MIN_KERNEL_ADDRESS and 
 *	`start' as allocated, and the range between `start' and `end' as free.
 */
void
kmem_init(vm_offset_t start, vm_offset_t end)
{
	vm_map_t m;

	m = vm_map_create(kernel_pmap, VM_MIN_KERNEL_ADDRESS, end);
	m->system_map = 1;
	vm_map_lock(m);
	/* N.B.: cannot use kgdb to debug, starting with this assignment ... */
	kernel_map = m;
	(void) vm_map_insert(m, NULL, (vm_ooffset_t) 0,
#ifdef __amd64__
	    KERNBASE,
#else		     
	    VM_MIN_KERNEL_ADDRESS,
#endif
	    start, VM_PROT_ALL, VM_PROT_ALL, MAP_NOFAULT);
	/* ... and ending with the completion of the above `insert' */
	vm_map_unlock(m);
}

#ifdef DIAGNOSTIC
/*
 * Allow userspace to directly trigger the VM drain routine for testing
 * purposes.
 */
static int
debug_vm_lowmem(SYSCTL_HANDLER_ARGS)
{
	int error, i;

	i = 0;
	error = sysctl_handle_int(oidp, &i, 0, req);
	if (error)
		return (error);
	if ((i & ~(VM_LOW_KMEM | VM_LOW_PAGES)) != 0)
		return (EINVAL);
	if (i != 0)
		EVENTHANDLER_INVOKE(vm_lowmem, i);
	return (0);
}

SYSCTL_PROC(_debug, OID_AUTO, vm_lowmem, CTLTYPE_INT | CTLFLAG_RW, 0, 0,
    debug_vm_lowmem, "I", "set to trigger vm_lowmem event with given flags");
#endif<|MERGE_RESOLUTION|>--- conflicted
+++ resolved
@@ -169,17 +169,12 @@
 kmem_alloc_attr_domain(int domain, vm_size_t size, int flags, vm_paddr_t low,
     vm_paddr_t high, vm_memattr_t memattr)
 {
-<<<<<<< HEAD
 	vmem_t *vmem;
-=======
->>>>>>> 144fd2e7
 	vm_object_t object = kernel_object;
 	vm_offset_t addr, i, offset;
 	vm_page_t m;
 	int pflags, tries;
 
-	KASSERT(vmem == kernel_arena,
-	    ("kmem_alloc_attr: Only kernel_arena is supported."));
 	size = round_page(size);
 	vmem = vm_dom[domain].vmd_kernel_arena;
 	if (vmem_alloc(vmem, size, M_BESTFIT | flags, &addr))
@@ -265,18 +260,13 @@
     vm_paddr_t high, u_long alignment, vm_paddr_t boundary,
     vm_memattr_t memattr)
 {
-<<<<<<< HEAD
 	vmem_t *vmem;
-=======
->>>>>>> 144fd2e7
 	vm_object_t object = kernel_object;
 	vm_offset_t addr, offset, tmp;
 	vm_page_t end_m, m;
 	u_long npages;
 	int pflags, tries;
  
-	KASSERT(vmem == kernel_arena,
-	    ("kmem_alloc_contig: Only kernel_arena is supported."));
 	size = round_page(size);
 	vmem = vm_dom[domain].vmd_kernel_arena;
 	if (vmem_alloc(vmem, size, flags | M_BESTFIT, &addr))
@@ -402,21 +392,12 @@
 	vm_offset_t addr;
 	int rv;
 
-<<<<<<< HEAD
 	vmem = vm_dom[domain].vmd_kernel_arena;
-=======
-	KASSERT(vmem == kernel_arena,
-	    ("kmem_malloc: Only kernel_arena is supported."));
->>>>>>> 144fd2e7
 	size = round_page(size);
 	if (vmem_alloc(vmem, size, flags | M_BESTFIT, &addr))
 		return (0);
 
-<<<<<<< HEAD
 	rv = kmem_back_domain(domain, kernel_object, addr, size, flags);
-=======
-	rv = kmem_back(kernel_object, addr, size, flags);
->>>>>>> 144fd2e7
 	if (rv != KERN_SUCCESS) {
 		vmem_free(vmem, addr, size);
 		return (0);
@@ -466,11 +447,7 @@
 	int pflags;
 
 	KASSERT(object == kernel_object,
-<<<<<<< HEAD
 	    ("kmem_back_domain: only supports kernel object."));
-=======
-	    ("kmem_back: only supports kernel object."));
->>>>>>> 144fd2e7
 
 	offset = addr - VM_MIN_KERNEL_ADDRESS;
 	pflags = malloc2vm_flags(flags) | VM_ALLOC_NOBUSY | VM_ALLOC_WIRED;
@@ -599,13 +576,8 @@
 	KASSERT(vmem == kernel_arena,
 	    ("kmem_free: Only kernel_arena is supported."));
 	size = round_page(size);
-<<<<<<< HEAD
 	domain = _kmem_unback(kernel_object, addr, size);
 	vmem_free(vm_dom[domain].vmd_kernel_arena, addr, size);
-=======
-	kmem_unback(kernel_object, addr, size);
-	vmem_free(vmem, addr, size);
->>>>>>> 144fd2e7
 }
 
 /*
