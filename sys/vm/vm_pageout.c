--- conflicted
+++ resolved
@@ -1241,16 +1241,9 @@
 	struct vm_pagequeue *pq;
 	vm_object_t object;
 	long min_scan;
-<<<<<<< HEAD
 	int act_delta, addl_page_shortage, deficit, maxscan;
-	int page_shortage, scan_tick, scanned;
+	int page_shortage, scan_tick, scanned, starting_page_shortage;
 	boolean_t queues_locked;
-=======
-	int act_delta, addl_page_shortage, deficit, error, maxlaunder, maxscan;
-	int page_shortage, scan_tick, scanned, starting_page_shortage;
-	int vnodes_skipped;
-	boolean_t pageout_ok, queues_locked;
->>>>>>> 4c03569f
 
 	/*
 	 * If we need to reclaim memory ask kernel caches to return
@@ -1481,23 +1474,12 @@
 #endif
 
 	/*
-<<<<<<< HEAD
-=======
-	 * Wakeup the sync daemon if we skipped a vnode in a writeable object
-	 * and we didn't cache or free enough pages.
-	 */
-	if (vnodes_skipped > 0 && page_shortage > vm_cnt.v_free_target -
-	    vm_cnt.v_free_min)
-		(void)speedup_syncer();
-
-	/*
 	 * If the inactive queue scan fails repeatedly to meet its
 	 * target, kill the largest process.
 	 */
 	vm_pageout_mightbe_oom(vmd, page_shortage, starting_page_shortage);
 
 	/*
->>>>>>> 4c03569f
 	 * Compute the number of pages we want to try to move from the
 	 * active queue to either the inactive or laundry queue.
 	 */
