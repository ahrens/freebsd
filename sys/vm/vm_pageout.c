/*-
 * Copyright (c) 1991 Regents of the University of California.
 * All rights reserved.
 * Copyright (c) 1994 John S. Dyson
 * All rights reserved.
 * Copyright (c) 1994 David Greenman
 * All rights reserved.
 * Copyright (c) 2005 Yahoo! Technologies Norway AS
 * All rights reserved.
 *
 * This code is derived from software contributed to Berkeley by
 * The Mach Operating System project at Carnegie-Mellon University.
 *
 * Redistribution and use in source and binary forms, with or without
 * modification, are permitted provided that the following conditions
 * are met:
 * 1. Redistributions of source code must retain the above copyright
 *    notice, this list of conditions and the following disclaimer.
 * 2. Redistributions in binary form must reproduce the above copyright
 *    notice, this list of conditions and the following disclaimer in the
 *    documentation and/or other materials provided with the distribution.
 * 3. All advertising materials mentioning features or use of this software
 *    must display the following acknowledgement:
 *	This product includes software developed by the University of
 *	California, Berkeley and its contributors.
 * 4. Neither the name of the University nor the names of its contributors
 *    may be used to endorse or promote products derived from this software
 *    without specific prior written permission.
 *
 * THIS SOFTWARE IS PROVIDED BY THE REGENTS AND CONTRIBUTORS ``AS IS'' AND
 * ANY EXPRESS OR IMPLIED WARRANTIES, INCLUDING, BUT NOT LIMITED TO, THE
 * IMPLIED WARRANTIES OF MERCHANTABILITY AND FITNESS FOR A PARTICULAR PURPOSE
 * ARE DISCLAIMED.  IN NO EVENT SHALL THE REGENTS OR CONTRIBUTORS BE LIABLE
 * FOR ANY DIRECT, INDIRECT, INCIDENTAL, SPECIAL, EXEMPLARY, OR CONSEQUENTIAL
 * DAMAGES (INCLUDING, BUT NOT LIMITED TO, PROCUREMENT OF SUBSTITUTE GOODS
 * OR SERVICES; LOSS OF USE, DATA, OR PROFITS; OR BUSINESS INTERRUPTION)
 * HOWEVER CAUSED AND ON ANY THEORY OF LIABILITY, WHETHER IN CONTRACT, STRICT
 * LIABILITY, OR TORT (INCLUDING NEGLIGENCE OR OTHERWISE) ARISING IN ANY WAY
 * OUT OF THE USE OF THIS SOFTWARE, EVEN IF ADVISED OF THE POSSIBILITY OF
 * SUCH DAMAGE.
 *
 *	from: @(#)vm_pageout.c	7.4 (Berkeley) 5/7/91
 *
 *
 * Copyright (c) 1987, 1990 Carnegie-Mellon University.
 * All rights reserved.
 *
 * Authors: Avadis Tevanian, Jr., Michael Wayne Young
 *
 * Permission to use, copy, modify and distribute this software and
 * its documentation is hereby granted, provided that both the copyright
 * notice and this permission notice appear in all copies of the
 * software, derivative works or modified versions, and any portions
 * thereof, and that both notices appear in supporting documentation.
 *
 * CARNEGIE MELLON ALLOWS FREE USE OF THIS SOFTWARE IN ITS "AS IS"
 * CONDITION.  CARNEGIE MELLON DISCLAIMS ANY LIABILITY OF ANY KIND
 * FOR ANY DAMAGES WHATSOEVER RESULTING FROM THE USE OF THIS SOFTWARE.
 *
 * Carnegie Mellon requests users of this software to return to
 *
 *  Software Distribution Coordinator  or  Software.Distribution@CS.CMU.EDU
 *  School of Computer Science
 *  Carnegie Mellon University
 *  Pittsburgh PA 15213-3890
 *
 * any improvements or extensions that they make and grant Carnegie the
 * rights to redistribute these changes.
 */

/*
 *	The proverbial page-out daemon.
 */

#include <sys/cdefs.h>
__FBSDID("$FreeBSD$");

#include "opt_vm.h"

#include <sys/param.h>
#include <sys/systm.h>
#include <sys/kernel.h>
#include <sys/eventhandler.h>
#include <sys/lock.h>
#include <sys/mutex.h>
#include <sys/proc.h>
#include <sys/kthread.h>
#include <sys/ktr.h>
#include <sys/mount.h>
#include <sys/racct.h>
#include <sys/resourcevar.h>
#include <sys/sched.h>
#include <sys/sdt.h>
#include <sys/signalvar.h>
#include <sys/smp.h>
#include <sys/time.h>
#include <sys/vnode.h>
#include <sys/vmmeter.h>
#include <sys/rwlock.h>
#include <sys/sx.h>
#include <sys/sysctl.h>

#include <vm/vm.h>
#include <vm/vm_param.h>
#include <vm/vm_object.h>
#include <vm/vm_page.h>
#include <vm/vm_map.h>
#include <vm/vm_pageout.h>
#include <vm/vm_pager.h>
#include <vm/vm_phys.h>
#include <vm/swap_pager.h>
#include <vm/vm_extern.h>
#include <vm/uma.h>

/*
 * System initialization
 */

/* the kernel process "vm_pageout"*/
static void vm_pageout(void);
static void vm_pageout_init(void);
static int vm_pageout_clean(vm_page_t m, int *numpagedout);
static int vm_pageout_cluster(vm_page_t m);
static void vm_pageout_scan(struct vm_domain *vmd, int pass);
static void vm_pageout_mightbe_oom(struct vm_domain *vmd, int page_shortage,
    int starting_page_shortage);

SYSINIT(pagedaemon_init, SI_SUB_KTHREAD_PAGE, SI_ORDER_FIRST, vm_pageout_init,
    NULL);

struct proc *pageproc;

static struct kproc_desc page_kp = {
	"pagedaemon",
	vm_pageout,
	&pageproc
};
SYSINIT(pagedaemon, SI_SUB_KTHREAD_PAGE, SI_ORDER_SECOND, kproc_start,
    &page_kp);

SDT_PROVIDER_DEFINE(vm);
SDT_PROBE_DEFINE(vm, , , vm__lowmem_cache);
SDT_PROBE_DEFINE(vm, , , vm__lowmem_scan);

#if !defined(NO_SWAPPING)
/* the kernel process "vm_daemon"*/
static void vm_daemon(void);
static struct	proc *vmproc;

static struct kproc_desc vm_kp = {
	"vmdaemon",
	vm_daemon,
	&vmproc
};
SYSINIT(vmdaemon, SI_SUB_KTHREAD_VM, SI_ORDER_FIRST, kproc_start, &vm_kp);
#endif

/* Sleep intervals for pagedaemon threads, in subdivisions of one second. */
#define	VM_LAUNDER_INTERVAL	10
#define	VM_INACT_SCAN_INTERVAL	2

#define	VM_LAUNDER_RATE		(VM_LAUNDER_INTERVAL / VM_INACT_SCAN_INTERVAL)

int vm_pages_needed;		/* Event on which pageout daemon sleeps */
int vm_pageout_deficit;		/* Estimated number of pages deficit */
int vm_pageout_wakeup_thresh;
static int vm_pageout_oom_seq = 12;

#if !defined(NO_SWAPPING)
static int vm_pageout_req_swapout;	/* XXX */
static int vm_daemon_needed;
static struct mtx vm_daemon_mtx;
/* Allow for use by vm_pageout before vm_daemon is initialized. */
MTX_SYSINIT(vm_daemon, &vm_daemon_mtx, "vm daemon", MTX_DEF);
#endif
static int vm_pageout_update_period;
static int disable_swap_pageouts;
static int lowmem_period = 10;
static time_t lowmem_uptime;

#if defined(NO_SWAPPING)
static int vm_swap_enabled = 0;
static int vm_swap_idle_enabled = 0;
#else
static int vm_swap_enabled = 1;
static int vm_swap_idle_enabled = 0;
#endif

static int vm_panic_on_oom = 0;

SYSCTL_INT(_vm, OID_AUTO, panic_on_oom,
	CTLFLAG_RWTUN, &vm_panic_on_oom, 0,
	"panic on out of memory instead of killing the largest process");

SYSCTL_INT(_vm, OID_AUTO, pageout_wakeup_thresh,
	CTLFLAG_RW, &vm_pageout_wakeup_thresh, 0,
	"free page threshold for waking up the pageout daemon");

SYSCTL_INT(_vm, OID_AUTO, pageout_update_period,
	CTLFLAG_RW, &vm_pageout_update_period, 0,
	"Maximum active LRU update period");
  
SYSCTL_INT(_vm, OID_AUTO, lowmem_period, CTLFLAG_RW, &lowmem_period, 0,
	"Low memory callback period");

#if defined(NO_SWAPPING)
SYSCTL_INT(_vm, VM_SWAPPING_ENABLED, swap_enabled,
	CTLFLAG_RD, &vm_swap_enabled, 0, "Enable entire process swapout");
SYSCTL_INT(_vm, OID_AUTO, swap_idle_enabled,
	CTLFLAG_RD, &vm_swap_idle_enabled, 0, "Allow swapout on idle criteria");
#else
SYSCTL_INT(_vm, VM_SWAPPING_ENABLED, swap_enabled,
	CTLFLAG_RW, &vm_swap_enabled, 0, "Enable entire process swapout");
SYSCTL_INT(_vm, OID_AUTO, swap_idle_enabled,
	CTLFLAG_RW, &vm_swap_idle_enabled, 0, "Allow swapout on idle criteria");
#endif

SYSCTL_INT(_vm, OID_AUTO, disable_swapspace_pageouts,
	CTLFLAG_RW, &disable_swap_pageouts, 0, "Disallow swapout of dirty pages");

static int pageout_lock_miss;
SYSCTL_INT(_vm, OID_AUTO, pageout_lock_miss,
	CTLFLAG_RD, &pageout_lock_miss, 0, "vget() lock misses during pageout");

SYSCTL_INT(_vm, OID_AUTO, pageout_oom_seq,
	CTLFLAG_RW, &vm_pageout_oom_seq, 0,
	"back-to-back calls to oom detector to start OOM");

static int act_scan_laundry_weight = 3;
SYSCTL_INT(_vm, OID_AUTO, act_scan_laundry_weight,
	CTLFLAG_RW, &act_scan_laundry_weight, 0,
	"weight given to clean vs. dirty pages in active queue scans");

#define VM_PAGEOUT_PAGE_COUNT 16
int vm_pageout_page_count = VM_PAGEOUT_PAGE_COUNT;

int vm_page_max_wired;		/* XXX max # of wired pages system-wide */
SYSCTL_INT(_vm, OID_AUTO, max_wired,
	CTLFLAG_RW, &vm_page_max_wired, 0, "System-wide limit to wired page count");

static boolean_t vm_pageout_fallback_object_lock(vm_page_t, vm_page_t *);
static void vm_pageout_launder(struct vm_domain *vmd);
static void vm_pageout_laundry_worker(void *arg);
#if !defined(NO_SWAPPING)
static void vm_pageout_map_deactivate_pages(vm_map_t, long);
static void vm_pageout_object_deactivate_pages(pmap_t, vm_object_t, long);
static void vm_req_vmdaemon(int req);
#endif
static boolean_t vm_pageout_page_lock(vm_page_t, vm_page_t *);

/*
 * Initialize a dummy page for marking the caller's place in the specified
 * paging queue.  In principle, this function only needs to set the flag
 * PG_MARKER.  Nonetheless, it wirte busies and initializes the hold count
 * to one as safety precautions.
 */ 
static void
vm_pageout_init_marker(vm_page_t marker, u_short queue)
{

	bzero(marker, sizeof(*marker));
	marker->flags = PG_MARKER;
	marker->busy_lock = VPB_SINGLE_EXCLUSIVER;
	marker->queue = queue;
	marker->hold_count = 1;
}

/*
 * vm_pageout_fallback_object_lock:
 * 
 * Lock vm object currently associated with `m'. VM_OBJECT_TRYWLOCK is
 * known to have failed and page queue must be either PQ_ACTIVE or
 * PQ_INACTIVE.  To avoid lock order violation, unlock the page queue
 * while locking the vm object.  Use marker page to detect page queue
 * changes and maintain notion of next page on page queue.  Return
 * TRUE if no changes were detected, FALSE otherwise.  vm object is
 * locked on return.
 * 
 * This function depends on both the lock portion of struct vm_object
 * and normal struct vm_page being type stable.
 */
static boolean_t
vm_pageout_fallback_object_lock(vm_page_t m, vm_page_t *next)
{
	struct vm_page marker;
	struct vm_pagequeue *pq;
	boolean_t unchanged;
	u_short queue;
	vm_object_t object;

	queue = m->queue;
	vm_pageout_init_marker(&marker, queue);
	pq = vm_page_pagequeue(m);
	object = m->object;
	
	TAILQ_INSERT_AFTER(&pq->pq_pl, m, &marker, plinks.q);
	vm_pagequeue_unlock(pq);
	vm_page_unlock(m);
	VM_OBJECT_WLOCK(object);
	vm_page_lock(m);
	vm_pagequeue_lock(pq);

	/*
	 * The page's object might have changed, and/or the page might
	 * have moved from its original position in the queue.  If the
	 * page's object has changed, then the caller should abandon
	 * processing the page because the wrong object lock was
	 * acquired.  Use the marker's plinks.q, not the page's, to
	 * determine if the page has been moved.  The state of the
	 * page's plinks.q can be indeterminate; whereas, the marker's
	 * plinks.q must be valid.
	 */
	*next = TAILQ_NEXT(&marker, plinks.q);
	unchanged = m->object == object &&
	    m == TAILQ_PREV(&marker, pglist, plinks.q);
	KASSERT(!unchanged || m->queue == queue,
	    ("page %p queue %d %d", m, queue, m->queue));
	TAILQ_REMOVE(&pq->pq_pl, &marker, plinks.q);
	return (unchanged);
}

/*
 * Lock the page while holding the page queue lock.  Use marker page
 * to detect page queue changes and maintain notion of next page on
 * page queue.  Return TRUE if no changes were detected, FALSE
 * otherwise.  The page is locked on return. The page queue lock might
 * be dropped and reacquired.
 *
 * This function depends on normal struct vm_page being type stable.
 */
static boolean_t
vm_pageout_page_lock(vm_page_t m, vm_page_t *next)
{
	struct vm_page marker;
	struct vm_pagequeue *pq;
	boolean_t unchanged;
	u_short queue;

	vm_page_lock_assert(m, MA_NOTOWNED);
	if (vm_page_trylock(m))
		return (TRUE);

	queue = m->queue;
	vm_pageout_init_marker(&marker, queue);
	pq = vm_page_pagequeue(m);

	TAILQ_INSERT_AFTER(&pq->pq_pl, m, &marker, plinks.q);
	vm_pagequeue_unlock(pq);
	vm_page_lock(m);
	vm_pagequeue_lock(pq);

	/* Page queue might have changed. */
	*next = TAILQ_NEXT(&marker, plinks.q);
	unchanged = m == TAILQ_PREV(&marker, pglist, plinks.q);
	KASSERT(!unchanged || m->queue == queue,
	    ("page %p queue %d %d", m, queue, m->queue));
	TAILQ_REMOVE(&pq->pq_pl, &marker, plinks.q);
	return (unchanged);
}

/*
 * vm_pageout_clean:
 *
 * Clean the page and remove it from the laundry.
 * 
 * We set the busy bit to cause potential page faults on this page to
 * block.  Note the careful timing, however, the busy bit isn't set till
 * late and we cannot do anything that will mess with the page.
 */
static int
vm_pageout_cluster(vm_page_t m)
{
	vm_object_t object;
	vm_page_t mc[2*vm_pageout_page_count], pb, ps;
	int pageout_count;
	int ib, is, page_base;
	vm_pindex_t pindex = m->pindex;

	vm_page_lock_assert(m, MA_OWNED);
	object = m->object;
	VM_OBJECT_ASSERT_WLOCKED(object);

	/*
	 * It doesn't cost us anything to pageout OBJT_DEFAULT or OBJT_SWAP
	 * with the new swapper, but we could have serious problems paging
	 * out other object types if there is insufficient memory.  
	 *
	 * Unfortunately, checking free memory here is far too late, so the
	 * check has been moved up a procedural level.
	 */

	/*
	 * Can't clean the page if it's busy or held.
	 */
	vm_page_assert_unbusied(m);
	KASSERT(m->hold_count == 0, ("vm_pageout_clean: page %p is held", m));
	vm_page_dequeue(m);
	vm_page_unlock(m);

	mc[vm_pageout_page_count] = pb = ps = m;
	pageout_count = 1;
	page_base = vm_pageout_page_count;
	ib = 1;
	is = 1;

	/*
	 * Scan object for clusterable pages.
	 *
	 * We can cluster ONLY if: ->> the page is NOT
	 * clean, wired, busy, held, or mapped into a
	 * buffer, and one of the following:
	 * 1) The page is in the laundry.
	 * -or-
	 * 2) we force the issue.
	 *
	 * During heavy mmap/modification loads the pageout
	 * daemon can really fragment the underlying file
	 * due to flushing pages out of order and not trying
	 * align the clusters (which leave sporatic out-of-order
	 * holes).  To solve this problem we do the reverse scan
	 * first and attempt to align our cluster, then do a 
	 * forward scan if room remains.
	 */
more:
	while (ib && pageout_count < vm_pageout_page_count) {
		vm_page_t p;

		if (ib > pindex) {
			ib = 0;
			break;
		}

		if ((p = vm_page_prev(pb)) == NULL || vm_page_busied(p)) {
			ib = 0;
			break;
		}
		vm_page_test_dirty(p);
		if (p->dirty == 0) {
			ib = 0;
			break;
		}
		vm_page_lock(p);
		if (!vm_page_in_laundry(p) ||
		    p->hold_count != 0) {	/* may be undergoing I/O */
			vm_page_unlock(p);
			ib = 0;
			break;
		}
		vm_page_dequeue(p);
		vm_page_unlock(p);
		mc[--page_base] = pb = p;
		++pageout_count;
		++ib;
		/*
		 * alignment boundary, stop here and switch directions.  Do
		 * not clear ib.
		 */
		if ((pindex - (ib - 1)) % vm_pageout_page_count == 0)
			break;
	}

	while (pageout_count < vm_pageout_page_count && 
	    pindex + is < object->size) {
		vm_page_t p;

		if ((p = vm_page_next(ps)) == NULL || vm_page_busied(p))
			break;
		vm_page_test_dirty(p);
		if (p->dirty == 0)
			break;
		vm_page_lock(p);
		if (!vm_page_in_laundry(p) ||
		    p->hold_count != 0) {	/* may be undergoing I/O */
			vm_page_unlock(p);
			break;
		}
		vm_page_dequeue(p);
		vm_page_unlock(p);
		mc[page_base + pageout_count] = ps = p;
		++pageout_count;
		++is;
	}

	/*
	 * If we exhausted our forward scan, continue with the reverse scan
	 * when possible, even past a page boundary.  This catches boundary
	 * conditions.
	 */
	if (ib && pageout_count < vm_pageout_page_count)
		goto more;

	/*
	 * we allow reads during pageouts...
	 */
	return (vm_pageout_flush(&mc[page_base], pageout_count, 0, 0, NULL,
	    NULL));
}

/*
 * vm_pageout_flush() - launder the given pages
 *
 *	The given pages are laundered.  Note that we setup for the start of
 *	I/O ( i.e. busy the page ), mark it read-only, and bump the object
 *	reference count all in here rather then in the parent.  If we want
 *	the parent to do more sophisticated things we may have to change
 *	the ordering.
 *
 *	Returned runlen is the count of pages between mreq and first
 *	page after mreq with status VM_PAGER_AGAIN.
 *	*eio is set to TRUE if pager returned VM_PAGER_ERROR or VM_PAGER_FAIL
 *	for any page in runlen set.
 */
int
vm_pageout_flush(vm_page_t *mc, int count, int flags, int mreq, int *prunlen,
    boolean_t *eio)
{
	vm_object_t object = mc[0]->object;
	int pageout_status[count];
	int numpagedout = 0;
	int i, runlen;

	VM_OBJECT_ASSERT_WLOCKED(object);

	/*
	 * Initiate I/O.  Bump the vm_page_t->busy counter and
	 * mark the pages read-only.
	 *
	 * We do not have to fixup the clean/dirty bits here... we can
	 * allow the pager to do it after the I/O completes.
	 *
	 * NOTE! mc[i]->dirty may be partial or fragmented due to an
	 * edge case with file fragments.
	 */
	for (i = 0; i < count; i++) {
		KASSERT(mc[i]->valid == VM_PAGE_BITS_ALL,
		    ("vm_pageout_flush: partially invalid page %p index %d/%d",
			mc[i], i, count));
		vm_page_sbusy(mc[i]);
		pmap_remove_write(mc[i]);
	}
	vm_object_pip_add(object, count);

	vm_pager_put_pages(object, mc, count, flags, pageout_status);

	runlen = count - mreq;
	if (eio != NULL)
		*eio = FALSE;
	for (i = 0; i < count; i++) {
		vm_page_t mt = mc[i];

		KASSERT(pageout_status[i] == VM_PAGER_PEND ||
		    !pmap_page_is_write_mapped(mt),
		    ("vm_pageout_flush: page %p is not write protected", mt));
		switch (pageout_status[i]) {
		case VM_PAGER_OK:
		case VM_PAGER_PEND:
			numpagedout++;
			break;
		case VM_PAGER_BAD:
			/*
			 * Page outside of range of object. Right now we
			 * essentially lose the changes by pretending it
			 * worked.
			 */
			vm_page_undirty(mt);
			vm_page_lock(mt);
			vm_page_deactivate(mt);
			vm_page_unlock(mt);
			break;
		case VM_PAGER_ERROR:
		case VM_PAGER_FAIL:
			/*
			 * If page couldn't be paged out, then reactivate the
			 * page so it doesn't clog the XXX list.  (We
			 * will try paging out it again later).
			 */
			vm_page_lock(mt);
			vm_page_activate(mt);	// XXX
			vm_page_unlock(mt);
			if (eio != NULL && i >= mreq && i - mreq < runlen)
				*eio = TRUE;
			break;
		case VM_PAGER_AGAIN:
			if (i >= mreq && i - mreq < runlen)
				runlen = i - mreq;
			break;
		}

		/*
		 * If the operation is still going, leave the page busy to
		 * block all other accesses. Also, leave the paging in
		 * progress indicator set so that we don't attempt an object
		 * collapse.
		 */
		if (pageout_status[i] != VM_PAGER_PEND) {
			vm_object_pip_wakeup(object);
			vm_page_sunbusy(mt);
		}
	}
	if (prunlen != NULL)
		*prunlen = runlen;
	return (numpagedout);
}

#if !defined(NO_SWAPPING)
/*
 *	vm_pageout_object_deactivate_pages
 *
 *	Deactivate enough pages to satisfy the inactive target
 *	requirements.
 *
 *	The object and map must be locked.
 */
static void
vm_pageout_object_deactivate_pages(pmap_t pmap, vm_object_t first_object,
    long desired)
{
	vm_object_t backing_object, object;
	vm_page_t p;
	int act_delta, remove_mode;

	VM_OBJECT_ASSERT_LOCKED(first_object);
	if ((first_object->flags & OBJ_FICTITIOUS) != 0)
		return;
	for (object = first_object;; object = backing_object) {
		if (pmap_resident_count(pmap) <= desired)
			goto unlock_return;
		VM_OBJECT_ASSERT_LOCKED(object);
		if ((object->flags & OBJ_UNMANAGED) != 0 ||
		    object->paging_in_progress != 0)
			goto unlock_return;

		remove_mode = 0;
		if (object->shadow_count > 1)
			remove_mode = 1;
		/*
		 * Scan the object's entire memory queue.
		 */
		TAILQ_FOREACH(p, &object->memq, listq) {
			if (pmap_resident_count(pmap) <= desired)
				goto unlock_return;
			if (vm_page_busied(p))
				continue;
			PCPU_INC(cnt.v_pdpages);
			vm_page_lock(p);
			if (p->wire_count != 0 || p->hold_count != 0 ||
			    !pmap_page_exists_quick(pmap, p)) {
				vm_page_unlock(p);
				continue;
			}
			act_delta = pmap_ts_referenced(p);
			if ((p->aflags & PGA_REFERENCED) != 0) {
				if (act_delta == 0)
					act_delta = 1;
				vm_page_aflag_clear(p, PGA_REFERENCED);
			}
			if (!vm_page_active(p) && act_delta != 0) {
				vm_page_activate(p);
				p->act_count += act_delta;
			} else if (vm_page_active(p)) {
				if (act_delta == 0) {
					p->act_count -= min(p->act_count,
					    ACT_DECLINE);
					if (!remove_mode && p->act_count == 0) {
						pmap_remove_all(p);
						vm_page_deactivate(p);
					} else
						vm_page_requeue(p);
				} else {
					vm_page_activate(p);
					if (p->act_count < ACT_MAX -
					    ACT_ADVANCE)
						p->act_count += ACT_ADVANCE;
					vm_page_requeue(p);
				}
			} else if (vm_page_inactive(p))
				pmap_remove_all(p);
			vm_page_unlock(p);
		}
		if ((backing_object = object->backing_object) == NULL)
			goto unlock_return;
		VM_OBJECT_RLOCK(backing_object);
		if (object != first_object)
			VM_OBJECT_RUNLOCK(object);
	}
unlock_return:
	if (object != first_object)
		VM_OBJECT_RUNLOCK(object);
}

/*
 * deactivate some number of pages in a map, try to do it fairly, but
 * that is really hard to do.
 */
static void
vm_pageout_map_deactivate_pages(map, desired)
	vm_map_t map;
	long desired;
{
	vm_map_entry_t tmpe;
	vm_object_t obj, bigobj;
	int nothingwired;

	if (!vm_map_trylock(map))
		return;

	bigobj = NULL;
	nothingwired = TRUE;

	/*
	 * first, search out the biggest object, and try to free pages from
	 * that.
	 */
	tmpe = map->header.next;
	while (tmpe != &map->header) {
		if ((tmpe->eflags & MAP_ENTRY_IS_SUB_MAP) == 0) {
			obj = tmpe->object.vm_object;
			if (obj != NULL && VM_OBJECT_TRYRLOCK(obj)) {
				if (obj->shadow_count <= 1 &&
				    (bigobj == NULL ||
				     bigobj->resident_page_count < obj->resident_page_count)) {
					if (bigobj != NULL)
						VM_OBJECT_RUNLOCK(bigobj);
					bigobj = obj;
				} else
					VM_OBJECT_RUNLOCK(obj);
			}
		}
		if (tmpe->wired_count > 0)
			nothingwired = FALSE;
		tmpe = tmpe->next;
	}

	if (bigobj != NULL) {
		vm_pageout_object_deactivate_pages(map->pmap, bigobj, desired);
		VM_OBJECT_RUNLOCK(bigobj);
	}
	/*
	 * Next, hunt around for other pages to deactivate.  We actually
	 * do this search sort of wrong -- .text first is not the best idea.
	 */
	tmpe = map->header.next;
	while (tmpe != &map->header) {
		if (pmap_resident_count(vm_map_pmap(map)) <= desired)
			break;
		if ((tmpe->eflags & MAP_ENTRY_IS_SUB_MAP) == 0) {
			obj = tmpe->object.vm_object;
			if (obj != NULL) {
				VM_OBJECT_RLOCK(obj);
				vm_pageout_object_deactivate_pages(map->pmap, obj, desired);
				VM_OBJECT_RUNLOCK(obj);
			}
		}
		tmpe = tmpe->next;
	}

	/*
	 * Remove all mappings if a process is swapped out, this will free page
	 * table pages.
	 */
	if (desired == 0 && nothingwired) {
		pmap_remove(vm_map_pmap(map), vm_map_min(map),
		    vm_map_max(map));
	}

	vm_map_unlock(map);
}
#endif		/* !defined(NO_SWAPPING) */

/*
 * Attempt to acquire all of the necessary locks to launder a page and
 * then call through the clustering layer to PUTPAGES.  Wait a short
 * time for a vnode lock.
 *
 * Requires the page and object lock on entry, releases both before return.
 * Returns 0 on success and an errno otherwise.
 */
static int
vm_pageout_clean(vm_page_t m, int *numpagedout)
{
	struct vnode *vp;
	struct mount *mp;
	vm_object_t object;
	vm_pindex_t pindex;
	int error, lockmode;

	vm_page_assert_locked(m);
	object = m->object;
	VM_OBJECT_ASSERT_WLOCKED(object);
	error = 0;
	vp = NULL;
	mp = NULL;

	/*
	 * The object is already known NOT to be dead.   It
	 * is possible for the vget() to block the whole
	 * pageout daemon, but the new low-memory handling
	 * code should prevent it.
	 *
	 * We can't wait forever for the vnode lock, we might
	 * deadlock due to a vn_read() getting stuck in
	 * vm_wait while holding this vnode.  We skip the 
	 * vnode if we can't get it in a reasonable amount
	 * of time.
	 */
	if (object->type == OBJT_VNODE) {
		vm_page_unlock(m);
		vp = object->handle;
		if (vp->v_type == VREG &&
		    vn_start_write(vp, &mp, V_NOWAIT) != 0) {
			mp = NULL;
			error = EDEADLK;
			goto unlock_all;
		}
		KASSERT(mp != NULL,
		    ("vp %p with NULL v_mount", vp));
		vm_object_reference_locked(object);
		pindex = m->pindex;
		VM_OBJECT_WUNLOCK(object);
		lockmode = MNT_SHARED_WRITES(vp->v_mount) ?
		    LK_SHARED : LK_EXCLUSIVE;
		if (vget(vp, lockmode | LK_TIMELOCK, curthread)) {
			vp = NULL;
			error = EDEADLK;
			goto unlock_mp;
		}
		VM_OBJECT_WLOCK(object);
		vm_page_lock(m);
		/*
		 * While the object and page were unlocked, the page
		 * may have been:
		 * (1) moved to a different queue,
		 * (2) reallocated to a different object,
		 * (3) reallocated to a different offset, or
		 * (4) cleaned.
		 */
		if (!vm_page_in_laundry(m) || m->object != object ||
		    m->pindex != pindex || m->dirty == 0) {
			vm_page_unlock(m);
			error = ENXIO;
			goto unlock_all;
		}

		/*
		 * The page may have been busied or held while the object
		 * and page locks were released.
		 */
		if (vm_page_busied(m) || m->hold_count != 0) {
			vm_page_unlock(m);
			error = EBUSY;
			goto unlock_all;
		}
	}

	/*
	 * If a page is dirty, then it is either being washed
	 * (but not yet cleaned) or it is still in the
	 * laundry.  If it is still in the laundry, then we
	 * start the cleaning operation. 
	 */
	if ((*numpagedout = vm_pageout_cluster(m)) == 0)
		error = EIO;

unlock_all:
	VM_OBJECT_WUNLOCK(object);

unlock_mp:
	vm_page_lock_assert(m, MA_NOTOWNED);
	if (mp != NULL) {
		if (vp != NULL)
			vput(vp);
		vm_object_deallocate(object);
		vn_finished_write(mp);
	}

	return (error);
}

/*
 * XXX
 */
static void
vm_pageout_launder(struct vm_domain *vmd)
{
	vm_page_t m, next;
	struct vm_pagequeue *pq;
	vm_object_t object;
	int act_delta, error, launder, maxscan, numpagedout, vnodes_skipped;
	boolean_t pageout_ok, queue_locked;

	/*
	 * Compute the number of pages we want to move from the laundry queue to
	 * the inactive queue.  If there is no shortage of clean, inactive
	 * pages, we allow laundering to proceed at a trickle to ensure that
	 * dirty pages will eventually be reused.  Otherwise, the inactive queue
	 * target is scaled by the ratio of the sleep intervals of the laundry
	 * queue and inactive queue worker threads.
	 */
	launder = vm_cnt.v_inactive_target - vm_cnt.v_inactive_count +
	    vm_paging_target() + vm_pageout_deficit;
	if (launder < 0)
		launder = 1;
	else
		launder /= VM_LAUNDER_RATE;

	vnodes_skipped = 0;

	/*
	 * Scan the laundry queue for pages eligible to be laundered.  We stop
	 * once the target number of dirty pages have been laundered, or once
	 * we've reached the end of the queue.  A single iteration of this loop
	 * may cause more than one page to be laundered because of clustering.
	 *
	 * maxscan ensures that we don't re-examine requeued pages.  Any
	 * additional pages written as part of a cluster are subtracted from
	 * maxscan since they must be taken from the laundry queue.
	 */
	pq = &vmd->vmd_pagequeues[PQ_LAUNDRY];
	maxscan = pq->pq_cnt;
	vm_pagequeue_lock(pq);
	queue_locked = TRUE;
	for (m = TAILQ_FIRST(&pq->pq_pl);
	    m != NULL && maxscan-- > 0 && launder > 0;
	    m = next) {
		vm_pagequeue_assert_locked(pq);
		KASSERT(queue_locked, ("unlocked laundry queue"));
		KASSERT(vm_page_in_laundry(m),
		    ("page %p has an inconsistent queue", m));
		next = TAILQ_NEXT(m, plinks.q);
		if ((m->flags & PG_MARKER) != 0)
			continue;
		KASSERT((m->flags & PG_FICTITIOUS) == 0,
		    ("PG_FICTITIOUS page %p cannot be in laundry queue", m));
		KASSERT((m->oflags & VPO_UNMANAGED) == 0,
		    ("VPO_UNMANAGED page %p cannot be in laundry queue", m));
		if (!vm_pageout_page_lock(m, &next) || m->hold_count != 0) {
			vm_page_unlock(m);
			continue;
		}
		object = m->object;
		if ((!VM_OBJECT_TRYWLOCK(object) &&
		    (!vm_pageout_fallback_object_lock(m, &next) ||
		    m->hold_count != 0)) || vm_page_busied(m)) {
			VM_OBJECT_WUNLOCK(object);
			vm_page_unlock(m);
			continue;
		}

		/*
		 * We unlock the laundry queue, invalidating the
		 * 'next' pointer.  Use our marker to remember our
		 * place.
		 */
		TAILQ_INSERT_AFTER(&pq->pq_pl, m, &vmd->vmd_laundry_marker,
		    plinks.q);
		vm_pagequeue_unlock(pq);
		queue_locked = FALSE;

		/*
		 * Invalid pages can be easily freed.  They cannot be
		 * mapped; vm_page_free() asserts this.
		 */
		if (m->valid == 0)
			goto free_page;

		/*
		 * If the page has been referenced and the object is not dead,
		 * reactivate or requeue the page depending on whether the
		 * object is mapped.
		 */
		if ((m->aflags & PGA_REFERENCED) != 0) {
			vm_page_aflag_clear(m, PGA_REFERENCED);
			act_delta = 1;
		} else
			act_delta = 0;
		if (object->ref_count != 0)
			act_delta += pmap_ts_referenced(m);
		else {
			KASSERT(!pmap_page_is_mapped(m),
			    ("page %p is mapped", m));
		}
		if (act_delta != 0) {
			if (object->ref_count != 0) {
				vm_page_activate(m);

				/*
				 * Increase the activation count if the page
				 * was referenced while in the laundry queue.
				 * This makes it less likely that the page will
				 * be returned prematurely to the inactive
				 * queue.
 				 */
				m->act_count += act_delta + ACT_ADVANCE;
				goto drop_page;
			} else if ((object->flags & OBJ_DEAD) == 0)
				goto requeue_page;
		}

		/*
		 * If the page appears to be clean at the machine-independent
		 * layer, then remove all of its mappings from the pmap in
		 * anticipation of placing it onto the cache queue.  If,
		 * however, any of the page's mappings allow write access,
		 * then the page may still be modified until the last of those
		 * mappings are removed.
		 */
		if (object->ref_count != 0) {
			vm_page_test_dirty(m);
			if (m->dirty == 0)
				pmap_remove_all(m);
		}

		/*
		 * Clean pages are freed, and dirty pages are paged out unless
		 * they belong to a dead object.  Requeueing dirty pages from
		 * dead objects is pointless, as they are being paged out and
		 * freed by the thread that destroyed the object.
		 */
		if (m->dirty == 0) {
free_page:
			vm_page_free(m);
			PCPU_INC(cnt.v_dfree);
		} else if ((object->flags & OBJ_DEAD) == 0) {
			if (object->type != OBJT_SWAP &&
			    object->type != OBJT_DEFAULT)
				pageout_ok = TRUE;
			else if (disable_swap_pageouts)
				pageout_ok = FALSE;
			else
				pageout_ok = TRUE;
			if (!pageout_ok) {
requeue_page:
				vm_pagequeue_lock(pq);
				queue_locked = TRUE;
				vm_page_requeue_locked(m);
				goto drop_page;
			}
			error = vm_pageout_clean(m, &numpagedout);
			if (error == 0) {
				launder -= numpagedout;
				maxscan -= numpagedout - 1;
			} else if (error == EDEADLK) {
				pageout_lock_miss++;
				vnodes_skipped++;
			}
			goto relock_queue;
		}
drop_page:
		vm_page_unlock(m);
		VM_OBJECT_WUNLOCK(object);
relock_queue:
		if (!queue_locked) {
			vm_pagequeue_lock(pq);
			queue_locked = TRUE;
		}
		next = TAILQ_NEXT(&vmd->vmd_laundry_marker, plinks.q);
		TAILQ_REMOVE(&pq->pq_pl, &vmd->vmd_laundry_marker, plinks.q);
	}
	vm_pagequeue_unlock(pq);

	/*
	 * Wakeup the sync daemon if we skipped a vnode in a writeable object
	 * and we didn't launder enough pages.
	 */
	if (vnodes_skipped > 0 && launder > 0)
		(void)speedup_syncer();
}

/*
 * XXX
 */
static void
vm_pageout_laundry_worker(void *arg)
{
	struct vm_domain *domain;
	int domidx;

	domidx = (uintptr_t)arg;
	domain = &vm_dom[domidx];
	KASSERT(domain->vmd_segs != 0, ("domain without segments"));
	vm_pageout_init_marker(&domain->vmd_laundry_marker, PQ_LAUNDRY);

	/*
	 * The pageout laundry worker is never done, so loop forever.
	 */
	for (;;) {
		tsleep(&vm_cnt.v_laundry_count, PVM, "laundr",
		    hz / VM_LAUNDER_INTERVAL);
		vm_pageout_launder(domain);
	}
}

/*
 *	vm_pageout_scan does the dirty work for the pageout daemon.
 *
 *	pass 0 - Update active LRU/deactivate pages
 *	pass 1 - Move inactive to cache or free
 */
static void
vm_pageout_scan(struct vm_domain *vmd, int pass)
{
	vm_page_t m, next;
	struct vm_pagequeue *pq;
	vm_object_t object;
	long min_scan;
	int act_delta, addl_page_shortage, deficit, maxscan;
	int page_shortage, scan_tick, scanned, starting_page_shortage;
	boolean_t queue_locked;

	/*
	 * If we need to reclaim memory ask kernel caches to return
	 * some.  We rate limit to avoid thrashing.
	 */
	if (vmd == &vm_dom[0] && pass > 0 &&
	    (time_uptime - lowmem_uptime) >= lowmem_period) {
		/*
		 * Decrease registered cache sizes.
		 */
		SDT_PROBE0(vm, , , vm__lowmem_scan);
		EVENTHANDLER_INVOKE(vm_lowmem, 0);
		/*
		 * We do this explicitly after the caches have been
		 * drained above.
		 */
		uma_reclaim();
		lowmem_uptime = time_uptime;
	}

	/*
	 * The addl_page_shortage is the number of temporarily
	 * stuck pages in the inactive queue.  In other words, the
	 * number of pages from the inactive count that should be
	 * discounted in setting the target for the active queue scan.
	 */
	addl_page_shortage = 0;

	/*
	 * Calculate the number of pages we want to either free or move
	 * to the cache.
	 */
	if (pass > 0) {
		deficit = atomic_readandclear_int(&vm_pageout_deficit);
		page_shortage = vm_paging_target() + deficit;
	} else
		page_shortage = deficit = 0;
	starting_page_shortage = page_shortage;

	/*
	 * Start scanning the inactive queue for pages we can move to the
	 * cache or free.  The scan will stop when the target is reached or
	 * we have scanned the entire inactive queue.  Note that m->act_count
	 * is not used to form decisions for the inactive queue, only for the
	 * active queue.
	 */
	pq = &vmd->vmd_pagequeues[PQ_INACTIVE];
	maxscan = pq->pq_cnt;
	vm_pagequeue_lock(pq);
	queue_locked = TRUE;
	for (m = TAILQ_FIRST(&pq->pq_pl);
	     m != NULL && maxscan-- > 0 && page_shortage > 0;
	     m = next) {
		vm_pagequeue_assert_locked(pq);
		KASSERT(queue_locked, ("unlocked inactive queue"));
		KASSERT(vm_page_inactive(m), ("Inactive queue %p", m));

		PCPU_INC(cnt.v_pdpages);
		next = TAILQ_NEXT(m, plinks.q);

		/*
		 * skip marker pages
		 */
		if (m->flags & PG_MARKER)
			continue;

		KASSERT((m->flags & PG_FICTITIOUS) == 0,
		    ("Fictitious page %p cannot be in inactive queue", m));
		KASSERT((m->oflags & VPO_UNMANAGED) == 0,
		    ("Unmanaged page %p cannot be in inactive queue", m));

		/*
		 * The page or object lock acquisitions fail if the
		 * page was removed from the queue or moved to a
		 * different position within the queue.  In either
		 * case, addl_page_shortage should not be incremented.
		 */
		if (!vm_pageout_page_lock(m, &next))
			goto unlock_page;
		else if (m->hold_count != 0) {
			/*
			 * Held pages are essentially stuck in the
			 * queue.  So, they ought to be discounted
			 * from the inactive count.  See the
			 * calculation of the page_shortage for the
			 * loop over the active queue below.
			 */
			addl_page_shortage++;
			goto unlock_page;
		}
		object = m->object;
		if (!VM_OBJECT_TRYWLOCK(object)) {
			if (!vm_pageout_fallback_object_lock(m, &next))
				goto unlock_object;
			else if (m->hold_count != 0) {
				addl_page_shortage++;
				goto unlock_object;
			}
		}
		if (vm_page_busied(m)) {
			/*
			 * Don't mess with busy pages.  Leave them at
			 * the front of the queue.  Most likely, they
			 * are being paged out and will leave the
			 * queue shortly after the scan finishes.  So,
			 * they ought to be discounted from the
			 * inactive count.
			 */
			addl_page_shortage++;
unlock_object:
			VM_OBJECT_WUNLOCK(object);
unlock_page:
			vm_page_unlock(m);
			continue;
		}
		KASSERT(m->hold_count == 0, ("Held page %p", m));

		/*
		 * We unlock the inactive page queue, invalidating the
		 * 'next' pointer.  Use our marker to remember our
		 * place.
		 */
		TAILQ_INSERT_AFTER(&pq->pq_pl, m, &vmd->vmd_marker, plinks.q);
		vm_page_dequeue_locked(m);
		vm_pagequeue_unlock(pq);
		queue_locked = FALSE;

		/*
		 * Invalid pages can be easily freed. They cannot be
		 * mapped, vm_page_free() asserts this.
		 */
		if (m->valid == 0)
			goto free_page;

		/*
		 * If the page has been referenced and the object is not dead,
		 * reactivate or requeue the page depending on whether the
		 * object is mapped.
		 */
		if ((m->aflags & PGA_REFERENCED) != 0) {
			vm_page_aflag_clear(m, PGA_REFERENCED);
			act_delta = 1;
		} else
			act_delta = 0;
		if (object->ref_count != 0) {
			act_delta += pmap_ts_referenced(m);
		} else {
			KASSERT(!pmap_page_is_mapped(m),
			    ("vm_pageout_scan: page %p is mapped", m));
		}
		if (act_delta != 0) {
			if (object->ref_count != 0) {
				vm_page_activate(m);

				/*
				 * Increase the activation count if the page
				 * was referenced while in the inactive queue.
				 * This makes it less likely that the page will
				 * be returned prematurely to the inactive
				 * queue.
 				 */
				m->act_count += act_delta + ACT_ADVANCE;
				goto drop_page;
			} else if ((object->flags & OBJ_DEAD) == 0) {
				vm_pagequeue_lock(pq);
				queue_locked = TRUE;
				m->queue = PQ_INACTIVE;
				TAILQ_INSERT_TAIL(&pq->pq_pl, m, plinks.q);
				vm_pagequeue_cnt_inc(pq);
				goto drop_page;
			}
		}

		/*
		 * If the page appears to be clean at the machine-independent
		 * layer, then remove all of its mappings from the pmap in
		 * anticipation of placing it onto the cache queue.  If,
		 * however, any of the page's mappings allow write access,
		 * then the page may still be modified until the last of those
		 * mappings are removed.
		 */
		if (object->ref_count != 0) {
			vm_page_test_dirty(m);
			if (m->dirty == 0)
				pmap_remove_all(m);
		}

		/*
		 * Clean pages can be freed, but dirty pages must be sent back
		 * to the laundry, unless they belong to a dead object.
		 * Requeueing dirty pages from dead objects is pointless, as
		 * they are being paged out and freed by the thread that
		 * destroyed the object.
		 */
		if (m->dirty == 0) {
free_page:
			vm_page_free(m);
			PCPU_INC(cnt.v_dfree);
			--page_shortage;
		} else if ((object->flags & OBJ_DEAD) == 0)
			vm_page_launder(m);
drop_page:
		vm_page_unlock(m);
		VM_OBJECT_WUNLOCK(object);
		if (!queue_locked) {
			vm_pagequeue_lock(pq);
			queue_locked = TRUE;
		}
		next = TAILQ_NEXT(&vmd->vmd_marker, plinks.q);
		TAILQ_REMOVE(&pq->pq_pl, &vmd->vmd_marker, plinks.q);
	}
	vm_pagequeue_unlock(pq);

	/*
	 * Wakeup the laundry thread(s) if we didn't free the targeted number
	 * of pages.
	 */
	if (page_shortage > 0)
		wakeup(&vm_cnt.v_laundry_count);

#if !defined(NO_SWAPPING)
	/*
	 * Wakeup the swapout daemon if we didn't cache or free the targeted
	 * number of pages. 
	 */
	if (vm_swap_enabled && page_shortage > 0)
		vm_req_vmdaemon(VM_SWAP_NORMAL);
#endif

	/*
	 * If the inactive queue scan fails repeatedly to meet its
	 * target, kill the largest process.
	 */
	vm_pageout_mightbe_oom(vmd, page_shortage, starting_page_shortage);

	/*
	 * Compute the number of pages we want to try to move from the
	 * active queue to either the inactive or laundry queue.
	 *
	 * When scanning active pages, we make clean pages count more heavily
	 * towards the page shortage than dirty pages.  This is because dirty
	 * pages must be laundered before they can be reused and thus have less
	 * utility when attempting to quickly alleviate a shortage.  However,
	 * this weighting also causes the scan to deactivate dirty pages more
	 * more aggressively, improving the effectiveness of clustering and
	 * ensuring that they can eventually be reused.
	 */
	page_shortage = vm_cnt.v_inactive_target - (vm_cnt.v_inactive_count +
	    vm_cnt.v_laundry_count / act_scan_laundry_weight) +
	    vm_paging_target() + deficit + addl_page_shortage;
	page_shortage *= act_scan_laundry_weight;

	pq = &vmd->vmd_pagequeues[PQ_ACTIVE];
	vm_pagequeue_lock(pq);
	maxscan = pq->pq_cnt;

	/*
	 * If we're just idle polling attempt to visit every
	 * active page within 'update_period' seconds.
	 */
	scan_tick = ticks;
	if (vm_pageout_update_period != 0) {
		min_scan = pq->pq_cnt;
		min_scan *= scan_tick - vmd->vmd_last_active_scan;
		min_scan /= hz * vm_pageout_update_period;
	} else
		min_scan = 0;
	if (min_scan > 0 || (page_shortage > 0 && maxscan > 0))
		vmd->vmd_last_active_scan = scan_tick;

	/*
	 * Scan the active queue for pages that can be deactivated.  Update
	 * the per-page activity counter and use it to identify deactivation
	 * candidates.
	 */
	for (m = TAILQ_FIRST(&pq->pq_pl), scanned = 0; m != NULL && (scanned <
	    min_scan || (page_shortage > 0 && scanned < maxscan)); m = next,
	    scanned++) {

		KASSERT(m->queue == PQ_ACTIVE,
		    ("vm_pageout_scan: page %p isn't active", m));

		next = TAILQ_NEXT(m, plinks.q);
		if ((m->flags & PG_MARKER) != 0)
			continue;
		KASSERT((m->flags & PG_FICTITIOUS) == 0,
		    ("Fictitious page %p cannot be in active queue", m));
		KASSERT((m->oflags & VPO_UNMANAGED) == 0,
		    ("Unmanaged page %p cannot be in active queue", m));
		if (!vm_pageout_page_lock(m, &next)) {
			vm_page_unlock(m);
			continue;
		}

		/*
		 * The count for pagedaemon pages is done after checking the
		 * page for eligibility...
		 */
		PCPU_INC(cnt.v_pdpages);

		/*
		 * Check to see "how much" the page has been used.
		 */
		if ((m->aflags & PGA_REFERENCED) != 0) {
			vm_page_aflag_clear(m, PGA_REFERENCED);
			act_delta = 1;
		} else
			act_delta = 0;

		/*
		 * Unlocked object ref count check.  Two races are possible.
		 * 1) The ref was transitioning to zero and we saw non-zero,
		 *    the pmap bits will be checked unnecessarily.
		 * 2) The ref was transitioning to one and we saw zero. 
		 *    The page lock prevents a new reference to this page so
		 *    we need not check the reference bits.
		 */
		if (m->object->ref_count != 0)
			act_delta += pmap_ts_referenced(m);

		/*
		 * Advance or decay the act_count based on recent usage.
		 */
		if (act_delta != 0) {
			m->act_count += ACT_ADVANCE + act_delta;
			if (m->act_count > ACT_MAX)
				m->act_count = ACT_MAX;
		} else
			m->act_count -= min(m->act_count, ACT_DECLINE);

		/*
		 * Move this page to the tail of the active, inactive or laundry
		 * queue depending on usage.
		 */
		if (m->act_count == 0) {
			/* Dequeue to avoid later lock recursion. */
			vm_page_dequeue_locked(m);
#if 0
			if (m->object->ref_count != 0)
				vm_page_test_dirty(m);
#endif
			if (m->dirty == 0) {
				vm_page_deactivate(m);
				page_shortage -= act_scan_laundry_weight;
			} else {
				vm_page_launder(m);
				page_shortage--;
			}
		} else
			vm_page_requeue_locked(m);
		vm_page_unlock(m);
	}
	vm_pagequeue_unlock(pq);
#if !defined(NO_SWAPPING)
	/*
	 * Idle process swapout -- run once per second.
	 */
	if (vm_swap_idle_enabled) {
		static long lsec;
		if (time_second != lsec) {
			vm_req_vmdaemon(VM_SWAP_IDLE);
			lsec = time_second;
		}
	}
#endif
}

static int vm_pageout_oom_vote;

/*
 * The pagedaemon threads randlomly select one to perform the
 * OOM.  Trying to kill processes before all pagedaemons
 * failed to reach free target is premature.
 */
static void
vm_pageout_mightbe_oom(struct vm_domain *vmd, int page_shortage,
    int starting_page_shortage)
{
	int old_vote;

	if (starting_page_shortage <= 0 || starting_page_shortage !=
	    page_shortage)
		vmd->vmd_oom_seq = 0;
	else
		vmd->vmd_oom_seq++;
	if (vmd->vmd_oom_seq < vm_pageout_oom_seq) {
		if (vmd->vmd_oom) {
			vmd->vmd_oom = FALSE;
			atomic_subtract_int(&vm_pageout_oom_vote, 1);
		}
		return;
	}

	/*
	 * Do not follow the call sequence until OOM condition is
	 * cleared.
	 */
	vmd->vmd_oom_seq = 0;

	if (vmd->vmd_oom)
		return;

	vmd->vmd_oom = TRUE;
	old_vote = atomic_fetchadd_int(&vm_pageout_oom_vote, 1);
	if (old_vote != vm_ndomains - 1)
		return;

	/*
	 * The current pagedaemon thread is the last in the quorum to
	 * start OOM.  Initiate the selection and signaling of the
	 * victim.
	 */
	vm_pageout_oom(VM_OOM_MEM);

	/*
	 * After one round of OOM terror, recall our vote.  On the
	 * next pass, current pagedaemon would vote again if the low
	 * memory condition is still there, due to vmd_oom being
	 * false.
	 */
	vmd->vmd_oom = FALSE;
	atomic_subtract_int(&vm_pageout_oom_vote, 1);
}

/*
 * The OOM killer is the page daemon's action of last resort when
 * memory allocation requests have been stalled for a prolonged period
 * of time because it cannot reclaim memory.  This function computes
 * the approximate number of physical pages that could be reclaimed if
 * the specified address space is destroyed.
 *
 * Private, anonymous memory owned by the address space is the
 * principal resource that we expect to recover after an OOM kill.
 * Since the physical pages mapped by the address space's COW entries
 * are typically shared pages, they are unlikely to be released and so
 * they are not counted.
 *
 * To get to the point where the page daemon runs the OOM killer, its
 * efforts to write-back vnode-backed pages may have stalled.  This
 * could be caused by a memory allocation deadlock in the write path
 * that might be resolved by an OOM kill.  Therefore, physical pages
 * belonging to vnode-backed objects are counted, because they might
 * be freed without being written out first if the address space holds
 * the last reference to an unlinked vnode.
 *
 * Similarly, physical pages belonging to OBJT_PHYS objects are
 * counted because the address space might hold the last reference to
 * the object.
 */
static long
vm_pageout_oom_pagecount(struct vmspace *vmspace)
{
	vm_map_t map;
	vm_map_entry_t entry;
	vm_object_t obj;
	long res;

	map = &vmspace->vm_map;
	KASSERT(!map->system_map, ("system map"));
	sx_assert(&map->lock, SA_LOCKED);
	res = 0;
	for (entry = map->header.next; entry != &map->header;
	    entry = entry->next) {
		if ((entry->eflags & MAP_ENTRY_IS_SUB_MAP) != 0)
			continue;
		obj = entry->object.vm_object;
		if (obj == NULL)
			continue;
		if ((entry->eflags & MAP_ENTRY_NEEDS_COPY) != 0 &&
		    obj->ref_count != 1)
			continue;
		switch (obj->type) {
		case OBJT_DEFAULT:
		case OBJT_SWAP:
		case OBJT_PHYS:
		case OBJT_VNODE:
			res += obj->resident_page_count;
			break;
		}
	}
	return (res);
}

void
vm_pageout_oom(int shortage)
{
	struct proc *p, *bigproc;
	vm_offset_t size, bigsize;
	struct thread *td;
	struct vmspace *vm;

	/*
	 * We keep the process bigproc locked once we find it to keep anyone
	 * from messing with it; however, there is a possibility of
	 * deadlock if process B is bigproc and one of it's child processes
	 * attempts to propagate a signal to B while we are waiting for A's
	 * lock while walking this list.  To avoid this, we don't block on
	 * the process lock but just skip a process if it is already locked.
	 */
	bigproc = NULL;
	bigsize = 0;
	sx_slock(&allproc_lock);
	FOREACH_PROC_IN_SYSTEM(p) {
		int breakout;

		PROC_LOCK(p);

		/*
		 * If this is a system, protected or killed process, skip it.
		 */
		if (p->p_state != PRS_NORMAL || (p->p_flag & (P_INEXEC |
		    P_PROTECTED | P_SYSTEM | P_WEXIT)) != 0 ||
		    p->p_pid == 1 || P_KILLED(p) ||
		    (p->p_pid < 48 && swap_pager_avail != 0)) {
			PROC_UNLOCK(p);
			continue;
		}
		/*
		 * If the process is in a non-running type state,
		 * don't touch it.  Check all the threads individually.
		 */
		breakout = 0;
		FOREACH_THREAD_IN_PROC(p, td) {
			thread_lock(td);
			if (!TD_ON_RUNQ(td) &&
			    !TD_IS_RUNNING(td) &&
			    !TD_IS_SLEEPING(td) &&
			    !TD_IS_SUSPENDED(td) &&
			    !TD_IS_SWAPPED(td)) {
				thread_unlock(td);
				breakout = 1;
				break;
			}
			thread_unlock(td);
		}
		if (breakout) {
			PROC_UNLOCK(p);
			continue;
		}
		/*
		 * get the process size
		 */
		vm = vmspace_acquire_ref(p);
		if (vm == NULL) {
			PROC_UNLOCK(p);
			continue;
		}
		_PHOLD(p);
		if (!vm_map_trylock_read(&vm->vm_map)) {
			_PRELE(p);
			PROC_UNLOCK(p);
			vmspace_free(vm);
			continue;
		}
		PROC_UNLOCK(p);
		size = vmspace_swap_count(vm);
		if (shortage == VM_OOM_MEM)
			size += vm_pageout_oom_pagecount(vm);
		vm_map_unlock_read(&vm->vm_map);
		vmspace_free(vm);

		/*
		 * If this process is bigger than the biggest one,
		 * remember it.
		 */
		if (size > bigsize) {
			if (bigproc != NULL)
				PRELE(bigproc);
			bigproc = p;
			bigsize = size;
		} else {
			PRELE(p);
		}
	}
	sx_sunlock(&allproc_lock);
	if (bigproc != NULL) {
		if (vm_panic_on_oom != 0)
			panic("out of swap space");
		PROC_LOCK(bigproc);
		killproc(bigproc, "out of swap space");
		sched_nice(bigproc, PRIO_MIN);
		_PRELE(bigproc);
		PROC_UNLOCK(bigproc);
		wakeup(&vm_cnt.v_free_count);
	}
}

static void
vm_pageout_worker(void *arg)
{
	struct vm_domain *domain;
	int domidx;

	domidx = (uintptr_t)arg;
	domain = &vm_dom[domidx];

	/*
	 * XXXKIB It could be useful to bind pageout daemon threads to
	 * the cores belonging to the domain, from which vm_page_array
	 * is allocated.
	 */

	KASSERT(domain->vmd_segs != 0, ("domain without segments"));
	domain->vmd_last_active_scan = ticks;
	vm_pageout_init_marker(&domain->vmd_marker, PQ_INACTIVE);
	vm_pageout_init_marker(&domain->vmd_inacthead, PQ_INACTIVE);
	TAILQ_INSERT_HEAD(&domain->vmd_pagequeues[PQ_INACTIVE].pq_pl,
	    &domain->vmd_inacthead, plinks.q);

	/*
	 * The pageout daemon worker is never done, so loop forever.
	 */
	while (TRUE) {
		/*
		 * If we have enough free memory, wakeup waiters.  Do
		 * not clear vm_pages_needed until we reach our target,
		 * otherwise we may be woken up over and over again and
		 * waste a lot of cpu.
		 */
		mtx_lock(&vm_page_queue_free_mtx);
		if (vm_pages_needed && !vm_page_count_min()) {
			if (!vm_paging_needed())
				vm_pages_needed = 0;
			wakeup(&vm_cnt.v_free_count);
		}
		if (vm_pages_needed) {
			/*
			 * We're still not done.  Either vm_pages_needed was
			 * set by another thread during the previous scan
			 * (typically, this happens during a level 0 scan) or
			 * vm_pages_needed was already set and the scan failed
			 * to free enough pages.  If we've only performed a
			 * level 0 scan, then upgrade the level and scan again
			 * now.  Otherwise, sleep a bit and try again later.
			 * While sleeping, vm_pages_needed can be cleared.
			 */
			if (domain->vmd_pass > 0)
				msleep(&vm_pages_needed,
				    &vm_page_queue_free_mtx, PVM, "psleep",
				    hz / VM_INACT_SCAN_INTERVAL);
		} else {
			/*
			 * Good enough, sleep until required to refresh
			 * stats.
			 */
			msleep(&vm_pages_needed, &vm_page_queue_free_mtx,
			    PVM, "psleep", hz);
		}
		if (vm_pages_needed) {
			vm_cnt.v_pdwakeups++;
			domain->vmd_pass++;
		} else
			domain->vmd_pass = 0;
		mtx_unlock(&vm_page_queue_free_mtx);
		vm_pageout_scan(domain, domain->vmd_pass);
	}
}

/*
 *	vm_pageout_init initialises basic pageout daemon settings.
 */
static void
vm_pageout_init(void)
{
	/*
	 * Initialize some paging parameters.
	 */
	vm_cnt.v_interrupt_free_min = 2;
	if (vm_cnt.v_page_count < 2000)
		vm_pageout_page_count = 8;

	/*
	 * v_free_reserved needs to include enough for the largest
	 * swap pager structures plus enough for any pv_entry structs
	 * when paging. 
	 */
	if (vm_cnt.v_page_count > 1024)
		vm_cnt.v_free_min = 4 + (vm_cnt.v_page_count - 1024) / 200;
	else
		vm_cnt.v_free_min = 4;
	vm_cnt.v_pageout_free_min = (2*MAXBSIZE)/PAGE_SIZE +
	    vm_cnt.v_interrupt_free_min;
	vm_cnt.v_free_reserved = vm_pageout_page_count +
	    vm_cnt.v_pageout_free_min + (vm_cnt.v_page_count / 768);
	vm_cnt.v_free_severe = vm_cnt.v_free_min / 2;
	vm_cnt.v_free_target = 4 * vm_cnt.v_free_min + vm_cnt.v_free_reserved;
	vm_cnt.v_free_min += vm_cnt.v_free_reserved;
	vm_cnt.v_free_severe += vm_cnt.v_free_reserved;
	vm_cnt.v_inactive_target = (3 * vm_cnt.v_free_target) / 2;
	if (vm_cnt.v_inactive_target > vm_cnt.v_free_count / 3)
		vm_cnt.v_inactive_target = vm_cnt.v_free_count / 3;

	/*
	 * Set the default wakeup threshold to be 10% above the minimum
	 * page limit.  This keeps the steady state out of shortfall.
	 */
	vm_pageout_wakeup_thresh = (vm_cnt.v_free_min / 10) * 11;

	/*
	 * Set interval in seconds for active scan.  We want to visit each
	 * page at least once every ten minutes.  This is to prevent worst
	 * case paging behaviors with stale active LRU.
	 */
	if (vm_pageout_update_period == 0)
		vm_pageout_update_period = 600;

	/* XXX does not really belong here */
	if (vm_page_max_wired == 0)
		vm_page_max_wired = vm_cnt.v_free_count / 3;
}

/*
 *     vm_pageout is the high level pageout daemon.
 */
static void
vm_pageout(void)
{
	int error;
#ifdef VM_NUMA_ALLOC
	int i;
#endif

	swap_pager_swap_init();
<<<<<<< HEAD
	error = kthread_add(vm_pageout_laundry_worker, NULL, curproc, NULL,
	    0, 0, "laundry: dom0");
	if (error != 0)
		panic("starting laundry for domain 0, error %d", error);
#if MAXMEMDOM > 1
=======
#ifdef VM_NUMA_ALLOC
>>>>>>> 200ff419
	for (i = 1; i < vm_ndomains; i++) {
		error = kthread_add(vm_pageout_worker, (void *)(uintptr_t)i,
		    curproc, NULL, 0, 0, "dom%d", i);
		if (error != 0) {
			panic("starting pageout for domain %d, error %d\n",
			    i, error);
		}
	}
#endif
	error = kthread_add(uma_reclaim_worker, NULL, curproc, NULL,
	    0, 0, "uma");
	if (error != 0)
		panic("starting uma_reclaim helper, error %d\n", error);
	vm_pageout_worker((void *)(uintptr_t)0);
}

/*
 * Unless the free page queue lock is held by the caller, this function
 * should be regarded as advisory.  Specifically, the caller should
 * not msleep() on &vm_cnt.v_free_count following this function unless
 * the free page queue lock is held until the msleep() is performed.
 */
void
pagedaemon_wakeup(void)
{

	if (!vm_pages_needed && curthread->td_proc != pageproc) {
		vm_pages_needed = 1;
		wakeup(&vm_pages_needed);
	}
}

#if !defined(NO_SWAPPING)
static void
vm_req_vmdaemon(int req)
{
	static int lastrun = 0;

	mtx_lock(&vm_daemon_mtx);
	vm_pageout_req_swapout |= req;
	if ((ticks > (lastrun + hz)) || (ticks < lastrun)) {
		wakeup(&vm_daemon_needed);
		lastrun = ticks;
	}
	mtx_unlock(&vm_daemon_mtx);
}

static void
vm_daemon(void)
{
	struct rlimit rsslim;
	struct proc *p;
	struct thread *td;
	struct vmspace *vm;
	int breakout, swapout_flags, tryagain, attempts;
#ifdef RACCT
	uint64_t rsize, ravailable;
#endif

	while (TRUE) {
		mtx_lock(&vm_daemon_mtx);
		msleep(&vm_daemon_needed, &vm_daemon_mtx, PPAUSE, "psleep",
#ifdef RACCT
		    racct_enable ? hz : 0
#else
		    0
#endif
		);
		swapout_flags = vm_pageout_req_swapout;
		vm_pageout_req_swapout = 0;
		mtx_unlock(&vm_daemon_mtx);
		if (swapout_flags)
			swapout_procs(swapout_flags);

		/*
		 * scan the processes for exceeding their rlimits or if
		 * process is swapped out -- deactivate pages
		 */
		tryagain = 0;
		attempts = 0;
again:
		attempts++;
		sx_slock(&allproc_lock);
		FOREACH_PROC_IN_SYSTEM(p) {
			vm_pindex_t limit, size;

			/*
			 * if this is a system process or if we have already
			 * looked at this process, skip it.
			 */
			PROC_LOCK(p);
			if (p->p_state != PRS_NORMAL ||
			    p->p_flag & (P_INEXEC | P_SYSTEM | P_WEXIT)) {
				PROC_UNLOCK(p);
				continue;
			}
			/*
			 * if the process is in a non-running type state,
			 * don't touch it.
			 */
			breakout = 0;
			FOREACH_THREAD_IN_PROC(p, td) {
				thread_lock(td);
				if (!TD_ON_RUNQ(td) &&
				    !TD_IS_RUNNING(td) &&
				    !TD_IS_SLEEPING(td) &&
				    !TD_IS_SUSPENDED(td)) {
					thread_unlock(td);
					breakout = 1;
					break;
				}
				thread_unlock(td);
			}
			if (breakout) {
				PROC_UNLOCK(p);
				continue;
			}
			/*
			 * get a limit
			 */
			lim_rlimit_proc(p, RLIMIT_RSS, &rsslim);
			limit = OFF_TO_IDX(
			    qmin(rsslim.rlim_cur, rsslim.rlim_max));

			/*
			 * let processes that are swapped out really be
			 * swapped out set the limit to nothing (will force a
			 * swap-out.)
			 */
			if ((p->p_flag & P_INMEM) == 0)
				limit = 0;	/* XXX */
			vm = vmspace_acquire_ref(p);
			PROC_UNLOCK(p);
			if (vm == NULL)
				continue;

			size = vmspace_resident_count(vm);
			if (size >= limit) {
				vm_pageout_map_deactivate_pages(
				    &vm->vm_map, limit);
			}
#ifdef RACCT
			if (racct_enable) {
				rsize = IDX_TO_OFF(size);
				PROC_LOCK(p);
				racct_set(p, RACCT_RSS, rsize);
				ravailable = racct_get_available(p, RACCT_RSS);
				PROC_UNLOCK(p);
				if (rsize > ravailable) {
					/*
					 * Don't be overly aggressive; this
					 * might be an innocent process,
					 * and the limit could've been exceeded
					 * by some memory hog.  Don't try
					 * to deactivate more than 1/4th
					 * of process' resident set size.
					 */
					if (attempts <= 8) {
						if (ravailable < rsize -
						    (rsize / 4)) {
							ravailable = rsize -
							    (rsize / 4);
						}
					}
					vm_pageout_map_deactivate_pages(
					    &vm->vm_map,
					    OFF_TO_IDX(ravailable));
					/* Update RSS usage after paging out. */
					size = vmspace_resident_count(vm);
					rsize = IDX_TO_OFF(size);
					PROC_LOCK(p);
					racct_set(p, RACCT_RSS, rsize);
					PROC_UNLOCK(p);
					if (rsize > ravailable)
						tryagain = 1;
				}
			}
#endif
			vmspace_free(vm);
		}
		sx_sunlock(&allproc_lock);
		if (tryagain != 0 && attempts <= 10)
			goto again;
	}
}
#endif			/* !defined(NO_SWAPPING) */<|MERGE_RESOLUTION|>--- conflicted
+++ resolved
@@ -1829,15 +1829,11 @@
 #endif
 
 	swap_pager_swap_init();
-<<<<<<< HEAD
 	error = kthread_add(vm_pageout_laundry_worker, NULL, curproc, NULL,
 	    0, 0, "laundry: dom0");
 	if (error != 0)
 		panic("starting laundry for domain 0, error %d", error);
-#if MAXMEMDOM > 1
-=======
 #ifdef VM_NUMA_ALLOC
->>>>>>> 200ff419
 	for (i = 1; i < vm_ndomains; i++) {
 		error = kthread_add(vm_pageout_worker, (void *)(uintptr_t)i,
 		    curproc, NULL, 0, 0, "dom%d", i);
