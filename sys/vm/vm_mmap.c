/*-
 * Copyright (c) 1988 University of Utah.
 * Copyright (c) 1991, 1993
 *	The Regents of the University of California.  All rights reserved.
 *
 * This code is derived from software contributed to Berkeley by
 * the Systems Programming Group of the University of Utah Computer
 * Science Department.
 *
 * Redistribution and use in source and binary forms, with or without
 * modification, are permitted provided that the following conditions
 * are met:
 * 1. Redistributions of source code must retain the above copyright
 *    notice, this list of conditions and the following disclaimer.
 * 2. Redistributions in binary form must reproduce the above copyright
 *    notice, this list of conditions and the following disclaimer in the
 *    documentation and/or other materials provided with the distribution.
 * 4. Neither the name of the University nor the names of its contributors
 *    may be used to endorse or promote products derived from this software
 *    without specific prior written permission.
 *
 * THIS SOFTWARE IS PROVIDED BY THE REGENTS AND CONTRIBUTORS ``AS IS'' AND
 * ANY EXPRESS OR IMPLIED WARRANTIES, INCLUDING, BUT NOT LIMITED TO, THE
 * IMPLIED WARRANTIES OF MERCHANTABILITY AND FITNESS FOR A PARTICULAR PURPOSE
 * ARE DISCLAIMED.  IN NO EVENT SHALL THE REGENTS OR CONTRIBUTORS BE LIABLE
 * FOR ANY DIRECT, INDIRECT, INCIDENTAL, SPECIAL, EXEMPLARY, OR CONSEQUENTIAL
 * DAMAGES (INCLUDING, BUT NOT LIMITED TO, PROCUREMENT OF SUBSTITUTE GOODS
 * OR SERVICES; LOSS OF USE, DATA, OR PROFITS; OR BUSINESS INTERRUPTION)
 * HOWEVER CAUSED AND ON ANY THEORY OF LIABILITY, WHETHER IN CONTRACT, STRICT
 * LIABILITY, OR TORT (INCLUDING NEGLIGENCE OR OTHERWISE) ARISING IN ANY WAY
 * OUT OF THE USE OF THIS SOFTWARE, EVEN IF ADVISED OF THE POSSIBILITY OF
 * SUCH DAMAGE.
 *
 * from: Utah $Hdr: vm_mmap.c 1.6 91/10/21$
 *
 *	@(#)vm_mmap.c	8.4 (Berkeley) 1/12/94
 */

/*
 * Mapped file (mmap) interface to VM
 */

#include <sys/cdefs.h>
__FBSDID("$FreeBSD$");

#include "opt_compat.h"
#include "opt_hwpmc_hooks.h"

#include <sys/param.h>
#include <sys/systm.h>
#include <sys/kernel.h>
#include <sys/lock.h>
#include <sys/mutex.h>
#include <sys/sysproto.h>
#include <sys/filedesc.h>
#include <sys/priv.h>
#include <sys/proc.h>
#include <sys/resource.h>
#include <sys/resourcevar.h>
#include <sys/vnode.h>
#include <sys/fcntl.h>
#include <sys/file.h>
#include <sys/mman.h>
#include <sys/mount.h>
#include <sys/conf.h>
#include <sys/stat.h>
#include <sys/sysent.h>
#include <sys/vmmeter.h>
#include <sys/sysctl.h>

#include <security/mac/mac_framework.h>

#include <vm/vm.h>
#include <vm/vm_param.h>
#include <vm/pmap.h>
#include <vm/vm_map.h>
#include <vm/vm_object.h>
#include <vm/vm_page.h>
#include <vm/vm_pager.h>
#include <vm/vm_pageout.h>
#include <vm/vm_extern.h>
#include <vm/vm_page.h>
#include <vm/vm_kern.h>

#ifdef HWPMC_HOOKS
#include <sys/pmckern.h>
#endif

#ifndef _SYS_SYSPROTO_H_
struct sbrk_args {
	int incr;
};
#endif

static int max_proc_mmap;
SYSCTL_INT(_vm, OID_AUTO, max_proc_mmap, CTLFLAG_RW, &max_proc_mmap, 0,
    "Maximum number of memory-mapped files per process");

/*
 * Set the maximum number of vm_map_entry structures per process.  Roughly
 * speaking vm_map_entry structures are tiny, so allowing them to eat 1/100
 * of our KVM malloc space still results in generous limits.  We want a
 * default that is good enough to prevent the kernel running out of resources
 * if attacked from compromised user account but generous enough such that
 * multi-threaded processes are not unduly inconvenienced.
 */
static void vmmapentry_rsrc_init(void *);
SYSINIT(vmmersrc, SI_SUB_KVM_RSRC, SI_ORDER_FIRST, vmmapentry_rsrc_init,
    NULL);

static void
vmmapentry_rsrc_init(dummy)
        void *dummy;
{
    max_proc_mmap = vm_kmem_size / sizeof(struct vm_map_entry);
    max_proc_mmap /= 100;
}

static int vm_mmap_vnode(struct thread *, vm_size_t, vm_prot_t, vm_prot_t *,
    int *, struct vnode *, vm_ooffset_t *, vm_object_t *);
static int vm_mmap_cdev(struct thread *, vm_size_t, vm_prot_t, vm_prot_t *,
    int *, struct cdev *, vm_ooffset_t *, vm_object_t *);
static int vm_mmap_shm(struct thread *, vm_size_t, vm_prot_t, vm_prot_t *,
    int *, struct shmfd *, vm_ooffset_t, vm_object_t *);

/*
 * MPSAFE
 */
/* ARGSUSED */
int
sbrk(td, uap)
	struct thread *td;
	struct sbrk_args *uap;
{
	/* Not yet implemented */
	return (EOPNOTSUPP);
}

#ifndef _SYS_SYSPROTO_H_
struct sstk_args {
	int incr;
};
#endif

/*
 * MPSAFE
 */
/* ARGSUSED */
int
sstk(td, uap)
	struct thread *td;
	struct sstk_args *uap;
{
	/* Not yet implemented */
	return (EOPNOTSUPP);
}

#if defined(COMPAT_43)
#ifndef _SYS_SYSPROTO_H_
struct getpagesize_args {
	int dummy;
};
#endif

/* ARGSUSED */
int
ogetpagesize(td, uap)
	struct thread *td;
	struct getpagesize_args *uap;
{
	/* MP SAFE */
	td->td_retval[0] = PAGE_SIZE;
	return (0);
}
#endif				/* COMPAT_43 */


/*
 * Memory Map (mmap) system call.  Note that the file offset
 * and address are allowed to be NOT page aligned, though if
 * the MAP_FIXED flag it set, both must have the same remainder
 * modulo the PAGE_SIZE (POSIX 1003.1b).  If the address is not
 * page-aligned, the actual mapping starts at trunc_page(addr)
 * and the return value is adjusted up by the page offset.
 *
 * Generally speaking, only character devices which are themselves
 * memory-based, such as a video framebuffer, can be mmap'd.  Otherwise
 * there would be no cache coherency between a descriptor and a VM mapping
 * both to the same character device.
 */
#ifndef _SYS_SYSPROTO_H_
struct mmap_args {
	void *addr;
	size_t len;
	int prot;
	int flags;
	int fd;
	long pad;
	off_t pos;
};
#endif

/*
 * MPSAFE
 */
int
mmap(td, uap)
	struct thread *td;
	struct mmap_args *uap;
{
#ifdef HWPMC_HOOKS
	struct pmckern_map_in pkm;
#endif
	struct file *fp;
	struct vnode *vp;
	vm_offset_t addr;
	vm_size_t size, pageoff;
	vm_prot_t prot, maxprot;
	void *handle;
	objtype_t handle_type;
	int flags, error;
	off_t pos;
	struct vmspace *vms = td->td_proc->p_vmspace;

	addr = (vm_offset_t) uap->addr;
	size = uap->len;
	prot = uap->prot & VM_PROT_ALL;
	flags = uap->flags;
	pos = uap->pos;

	fp = NULL;

	/* Make sure mapping fits into numeric range, etc. */
	if ((uap->len == 0 && !SV_CURPROC_FLAG(SV_AOUT) &&
	     curproc->p_osrel >= 800104) ||
	    ((flags & MAP_ANON) && (uap->fd != -1 || pos != 0)))
		return (EINVAL);

	if (flags & MAP_STACK) {
		if ((uap->fd != -1) ||
		    ((prot & (PROT_READ | PROT_WRITE)) != (PROT_READ | PROT_WRITE)))
			return (EINVAL);
		flags |= MAP_ANON;
		pos = 0;
	}

	/*
	 * Align the file position to a page boundary,
	 * and save its page offset component.
	 */
	pageoff = (pos & PAGE_MASK);
	pos -= pageoff;

	/* Adjust size for rounding (on both ends). */
	size += pageoff;			/* low end... */
	size = (vm_size_t) round_page(size);	/* hi end */

	/*
	 * Check for illegal addresses.  Watch out for address wrap... Note
	 * that VM_*_ADDRESS are not constants due to casts (argh).
	 */
	if (flags & MAP_FIXED) {
		/*
		 * The specified address must have the same remainder
		 * as the file offset taken modulo PAGE_SIZE, so it
		 * should be aligned after adjustment by pageoff.
		 */
		addr -= pageoff;
		if (addr & PAGE_MASK)
			return (EINVAL);

		/* Address range must be all in user VM space. */
		if (addr < vm_map_min(&vms->vm_map) ||
		    addr + size > vm_map_max(&vms->vm_map))
			return (EINVAL);
		if (addr + size < addr)
			return (EINVAL);
	} else {
	/*
	 * XXX for non-fixed mappings where no hint is provided or
	 * the hint would fall in the potential heap space,
	 * place it after the end of the largest possible heap.
	 *
	 * There should really be a pmap call to determine a reasonable
	 * location.
	 */
		PROC_LOCK(td->td_proc);
		if (addr == 0 ||
		    (addr >= round_page((vm_offset_t)vms->vm_taddr) &&
		    addr < round_page((vm_offset_t)vms->vm_daddr +
		    lim_max(td->td_proc, RLIMIT_DATA))))
			addr = round_page((vm_offset_t)vms->vm_daddr +
			    lim_max(td->td_proc, RLIMIT_DATA));
		PROC_UNLOCK(td->td_proc);
	}
	if (flags & MAP_ANON) {
		/*
		 * Mapping blank space is trivial.
		 */
		handle = NULL;
		handle_type = OBJT_DEFAULT;
		maxprot = VM_PROT_ALL;
	} else {
		/*
		 * Mapping file, get fp for validation and
		 * don't let the descriptor disappear on us if we block.
		 */
		if ((error = fget(td, uap->fd, &fp)) != 0)
			goto done;
		if (fp->f_type == DTYPE_SHM) {
			handle = fp->f_data;
			handle_type = OBJT_SWAP;
			maxprot = VM_PROT_NONE;

			/* FREAD should always be set. */
			if (fp->f_flag & FREAD)
				maxprot |= VM_PROT_EXECUTE | VM_PROT_READ;
			if (fp->f_flag & FWRITE)
				maxprot |= VM_PROT_WRITE;
			goto map;
		}
		if (fp->f_type != DTYPE_VNODE) {
			error = ENODEV;
			goto done;
		}
#if defined(COMPAT_FREEBSD7) || defined(COMPAT_FREEBSD6) || \
    defined(COMPAT_FREEBSD5) || defined(COMPAT_FREEBSD4)
		/*
		 * POSIX shared-memory objects are defined to have
		 * kernel persistence, and are not defined to support
		 * read(2)/write(2) -- or even open(2).  Thus, we can
		 * use MAP_ASYNC to trade on-disk coherence for speed.
		 * The shm_open(3) library routine turns on the FPOSIXSHM
		 * flag to request this behavior.
		 */
		if (fp->f_flag & FPOSIXSHM)
			flags |= MAP_NOSYNC;
#endif
		vp = fp->f_vnode;
		/*
		 * Ensure that file and memory protections are
		 * compatible.  Note that we only worry about
		 * writability if mapping is shared; in this case,
		 * current and max prot are dictated by the open file.
		 * XXX use the vnode instead?  Problem is: what
		 * credentials do we use for determination? What if
		 * proc does a setuid?
		 */
		if (vp->v_mount != NULL && vp->v_mount->mnt_flag & MNT_NOEXEC)
			maxprot = VM_PROT_NONE;
		else
			maxprot = VM_PROT_EXECUTE;
		if (fp->f_flag & FREAD) {
			maxprot |= VM_PROT_READ;
		} else if (prot & PROT_READ) {
			error = EACCES;
			goto done;
		}
		/*
		 * If we are sharing potential changes (either via
		 * MAP_SHARED or via the implicit sharing of character
		 * device mappings), and we are trying to get write
		 * permission although we opened it without asking
		 * for it, bail out.
		 */
		if ((flags & MAP_SHARED) != 0) {
			if ((fp->f_flag & FWRITE) != 0) {
				maxprot |= VM_PROT_WRITE;
			} else if ((prot & PROT_WRITE) != 0) {
				error = EACCES;
				goto done;
			}
		} else if (vp->v_type != VCHR || (fp->f_flag & FWRITE) != 0) {
			maxprot |= VM_PROT_WRITE;
		}
		handle = (void *)vp;
		handle_type = OBJT_VNODE;
	}
map:

	/*
	 * Do not allow more then a certain number of vm_map_entry structures
	 * per process.  Scale with the number of rforks sharing the map
	 * to make the limit reasonable for threads.
	 */
	if (max_proc_mmap &&
	    vms->vm_map.nentries >= max_proc_mmap * vms->vm_refcnt) {
		error = ENOMEM;
		goto done;
	}

	td->td_fpop = fp;
	error = vm_mmap(&vms->vm_map, &addr, size, prot, maxprot,
	    flags, handle_type, handle, pos);
	td->td_fpop = NULL;
#ifdef HWPMC_HOOKS
	/* inform hwpmc(4) if an executable is being mapped */
	if (error == 0 && handle_type == OBJT_VNODE &&
	    (prot & PROT_EXEC)) {
		pkm.pm_file = handle;
		pkm.pm_address = (uintptr_t) addr;
		PMC_CALL_HOOK(td, PMC_FN_MMAP, (void *) &pkm);
	}
#endif
	if (error == 0)
		td->td_retval[0] = (register_t) (addr + pageoff);
done:
	if (fp)
		fdrop(fp, td);

	return (error);
}

int
freebsd6_mmap(struct thread *td, struct freebsd6_mmap_args *uap)
{
	struct mmap_args oargs;

	oargs.addr = uap->addr;
	oargs.len = uap->len;
	oargs.prot = uap->prot;
	oargs.flags = uap->flags;
	oargs.fd = uap->fd;
	oargs.pos = uap->pos;
	return (mmap(td, &oargs));
}

#ifdef COMPAT_43
#ifndef _SYS_SYSPROTO_H_
struct ommap_args {
	caddr_t addr;
	int len;
	int prot;
	int flags;
	int fd;
	long pos;
};
#endif
int
ommap(td, uap)
	struct thread *td;
	struct ommap_args *uap;
{
	struct mmap_args nargs;
	static const char cvtbsdprot[8] = {
		0,
		PROT_EXEC,
		PROT_WRITE,
		PROT_EXEC | PROT_WRITE,
		PROT_READ,
		PROT_EXEC | PROT_READ,
		PROT_WRITE | PROT_READ,
		PROT_EXEC | PROT_WRITE | PROT_READ,
	};

#define	OMAP_ANON	0x0002
#define	OMAP_COPY	0x0020
#define	OMAP_SHARED	0x0010
#define	OMAP_FIXED	0x0100

	nargs.addr = uap->addr;
	nargs.len = uap->len;
	nargs.prot = cvtbsdprot[uap->prot & 0x7];
	nargs.flags = 0;
	if (uap->flags & OMAP_ANON)
		nargs.flags |= MAP_ANON;
	if (uap->flags & OMAP_COPY)
		nargs.flags |= MAP_COPY;
	if (uap->flags & OMAP_SHARED)
		nargs.flags |= MAP_SHARED;
	else
		nargs.flags |= MAP_PRIVATE;
	if (uap->flags & OMAP_FIXED)
		nargs.flags |= MAP_FIXED;
	nargs.fd = uap->fd;
	nargs.pos = uap->pos;
	return (mmap(td, &nargs));
}
#endif				/* COMPAT_43 */


#ifndef _SYS_SYSPROTO_H_
struct msync_args {
	void *addr;
	size_t len;
	int flags;
};
#endif
/*
 * MPSAFE
 */
int
msync(td, uap)
	struct thread *td;
	struct msync_args *uap;
{
	vm_offset_t addr;
	vm_size_t size, pageoff;
	int flags;
	vm_map_t map;
	int rv;

	addr = (vm_offset_t) uap->addr;
	size = uap->len;
	flags = uap->flags;

	pageoff = (addr & PAGE_MASK);
	addr -= pageoff;
	size += pageoff;
	size = (vm_size_t) round_page(size);
	if (addr + size < addr)
		return (EINVAL);

	if ((flags & (MS_ASYNC|MS_INVALIDATE)) == (MS_ASYNC|MS_INVALIDATE))
		return (EINVAL);

	map = &td->td_proc->p_vmspace->vm_map;

	/*
	 * Clean the pages and interpret the return value.
	 */
	rv = vm_map_sync(map, addr, addr + size, (flags & MS_ASYNC) == 0,
	    (flags & MS_INVALIDATE) != 0);
	switch (rv) {
	case KERN_SUCCESS:
		return (0);
	case KERN_INVALID_ADDRESS:
		return (EINVAL);	/* Sun returns ENOMEM? */
	case KERN_INVALID_ARGUMENT:
		return (EBUSY);
	default:
		return (EINVAL);
	}
}

#ifndef _SYS_SYSPROTO_H_
struct munmap_args {
	void *addr;
	size_t len;
};
#endif
/*
 * MPSAFE
 */
int
munmap(td, uap)
	struct thread *td;
	struct munmap_args *uap;
{
#ifdef HWPMC_HOOKS
	struct pmckern_map_out pkm;
	vm_map_entry_t entry;
#endif
	vm_offset_t addr;
	vm_size_t size, pageoff;
	vm_map_t map;

	addr = (vm_offset_t) uap->addr;
	size = uap->len;
	if (size == 0)
		return (EINVAL);

	pageoff = (addr & PAGE_MASK);
	addr -= pageoff;
	size += pageoff;
	size = (vm_size_t) round_page(size);
	if (addr + size < addr)
		return (EINVAL);

	/*
	 * Check for illegal addresses.  Watch out for address wrap...
	 */
	map = &td->td_proc->p_vmspace->vm_map;
	if (addr < vm_map_min(map) || addr + size > vm_map_max(map))
		return (EINVAL);
	vm_map_lock(map);
#ifdef HWPMC_HOOKS
	/*
	 * Inform hwpmc if the address range being unmapped contains
	 * an executable region.
	 */
	if (vm_map_lookup_entry(map, addr, &entry)) {
		for (;
		     entry != &map->header && entry->start < addr + size;
		     entry = entry->next) {
			if (vm_map_check_protection(map, entry->start,
				entry->end, VM_PROT_EXECUTE) == TRUE) {
				pkm.pm_address = (uintptr_t) addr;
				pkm.pm_size = (size_t) size;
				PMC_CALL_HOOK(td, PMC_FN_MUNMAP,
				    (void *) &pkm);
				break;
			}
		}
	}
#endif
	/* returns nothing but KERN_SUCCESS anyway */
	vm_map_delete(map, addr, addr + size);
	vm_map_unlock(map);
	return (0);
}

#ifndef _SYS_SYSPROTO_H_
struct mprotect_args {
	const void *addr;
	size_t len;
	int prot;
};
#endif
/*
 * MPSAFE
 */
int
mprotect(td, uap)
	struct thread *td;
	struct mprotect_args *uap;
{
	vm_offset_t addr;
	vm_size_t size, pageoff;
	vm_prot_t prot;

	addr = (vm_offset_t) uap->addr;
	size = uap->len;
	prot = uap->prot & VM_PROT_ALL;

	pageoff = (addr & PAGE_MASK);
	addr -= pageoff;
	size += pageoff;
	size = (vm_size_t) round_page(size);
	if (addr + size < addr)
		return (EINVAL);

	switch (vm_map_protect(&td->td_proc->p_vmspace->vm_map, addr,
	    addr + size, prot, FALSE)) {
	case KERN_SUCCESS:
		return (0);
	case KERN_PROTECTION_FAILURE:
		return (EACCES);
	case KERN_RESOURCE_SHORTAGE:
		return (ENOMEM);
	}
	return (EINVAL);
}

#ifndef _SYS_SYSPROTO_H_
struct minherit_args {
	void *addr;
	size_t len;
	int inherit;
};
#endif
/*
 * MPSAFE
 */
int
minherit(td, uap)
	struct thread *td;
	struct minherit_args *uap;
{
	vm_offset_t addr;
	vm_size_t size, pageoff;
	vm_inherit_t inherit;

	addr = (vm_offset_t)uap->addr;
	size = uap->len;
	inherit = uap->inherit;

	pageoff = (addr & PAGE_MASK);
	addr -= pageoff;
	size += pageoff;
	size = (vm_size_t) round_page(size);
	if (addr + size < addr)
		return (EINVAL);

	switch (vm_map_inherit(&td->td_proc->p_vmspace->vm_map, addr,
	    addr + size, inherit)) {
	case KERN_SUCCESS:
		return (0);
	case KERN_PROTECTION_FAILURE:
		return (EACCES);
	}
	return (EINVAL);
}

#ifndef _SYS_SYSPROTO_H_
struct madvise_args {
	void *addr;
	size_t len;
	int behav;
};
#endif

/*
 * MPSAFE
 */
/* ARGSUSED */
int
madvise(td, uap)
	struct thread *td;
	struct madvise_args *uap;
{
	vm_offset_t start, end;
	vm_map_t map;
	struct proc *p;
	int error;

	/*
	 * Check for our special case, advising the swap pager we are
	 * "immortal."
	 */
	if (uap->behav == MADV_PROTECT) {
		error = priv_check(td, PRIV_VM_MADV_PROTECT);
		if (error == 0) {
			p = td->td_proc;
			PROC_LOCK(p);
			p->p_flag |= P_PROTECTED;
			PROC_UNLOCK(p);
		}
		return (error);
	}
	/*
	 * Check for illegal behavior
	 */
	if (uap->behav < 0 || uap->behav > MADV_CORE)
		return (EINVAL);
	/*
	 * Check for illegal addresses.  Watch out for address wrap... Note
	 * that VM_*_ADDRESS are not constants due to casts (argh).
	 */
	map = &td->td_proc->p_vmspace->vm_map;
	if ((vm_offset_t)uap->addr < vm_map_min(map) ||
	    (vm_offset_t)uap->addr + uap->len > vm_map_max(map))
		return (EINVAL);
	if (((vm_offset_t) uap->addr + uap->len) < (vm_offset_t) uap->addr)
		return (EINVAL);

	/*
	 * Since this routine is only advisory, we default to conservative
	 * behavior.
	 */
	start = trunc_page((vm_offset_t) uap->addr);
	end = round_page((vm_offset_t) uap->addr + uap->len);

	if (vm_map_madvise(map, start, end, uap->behav))
		return (EINVAL);
	return (0);
}

#ifndef _SYS_SYSPROTO_H_
struct mincore_args {
	const void *addr;
	size_t len;
	char *vec;
};
#endif

/*
 * MPSAFE
 */
/* ARGSUSED */
int
mincore(td, uap)
	struct thread *td;
	struct mincore_args *uap;
{
	vm_offset_t addr, first_addr;
	vm_offset_t end, cend;
	pmap_t pmap;
	vm_map_t map;
	char *vec;
	int error = 0;
	int vecindex, lastvecindex;
	vm_map_entry_t current;
	vm_map_entry_t entry;
	vm_object_t object;
	vm_paddr_t locked_pa;
	vm_page_t m;
	vm_pindex_t pindex;
	int mincoreinfo;
	unsigned int timestamp;
	boolean_t locked;

	/*
	 * Make sure that the addresses presented are valid for user
	 * mode.
	 */
	first_addr = addr = trunc_page((vm_offset_t) uap->addr);
	end = addr + (vm_size_t)round_page(uap->len);
	map = &td->td_proc->p_vmspace->vm_map;
	if (end > vm_map_max(map) || end < addr)
		return (ENOMEM);

	/*
	 * Address of byte vector
	 */
	vec = uap->vec;

	pmap = vmspace_pmap(td->td_proc->p_vmspace);

	vm_map_lock_read(map);
RestartScan:
	timestamp = map->timestamp;

	if (!vm_map_lookup_entry(map, addr, &entry)) {
		vm_map_unlock_read(map);
		return (ENOMEM);
	}

	/*
	 * Do this on a map entry basis so that if the pages are not
	 * in the current processes address space, we can easily look
	 * up the pages elsewhere.
	 */
	lastvecindex = -1;
	for (current = entry;
	    (current != &map->header) && (current->start < end);
	    current = current->next) {

		/*
		 * check for contiguity
		 */
		if (current->end < end &&
		    (entry->next == &map->header ||
		     current->next->start > current->end)) {
			vm_map_unlock_read(map);
			return (ENOMEM);
		}

		/*
		 * ignore submaps (for now) or null objects
		 */
		if ((current->eflags & MAP_ENTRY_IS_SUB_MAP) ||
			current->object.vm_object == NULL)
			continue;

		/*
		 * limit this scan to the current map entry and the
		 * limits for the mincore call
		 */
		if (addr < current->start)
			addr = current->start;
		cend = current->end;
		if (cend > end)
			cend = end;

		/*
		 * scan this entry one page at a time
		 */
		while (addr < cend) {
			/*
			 * Check pmap first, it is likely faster, also
			 * it can provide info as to whether we are the
			 * one referencing or modifying the page.
			 */
			object = NULL;
			locked_pa = 0;
		retry:
			m = NULL;
			mincoreinfo = pmap_mincore(pmap, addr, &locked_pa);
			if (locked_pa != 0) {
				/*
				 * The page is mapped by this process but not
				 * both accessed and modified.  It is also
				 * managed.  Acquire the object lock so that
				 * other mappings might be examined.
				 */
				m = PHYS_TO_VM_PAGE(locked_pa);
				if (m->object != object) {
					if (object != NULL)
						VM_OBJECT_UNLOCK(object);
					object = m->object;
					locked = VM_OBJECT_TRYLOCK(object);
					vm_page_unlock(m);
					if (!locked) {
						VM_OBJECT_LOCK(object);
						vm_page_lock(m);
						goto retry;
					}
				} else
					vm_page_unlock(m);
				KASSERT(m->valid == VM_PAGE_BITS_ALL,
				    ("mincore: page %p is mapped but invalid",
				    m));
			} else if (mincoreinfo == 0) {
				/*
				 * The page is not mapped by this process.  If
				 * the object implements managed pages, then
				 * determine if the page is resident so that
				 * the mappings might be examined.
				 */
<<<<<<< HEAD
				if (m != NULL && m->valid != 0) {
					mincoreinfo = MINCORE_INCORE;
					vm_page_lock_queues();
					if (m->dirty ||
						pmap_is_modified(m))
						mincoreinfo |= MINCORE_MODIFIED_OTHER;
					if ((m->flags & PG_REFERENCED) ||
						pmap_ts_referenced(m)) {
						vm_page_flag_set(m, PG_REFERENCED);
						mincoreinfo |= MINCORE_REFERENCED_OTHER;
					}
					vm_page_unlock_queues();
=======
				if (current->object.vm_object != object) {
					if (object != NULL)
						VM_OBJECT_UNLOCK(object);
					object = current->object.vm_object;
					VM_OBJECT_LOCK(object);
				}
				if (object->type == OBJT_DEFAULT ||
				    object->type == OBJT_SWAP ||
				    object->type == OBJT_VNODE) {
					pindex = OFF_TO_IDX(current->offset +
					    (addr - current->start));
					m = vm_page_lookup(object, pindex);
					if (m != NULL && m->valid == 0)
						m = NULL;
					if (m != NULL)
						mincoreinfo = MINCORE_INCORE;
>>>>>>> 07c9330a
				}
			}
			if (m != NULL) {
				/* Examine other mappings to the page. */
				if (m->dirty == 0 && pmap_is_modified(m))
					vm_page_dirty(m);
				if (m->dirty != 0)
					mincoreinfo |= MINCORE_MODIFIED_OTHER;
				/*
				 * The first test for PG_REFERENCED is an
				 * optimization.  The second test is
				 * required because a concurrent pmap
				 * operation could clear the last reference
				 * and set PG_REFERENCED before the call to
				 * pmap_is_referenced(). 
				 */
				if ((m->flags & PG_REFERENCED) != 0 ||
				    pmap_is_referenced(m) ||
				    (m->flags & PG_REFERENCED) != 0)
					mincoreinfo |= MINCORE_REFERENCED_OTHER;
			}
			if (object != NULL)
				VM_OBJECT_UNLOCK(object);

			/*
			 * subyte may page fault.  In case it needs to modify
			 * the map, we release the lock.
			 */
			vm_map_unlock_read(map);

			/*
			 * calculate index into user supplied byte vector
			 */
			vecindex = OFF_TO_IDX(addr - first_addr);

			/*
			 * If we have skipped map entries, we need to make sure that
			 * the byte vector is zeroed for those skipped entries.
			 */
			while ((lastvecindex + 1) < vecindex) {
				error = subyte(vec + lastvecindex, 0);
				if (error) {
					error = EFAULT;
					goto done2;
				}
				++lastvecindex;
			}

			/*
			 * Pass the page information to the user
			 */
			error = subyte(vec + vecindex, mincoreinfo);
			if (error) {
				error = EFAULT;
				goto done2;
			}

			/*
			 * If the map has changed, due to the subyte, the previous
			 * output may be invalid.
			 */
			vm_map_lock_read(map);
			if (timestamp != map->timestamp)
				goto RestartScan;

			lastvecindex = vecindex;
			addr += PAGE_SIZE;
		}
	}

	/*
	 * subyte may page fault.  In case it needs to modify
	 * the map, we release the lock.
	 */
	vm_map_unlock_read(map);

	/*
	 * Zero the last entries in the byte vector.
	 */
	vecindex = OFF_TO_IDX(end - first_addr);
	while ((lastvecindex + 1) < vecindex) {
		error = subyte(vec + lastvecindex, 0);
		if (error) {
			error = EFAULT;
			goto done2;
		}
		++lastvecindex;
	}

	/*
	 * If the map has changed, due to the subyte, the previous
	 * output may be invalid.
	 */
	vm_map_lock_read(map);
	if (timestamp != map->timestamp)
		goto RestartScan;
	vm_map_unlock_read(map);
done2:
	return (error);
}

#ifndef _SYS_SYSPROTO_H_
struct mlock_args {
	const void *addr;
	size_t len;
};
#endif
/*
 * MPSAFE
 */
int
mlock(td, uap)
	struct thread *td;
	struct mlock_args *uap;
{
	struct proc *proc;
	vm_offset_t addr, end, last, start;
	vm_size_t npages, size;
	int error;

	error = priv_check(td, PRIV_VM_MLOCK);
	if (error)
		return (error);
	addr = (vm_offset_t)uap->addr;
	size = uap->len;
	last = addr + size;
	start = trunc_page(addr);
	end = round_page(last);
	if (last < addr || end < addr)
		return (EINVAL);
	npages = atop(end - start);
	if (npages > vm_page_max_wired)
		return (ENOMEM);
	proc = td->td_proc;
	PROC_LOCK(proc);
	if (ptoa(npages +
	    pmap_wired_count(vm_map_pmap(&proc->p_vmspace->vm_map))) >
	    lim_cur(proc, RLIMIT_MEMLOCK)) {
		PROC_UNLOCK(proc);
		return (ENOMEM);
	}
	PROC_UNLOCK(proc);
	if (npages + cnt.v_wire_count > vm_page_max_wired)
		return (EAGAIN);
	error = vm_map_wire(&proc->p_vmspace->vm_map, start, end,
	    VM_MAP_WIRE_USER | VM_MAP_WIRE_NOHOLES);
	return (error == KERN_SUCCESS ? 0 : ENOMEM);
}

#ifndef _SYS_SYSPROTO_H_
struct mlockall_args {
	int	how;
};
#endif

/*
 * MPSAFE
 */
int
mlockall(td, uap)
	struct thread *td;
	struct mlockall_args *uap;
{
	vm_map_t map;
	int error;

	map = &td->td_proc->p_vmspace->vm_map;
	error = 0;

	if ((uap->how == 0) || ((uap->how & ~(MCL_CURRENT|MCL_FUTURE)) != 0))
		return (EINVAL);

#if 0
	/*
	 * If wiring all pages in the process would cause it to exceed
	 * a hard resource limit, return ENOMEM.
	 */
	PROC_LOCK(td->td_proc);
	if (map->size - ptoa(pmap_wired_count(vm_map_pmap(map)) >
		lim_cur(td->td_proc, RLIMIT_MEMLOCK))) {
		PROC_UNLOCK(td->td_proc);
		return (ENOMEM);
	}
	PROC_UNLOCK(td->td_proc);
#else
	error = priv_check(td, PRIV_VM_MLOCK);
	if (error)
		return (error);
#endif

	if (uap->how & MCL_FUTURE) {
		vm_map_lock(map);
		vm_map_modflags(map, MAP_WIREFUTURE, 0);
		vm_map_unlock(map);
		error = 0;
	}

	if (uap->how & MCL_CURRENT) {
		/*
		 * P1003.1-2001 mandates that all currently mapped pages
		 * will be memory resident and locked (wired) upon return
		 * from mlockall(). vm_map_wire() will wire pages, by
		 * calling vm_fault_wire() for each page in the region.
		 */
		error = vm_map_wire(map, vm_map_min(map), vm_map_max(map),
		    VM_MAP_WIRE_USER|VM_MAP_WIRE_HOLESOK);
		error = (error == KERN_SUCCESS ? 0 : EAGAIN);
	}

	return (error);
}

#ifndef _SYS_SYSPROTO_H_
struct munlockall_args {
	register_t dummy;
};
#endif

/*
 * MPSAFE
 */
int
munlockall(td, uap)
	struct thread *td;
	struct munlockall_args *uap;
{
	vm_map_t map;
	int error;

	map = &td->td_proc->p_vmspace->vm_map;
	error = priv_check(td, PRIV_VM_MUNLOCK);
	if (error)
		return (error);

	/* Clear the MAP_WIREFUTURE flag from this vm_map. */
	vm_map_lock(map);
	vm_map_modflags(map, 0, MAP_WIREFUTURE);
	vm_map_unlock(map);

	/* Forcibly unwire all pages. */
	error = vm_map_unwire(map, vm_map_min(map), vm_map_max(map),
	    VM_MAP_WIRE_USER|VM_MAP_WIRE_HOLESOK);

	return (error);
}

#ifndef _SYS_SYSPROTO_H_
struct munlock_args {
	const void *addr;
	size_t len;
};
#endif
/*
 * MPSAFE
 */
int
munlock(td, uap)
	struct thread *td;
	struct munlock_args *uap;
{
	vm_offset_t addr, end, last, start;
	vm_size_t size;
	int error;

	error = priv_check(td, PRIV_VM_MUNLOCK);
	if (error)
		return (error);
	addr = (vm_offset_t)uap->addr;
	size = uap->len;
	last = addr + size;
	start = trunc_page(addr);
	end = round_page(last);
	if (last < addr || end < addr)
		return (EINVAL);
	error = vm_map_unwire(&td->td_proc->p_vmspace->vm_map, start, end,
	    VM_MAP_WIRE_USER | VM_MAP_WIRE_NOHOLES);
	return (error == KERN_SUCCESS ? 0 : ENOMEM);
}

/*
 * vm_mmap_vnode()
 *
 * MPSAFE
 *
 * Helper function for vm_mmap.  Perform sanity check specific for mmap
 * operations on vnodes.
 */
int
vm_mmap_vnode(struct thread *td, vm_size_t objsize,
    vm_prot_t prot, vm_prot_t *maxprotp, int *flagsp,
    struct vnode *vp, vm_ooffset_t *foffp, vm_object_t *objp)
{
	struct vattr va;
	vm_object_t obj;
	vm_offset_t foff;
	struct mount *mp;
	struct ucred *cred;
	int error, flags;
	int vfslocked;

	mp = vp->v_mount;
	cred = td->td_ucred;
	vfslocked = VFS_LOCK_GIANT(mp);
	if ((error = vget(vp, LK_SHARED, td)) != 0) {
		VFS_UNLOCK_GIANT(vfslocked);
		return (error);
	}
	foff = *foffp;
	flags = *flagsp;
	obj = vp->v_object;
	if (vp->v_type == VREG) {
		/*
		 * Get the proper underlying object
		 */
		if (obj == NULL) {
			error = EINVAL;
			goto done;
		}
		if (obj->handle != vp) {
			vput(vp);
			vp = (struct vnode*)obj->handle;
			vget(vp, LK_SHARED, td);
		}
	} else if (vp->v_type == VCHR) {
		error = vm_mmap_cdev(td, objsize, prot, maxprotp, flagsp,
		    vp->v_rdev, foffp, objp);
		if (error == 0)
			goto mark_atime;
		goto done;
	} else {
		error = EINVAL;
		goto done;
	}
	if ((error = VOP_GETATTR(vp, &va, cred)))
		goto done;
#ifdef MAC
	error = mac_vnode_check_mmap(cred, vp, prot, flags);
	if (error != 0)
		goto done;
#endif
	if ((flags & MAP_SHARED) != 0) {
		if ((va.va_flags & (SF_SNAPSHOT|IMMUTABLE|APPEND)) != 0) {
			if (prot & PROT_WRITE) {
				error = EPERM;
				goto done;
			}
			*maxprotp &= ~VM_PROT_WRITE;
		}
	}
	/*
	 * If it is a regular file without any references
	 * we do not need to sync it.
	 * Adjust object size to be the size of actual file.
	 */
	objsize = round_page(va.va_size);
	if (va.va_nlink == 0)
		flags |= MAP_NOSYNC;
	obj = vm_pager_allocate(OBJT_VNODE, vp, objsize, prot, foff, td->td_ucred);
	if (obj == NULL) {
		error = ENOMEM;
		goto done;
	}
	*objp = obj;
	*flagsp = flags;

mark_atime:
	vfs_mark_atime(vp, cred);

done:
	vput(vp);
	VFS_UNLOCK_GIANT(vfslocked);
	return (error);
}

/*
 * vm_mmap_cdev()
 *
 * MPSAFE
 *
 * Helper function for vm_mmap.  Perform sanity check specific for mmap
 * operations on cdevs.
 */
int
vm_mmap_cdev(struct thread *td, vm_size_t objsize,
    vm_prot_t prot, vm_prot_t *maxprotp, int *flagsp,
    struct cdev *cdev, vm_ooffset_t *foff, vm_object_t *objp)
{
	vm_object_t obj;
	struct cdevsw *dsw;
	int error, flags;

	flags = *flagsp;

	dsw = dev_refthread(cdev);
	if (dsw == NULL)
		return (ENXIO);
	if (dsw->d_flags & D_MMAP_ANON) {
		dev_relthread(cdev);
		*maxprotp = VM_PROT_ALL;
		*flagsp |= MAP_ANON;
		return (0);
	}
	/*
	 * cdevs do not provide private mappings of any kind.
	 */
	if ((*maxprotp & VM_PROT_WRITE) == 0 &&
	    (prot & PROT_WRITE) != 0) {
		dev_relthread(cdev);
		return (EACCES);
	}
	if (flags & (MAP_PRIVATE|MAP_COPY)) {
		dev_relthread(cdev);
		return (EINVAL);
	}
	/*
	 * Force device mappings to be shared.
	 */
	flags |= MAP_SHARED;
#ifdef MAC_XXX
	error = mac_cdev_check_mmap(td->td_ucred, cdev, prot);
	if (error != 0) {
		dev_relthread(cdev);
		return (error);
	}
#endif
	/*
	 * First, try d_mmap_single().  If that is not implemented
	 * (returns ENODEV), fall back to using the device pager.
	 * Note that d_mmap_single() must return a reference to the
	 * object (it needs to bump the reference count of the object
	 * it returns somehow).
	 *
	 * XXX assumes VM_PROT_* == PROT_*
	 */
	error = dsw->d_mmap_single(cdev, foff, objsize, objp, (int)prot);
	dev_relthread(cdev);
	if (error != ENODEV)
		return (error);
	obj = vm_pager_allocate(OBJT_DEVICE, cdev, objsize, prot, *foff,
	    td->td_ucred);
	if (obj == NULL)
		return (EINVAL);
	*objp = obj;
	*flagsp = flags;
	return (0);
}

/*
 * vm_mmap_shm()
 *
 * MPSAFE
 *
 * Helper function for vm_mmap.  Perform sanity check specific for mmap
 * operations on shm file descriptors.
 */
int
vm_mmap_shm(struct thread *td, vm_size_t objsize,
    vm_prot_t prot, vm_prot_t *maxprotp, int *flagsp,
    struct shmfd *shmfd, vm_ooffset_t foff, vm_object_t *objp)
{
	int error;

	if ((*maxprotp & VM_PROT_WRITE) == 0 &&
	    (prot & PROT_WRITE) != 0)
		return (EACCES);
#ifdef MAC
	error = mac_posixshm_check_mmap(td->td_ucred, shmfd, prot, *flagsp);
	if (error != 0)
		return (error);
#endif
	error = shm_mmap(shmfd, objsize, foff, objp);
	if (error)
		return (error);
	return (0);
}

/*
 * vm_mmap()
 *
 * MPSAFE
 *
 * Internal version of mmap.  Currently used by mmap, exec, and sys5
 * shared memory.  Handle is either a vnode pointer or NULL for MAP_ANON.
 */
int
vm_mmap(vm_map_t map, vm_offset_t *addr, vm_size_t size, vm_prot_t prot,
	vm_prot_t maxprot, int flags,
	objtype_t handle_type, void *handle,
	vm_ooffset_t foff)
{
	boolean_t fitit;
	vm_object_t object = NULL;
	int rv = KERN_SUCCESS;
	int docow, error;
	struct thread *td = curthread;

	if (size == 0)
		return (0);

	size = round_page(size);

	PROC_LOCK(td->td_proc);
	if (td->td_proc->p_vmspace->vm_map.size + size >
	    lim_cur(td->td_proc, RLIMIT_VMEM)) {
		PROC_UNLOCK(td->td_proc);
		return(ENOMEM);
	}
	PROC_UNLOCK(td->td_proc);

	/*
	 * We currently can only deal with page aligned file offsets.
	 * The check is here rather than in the syscall because the
	 * kernel calls this function internally for other mmaping
	 * operations (such as in exec) and non-aligned offsets will
	 * cause pmap inconsistencies...so we want to be sure to
	 * disallow this in all cases.
	 */
	if (foff & PAGE_MASK)
		return (EINVAL);

	if ((flags & MAP_FIXED) == 0) {
		fitit = TRUE;
		*addr = round_page(*addr);
	} else {
		if (*addr != trunc_page(*addr))
			return (EINVAL);
		fitit = FALSE;
	}
	/*
	 * Lookup/allocate object.
	 */
	switch (handle_type) {
	case OBJT_DEVICE:
		error = vm_mmap_cdev(td, size, prot, &maxprot, &flags,
		    handle, &foff, &object);
		break;
	case OBJT_VNODE:
		error = vm_mmap_vnode(td, size, prot, &maxprot, &flags,
		    handle, &foff, &object);
		break;
	case OBJT_SWAP:
		error = vm_mmap_shm(td, size, prot, &maxprot, &flags,
		    handle, foff, &object);
		break;
	case OBJT_DEFAULT:
		if (handle == NULL) {
			error = 0;
			break;
		}
		/* FALLTHROUGH */
	default:
		error = EINVAL;
		break;
	}
	if (error)
		return (error);
	if (flags & MAP_ANON) {
		object = NULL;
		docow = 0;
		/*
		 * Unnamed anonymous regions always start at 0.
		 */
		if (handle == 0)
			foff = 0;
	} else {
		docow = MAP_PREFAULT_PARTIAL;
	}

	if ((flags & (MAP_ANON|MAP_SHARED)) == 0)
		docow |= MAP_COPY_ON_WRITE;
	if (flags & MAP_NOSYNC)
		docow |= MAP_DISABLE_SYNCER;
	if (flags & MAP_NOCORE)
		docow |= MAP_DISABLE_COREDUMP;

	if (flags & MAP_STACK)
		rv = vm_map_stack(map, *addr, size, prot, maxprot,
		    docow | MAP_STACK_GROWS_DOWN);
	else if (fitit)
		rv = vm_map_find(map, object, foff, addr, size,
		    object != NULL && object->type == OBJT_DEVICE ?
		    VMFS_ALIGNED_SPACE : VMFS_ANY_SPACE, prot, maxprot, docow);
	else
		rv = vm_map_fixed(map, object, foff, *addr, size,
				 prot, maxprot, docow);

	if (rv != KERN_SUCCESS) {
		/*
		 * Lose the object reference. Will destroy the
		 * object if it's an unnamed anonymous mapping
		 * or named anonymous without other references.
		 */
		vm_object_deallocate(object);
	} else if (flags & MAP_SHARED) {
		/*
		 * Shared memory is also shared with children.
		 */
		rv = vm_map_inherit(map, *addr, *addr + size, VM_INHERIT_SHARE);
		if (rv != KERN_SUCCESS)
			(void) vm_map_remove(map, *addr, *addr + size);
	}

	/*
	 * If the process has requested that all future mappings
	 * be wired, then heed this.
	 */
	if ((rv == KERN_SUCCESS) && (map->flags & MAP_WIREFUTURE))
		vm_map_wire(map, *addr, *addr + size,
		    VM_MAP_WIRE_USER|VM_MAP_WIRE_NOHOLES);

	switch (rv) {
	case KERN_SUCCESS:
		return (0);
	case KERN_INVALID_ADDRESS:
	case KERN_NO_SPACE:
		return (ENOMEM);
	case KERN_PROTECTION_FAILURE:
		return (EACCES);
	default:
		return (EINVAL);
	}
}<|MERGE_RESOLUTION|>--- conflicted
+++ resolved
@@ -888,20 +888,6 @@
 				 * determine if the page is resident so that
 				 * the mappings might be examined.
 				 */
-<<<<<<< HEAD
-				if (m != NULL && m->valid != 0) {
-					mincoreinfo = MINCORE_INCORE;
-					vm_page_lock_queues();
-					if (m->dirty ||
-						pmap_is_modified(m))
-						mincoreinfo |= MINCORE_MODIFIED_OTHER;
-					if ((m->flags & PG_REFERENCED) ||
-						pmap_ts_referenced(m)) {
-						vm_page_flag_set(m, PG_REFERENCED);
-						mincoreinfo |= MINCORE_REFERENCED_OTHER;
-					}
-					vm_page_unlock_queues();
-=======
 				if (current->object.vm_object != object) {
 					if (object != NULL)
 						VM_OBJECT_UNLOCK(object);
@@ -918,7 +904,6 @@
 						m = NULL;
 					if (m != NULL)
 						mincoreinfo = MINCORE_INCORE;
->>>>>>> 07c9330a
 				}
 			}
 			if (m != NULL) {
