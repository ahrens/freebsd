/*
 * Copyright (C) 2011-2014 Matteo Landi, Luigi Rizzo. All rights reserved.
 *
 * Redistribution and use in source and binary forms, with or without
 * modification, are permitted provided that the following conditions
 * are met:
 *
 *   1. Redistributions of source code must retain the above copyright
 *      notice, this list of conditions and the following disclaimer.
 *   2. Redistributions in binary form must reproduce the above copyright
 *      notice, this list of conditions and the following disclaimer in the
 *      documentation and/or other materials provided with the distribution.
 *
 * THIS SOFTWARE IS PROVIDED BY THE AUTHOR AND CONTRIBUTORS ``S IS''AND
 * ANY EXPRESS OR IMPLIED WARRANTIES, INCLUDING, BUT NOT LIMITED TO, THE
 * IMPLIED WARRANTIES OF MERCHANTABILITY AND FITNESS FOR A PARTICULAR PURPOSE
 * ARE DISCLAIMED. IN NO EVENT SHALL THE AUTHOR OR CONTRIBUTORS BE LIABLE
 * FOR ANY DIRECT, INDIRECT, INCIDENTAL, SPECIAL, EXEMPLARY, OR CONSEQUENTIAL
 * DAMAGES (INCLUDING, BUT NOT LIMITED TO, PROCUREMENT OF SUBSTITUTE GOODS
 * OR SERVICES; LOSS OF USE, DATA, OR PROFITS; OR BUSINESS INTERRUPTION)
 * HOWEVER CAUSED AND ON ANY THEORY OF LIABILITY, WHETHER IN CONTRACT, STRICT
 * LIABILITY, OR TORT (INCLUDING NEGLIGENCE OR OTHERWISE) ARISING IN ANY WAY
 * OUT OF THE USE OF THIS SOFTWARE, EVEN IF ADVISED OF THE POSSIBILITY OF
 * SUCH DAMAGE.
 */

/*
 * $FreeBSD$
 *
 * Definitions of constants and the structures used by the netmap
 * framework, for the part visible to both kernel and userspace.
 * Detailed info on netmap is available with "man netmap" or at
 *
 *	http://info.iet.unipi.it/~luigi/netmap/
 *
 * This API is also used to communicate with the VALE software switch
 */

#ifndef _NET_NETMAP_H_
#define _NET_NETMAP_H_

<<<<<<< HEAD
#define	NETMAP_API	10		/* current API version */

=======
#define	NETMAP_API	11		/* current API version */

#define	NETMAP_MIN_API	11		/* min and max versions accepted */
#define	NETMAP_MAX_API	15
>>>>>>> 3c9c635c
/*
 * Some fields should be cache-aligned to reduce contention.
 * The alignment is architecture and OS dependent, but rather than
 * digging into OS headers to find the exact value we use an estimate
 * that should cover most architectures.
 */
#define NM_CACHE_ALIGN	128

/*
 * --- Netmap data structures ---
 *
 * The userspace data structures used by netmap are shown below.
 * They are allocated by the kernel and mmap()ed by userspace threads.
 * Pointers are implemented as memory offsets or indexes,
 * so that they can be easily dereferenced in kernel and userspace.

   KERNEL (opaque, obviously)

  ====================================================================
                                         |
   USERSPACE                             |      struct netmap_ring
                                         +---->+---------------+
                                             / | head,cur,tail |
   struct netmap_if (nifp, 1 per fd)        /  | buf_ofs       |
    +---------------+                      /   | other fields  |
    | ni_tx_rings   |                     /    +===============+
    | ni_rx_rings   |                    /     | buf_idx, len  | slot[0]
    |               |                   /      | flags, ptr    |
    |               |                  /       +---------------+
    +===============+                 /        | buf_idx, len  | slot[1]
    | txring_ofs[0] | (rel.to nifp)--'         | flags, ptr    |
    | txring_ofs[1] |                          +---------------+
<<<<<<< HEAD
  (tx+1+extra_tx entries)                     (num_slots entries)
=======
     (tx+1 entries)                           (num_slots entries)
>>>>>>> 3c9c635c
    | txring_ofs[t] |                          | buf_idx, len  | slot[n-1]
    +---------------+                          | flags, ptr    |
    | rxring_ofs[0] |                          +---------------+
    | rxring_ofs[1] |
<<<<<<< HEAD
  (rx+1+extra_rx entries)
=======
     (rx+1 entries)
>>>>>>> 3c9c635c
    | rxring_ofs[r] |
    +---------------+

 * For each "interface" (NIC, host stack, PIPE, VALE switch port) bound to
 * a file descriptor, the mmap()ed region contains a (logically readonly)
 * struct netmap_if pointing to struct netmap_ring's.
 *
 * There is one netmap_ring per physical NIC ring, plus one tx/rx ring
 * pair attached to the host stack (this pair is unused for non-NIC ports).
 *
 * All physical/host stack ports share the same memory region,
 * so that zero-copy can be implemented between them.
 * VALE switch ports instead have separate memory regions.
 *
 * The netmap_ring is the userspace-visible replica of the NIC ring.
 * Each slot has the index of a buffer (MTU-sized and residing in the
 * mmapped region), its length and some flags. An extra 64-bit pointer
 * is provided for user-supplied buffers in the tx path.
 *
 * In user space, the buffer address is computed as
 *	(char *)ring + buf_ofs + index * NETMAP_BUF_SIZE
 *
 * Added in NETMAP_API 11:
 *
 * + NIOCREGIF can request the allocation of extra spare buffers from
 *   the same memory pool. The desired number of buffers must be in
 *   nr_arg3. The ioctl may return fewer buffers, depending on memory
 *   availability. nr_arg3 will return the actual value, and, once
 *   mapped, nifp->ni_bufs_head will be the index of the first buffer.
 *
 *   The buffers are linked to each other using the first uint32_t
 *   as the index. On close, ni_bufs_head must point to the list of
 *   buffers to be released.
 *
 * + NIOCREGIF can request space for extra rings (and buffers)
 *   allocated in the same memory space. The number of extra rings
 *   is in nr_arg1, and is advisory. This is a no-op on NICs where
 *   the size of the memory space is fixed.
 *
 * + NIOCREGIF can attach to PIPE rings sharing the same memory
 *   space with a parent device. The ifname indicates the parent device,
 *   which must already exist. Flags in nr_flags indicate if we want to
 *   bind the master or slave side, the index (from nr_ringid)
 *   is just a cookie and does need to be sequential.
 *
 * + NIOCREGIF can also attach to 'monitor' rings that replicate
 *   the content of specific rings, also from the same memory space.
 *
 *   Extra flags in nr_flags support the above functions.
 *   Application libraries may use the following naming scheme:
 *	netmap:foo			all NIC ring pairs
 *	netmap:foo^			only host ring pair
 *	netmap:foo+			all NIC ring + host ring pairs
 *	netmap:foo-k			the k-th NIC ring pair
 *	netmap:foo{k			PIPE ring pair k, master side
 *	netmap:foo}k			PIPE ring pair k, slave side
 */

/*
 * struct netmap_slot is a buffer descriptor
 */
struct netmap_slot {
	uint32_t buf_idx;	/* buffer index */
	uint16_t len;		/* length for this slot */
	uint16_t flags;		/* buf changed, etc. */
	uint64_t ptr;		/* pointer for indirect buffers */
};

/*
 * The following flags control how the slot is used
 */

#define	NS_BUF_CHANGED	0x0001	/* buf_idx changed */
	/*
	 * must be set whenever buf_idx is changed (as it might be
	 * necessary to recompute the physical address and mapping)
	 */

#define	NS_REPORT	0x0002	/* ask the hardware to report results */
	/*
	 * Request notification when slot is used by the hardware.
	 * Normally transmit completions are handled lazily and
	 * may be unreported. This flag lets us know when a slot
	 * has been sent (e.g. to terminate the sender).
	 */

#define	NS_FORWARD	0x0004	/* pass packet 'forward' */
	/*
	 * (Only for physical ports, rx rings with NR_FORWARD set).
	 * Slot released to the kernel (i.e. before ring->head) with
	 * this flag set are passed to the peer ring (host/NIC),
	 * thus restoring the host-NIC connection for these slots.
	 * This supports efficient traffic monitoring or firewalling.
	 */

#define	NS_NO_LEARN	0x0008	/* disable bridge learning */
 	/*
	 * On a VALE switch, do not 'learn' the source port for
 	 * this buffer.
	 */

#define	NS_INDIRECT	0x0010	/* userspace buffer */
 	/*
	 * (VALE tx rings only) data is in a userspace buffer,
	 * whose address is in the 'ptr' field in the slot.
	 */

#define	NS_MOREFRAG	0x0020	/* packet has more fragments */
 	/*
	 * (VALE ports only)
	 * Set on all but the last slot of a multi-segment packet.
	 * The 'len' field refers to the individual fragment.
	 */

#define	NS_PORT_SHIFT	8
#define	NS_PORT_MASK	(0xff << NS_PORT_SHIFT)
	/*
 	 * The high 8 bits of the flag, if not zero, indicate the
	 * destination port for the VALE switch, overriding
 	 * the lookup table.
 	 */

#define	NS_RFRAGS(_slot)	( ((_slot)->flags >> 8) & 0xff)
	/*
	 * (VALE rx rings only) the high 8 bits
	 *  are the number of fragments.
	 */


/*
 * struct netmap_ring
 *
 * Netmap representation of a TX or RX ring (also known as "queue").
 * This is a queue implemented as a fixed-size circular array.
 * At the software level the important fields are: head, cur, tail.
 *
 * In TX rings:
 *
 *	head	first slot available for transmission.
 *	cur	wakeup point. select() and poll() will unblock
 *		when 'tail' moves past 'cur'
 *	tail	(readonly) first slot reserved to the kernel
 *
 *	[head .. tail-1] can be used for new packets to send;
 *	'head' and 'cur' must be incremented as slots are filled
 *	    with new packets to be sent;
 *	'cur' can be moved further ahead if we need more space
 *	for new transmissions.
 *
 * In RX rings:
 *
 *	head	first valid received packet
 *	cur	wakeup point. select() and poll() will unblock
 *		when 'tail' moves past 'cur'
 *	tail	(readonly) first slot reserved to the kernel
 *
 *	[head .. tail-1] contain received packets;
 *	'head' and 'cur' must be incremented as slots are consumed
 *		and can be returned to the kernel;
 *	'cur' can be moved further ahead if we want to wait for
 *		new packets without returning the previous ones.
 *
 * DATA OWNERSHIP/LOCKING:
 *	The netmap_ring, and all slots and buffers in the range
 *	[head .. tail-1] are owned by the user program;
 *	the kernel only accesses them during a netmap system call
 *	and in the user thread context.
 *
 *	Other slots and buffers are reserved for use by the kernel
 */
struct netmap_ring {
	/*
	 * buf_ofs is meant to be used through macros.
	 * It contains the offset of the buffer region from this
	 * descriptor.
	 */
	const int64_t	buf_ofs;
	const uint32_t	num_slots;	/* number of slots in the ring. */
	const uint32_t	nr_buf_size;
	const uint16_t	ringid;
	const uint16_t	dir;		/* 0: tx, 1: rx */

	uint32_t        head;		/* (u) first user slot */
	uint32_t        cur;		/* (u) wakeup point */
	uint32_t	tail;		/* (k) first kernel slot */
<<<<<<< HEAD

	uint32_t	flags;

=======

	uint32_t	flags;

>>>>>>> 3c9c635c
	struct timeval	ts;		/* (k) time of last *sync() */

	/* opaque room for a mutex or similar object */
	uint8_t		sem[128] __attribute__((__aligned__(NM_CACHE_ALIGN)));

	/* the slots follow. This struct has variable size */
	struct netmap_slot slot[0];	/* array of slots. */
};


/*
 * RING FLAGS
 */
#define	NR_TIMESTAMP	0x0002		/* set timestamp on *sync() */
	/*
	 * updates the 'ts' field on each netmap syscall. This saves
	 * saves a separate gettimeofday(), and is not much worse than
	 * software timestamps generated in the interrupt handler.
	 */

#define	NR_FORWARD	0x0004		/* enable NS_FORWARD for ring */
 	/*
	 * Enables the NS_FORWARD slot flag for the ring.
	 */


/*
 * Netmap representation of an interface and its queue(s).
 * This is initialized by the kernel when binding a file
 * descriptor to a port, and should be considered as readonly
 * by user programs. The kernel never uses it.
 *
 * There is one netmap_if for each file descriptor on which we want
 * to select/poll.
 * select/poll operates on one or all pairs depending on the value of
 * nmr_queueid passed on the ioctl.
 */
struct netmap_if {
	char		ni_name[IFNAMSIZ]; /* name of the interface. */
	const uint32_t	ni_version;	/* API version, currently unused */
	const uint32_t	ni_flags;	/* properties */
#define	NI_PRIV_MEM	0x1		/* private memory region */

	/*
	 * The number of packet rings available in netmap mode.
	 * Physical NICs can have different numbers of tx and rx rings.
	 * Physical NICs also have a 'host' ring pair.
	 * Additionally, clients can request additional ring pairs to
	 * be used for internal communication.
	 */
	const uint32_t	ni_tx_rings;	/* number of HW tx rings */
	const uint32_t	ni_rx_rings;	/* number of HW rx rings */

<<<<<<< HEAD
	const uint32_t	ni_extra_tx_rings;
	const uint32_t	ni_extra_rx_rings;
=======
	uint32_t	ni_bufs_head;	/* head index for extra bufs */
	uint32_t	ni_spare1[5];
>>>>>>> 3c9c635c
	/*
	 * The following array contains the offset of each netmap ring
	 * from this structure, in the following order:
	 * NIC tx rings (ni_tx_rings); host tx ring (1); extra tx rings;
	 * NIC rx rings (ni_rx_rings); host tx ring (1); extra rx rings.
	 *
	 * The area is filled up by the kernel on NIOCREGIF,
	 * and then only read by userspace code.
	 */
	const ssize_t	ring_ofs[0];
};


#ifndef NIOCREGIF
/*
 * ioctl names and related fields
 *
 * NIOCTXSYNC, NIOCRXSYNC synchronize tx or rx queues,
 *	whose identity is set in NIOCREGIF through nr_ringid.
 *	These are non blocking and take no argument.
 *
 * NIOCGINFO takes a struct ifreq, the interface name is the input,
 *	the outputs are number of queues and number of descriptor
 *	for each queue (useful to set number of threads etc.).
 *	The info returned is only advisory and may change before
 *	the interface is bound to a file descriptor.
 *
 * NIOCREGIF takes an interface name within a struct nmre,
 *	and activates netmap mode on the interface (if possible).
 *
 * The argument to NIOCGINFO/NIOCREGIF overlays struct ifreq so we
 * can pass it down to other NIC-related ioctls.
 *
 * The actual argument (struct nmreq) has a number of options to request
 * different functions.
<<<<<<< HEAD
=======
 * The following are used in NIOCREGIF when nr_cmd == 0:
>>>>>>> 3c9c635c
 *
 * nr_name	(in)
 *	The name of the port (em0, valeXXX:YYY, etc.)
 *	limited to IFNAMSIZ for backward compatibility.
 *
 * nr_version	(in/out)
 *	Must match NETMAP_API as used in the kernel, error otherwise.
 *	Always returns the desired value on output.
 *
 * nr_tx_slots, nr_tx_slots, nr_tx_rings, nr_rx_rings (in/out)
 *	On input, non-zero values may be used to reconfigure the port
 *	according to the requested values, but this is not guaranteed.
 *	On output the actual values in use are reported.
 *
 * nr_ringid (in)
 *	Indicates how rings should be bound to the file descriptors.
<<<<<<< HEAD
=======
 *	If nr_flags != 0, then the low bits (in NETMAP_RING_MASK)
 *	are used to indicate the ring number, and nr_flags specifies
 *	the actual rings to bind. NETMAP_NO_TX_POLL is unaffected.
 *
 *	NOTE: THE FOLLOWING (nr_flags == 0) IS DEPRECATED:
 *	If nr_flags == 0, NETMAP_HW_RING and NETMAP_SW_RING control
 *	the binding as follows:
>>>>>>> 3c9c635c
 *	0 (default)			binds all physical rings
 *	NETMAP_HW_RING | ring number	binds a single ring pair
 *	NETMAP_SW_RING			binds only the host tx/rx rings
 *
 *	NETMAP_NO_TX_POLL can be OR-ed to make select()/poll() push
 *		packets on tx rings only if POLLOUT is set.
 *		The default is to push any pending packet.
<<<<<<< HEAD
 *
 *	NETMAP_PRIV_MEM is set on return for ports that use private
 *		memory regions and cannot use buffer swapping.
 *
 * nr_cmd (in)	if non-zero indicates a special command:
 *	NETMAP_BDG_ATTACH	 and nr_name = vale*:ifname
 *		attaches the NIC to the switch; nr_ringid specifies
 *		which rings to use. Used by vale-ctl -a ...
 *	    nr_arg1 = NETMAP_BDG_HOST also attaches the host port
 *		as in vale-ctl -h ...
 *
 *	NETMAP_BDG_DETACH	and nr_name = vale*:ifname
 *		disconnects a previously attached NIC.
 *		Used by vale-ctl -d ...
 *
 *	NETMAP_BDG_LIST
 *		list the configuration of VALE switches.
 *
 *	NETMAP_BDG_OFFSET	XXX ?
 *		Set the offset of data in packets. Used with VALE
 *		switches where the clients use the vhost header.
 *
 * nr_arg1, nr_arg2 (in/out)		command specific
 *
=======
 *
 *	NETMAP_DO_RX_POLL can be OR-ed to make select()/poll() release
 *		packets on rx rings also when POLLIN is NOT set.
 *		The default is to touch the rx ring only with POLLIN.
 *		Note that this is the opposite of TX because it
 *		reflects the common usage.
 *
 *	NOTE: NETMAP_PRIV_MEM IS DEPRECATED, use nr_arg2 instead.
 *	NETMAP_PRIV_MEM is set on return for ports that do not use
 *		the global memory allocator.
 *		This information is not significant and applications
 *		should look at the region id in nr_arg2
 *
 * nr_flags	is the recommended mode to indicate which rings should
 *		be bound to a file descriptor. Values are NR_REG_*
 *
 * nr_arg1 (in)	The number of extra rings to be reserved.
 *		Especially when allocating a VALE port the system only
 *		allocates the amount of memory needed for the port.
 *		If more shared memory rings are desired (e.g. for pipes),
 *		the first invocation for the same basename/allocator
 *		should specify a suitable number. Memory cannot be
 *		extended after the first allocation without closing
 *		all ports on the same region.
 *
 * nr_arg2 (in/out) The identity of the memory region used.
 *		On input, 0 means the system decides autonomously,
 *		other values may try to select a specific region.
 *		On return the actual value is reported.
 *		Region '1' is the global allocator, normally shared
 *		by all interfaces. Other values are private regions.
 *		If two ports the same region zero-copy is possible.
 *
 * nr_arg3 (in/out)	number of extra buffers to be allocated.
 *
 *
 *
 * nr_cmd (in)	if non-zero indicates a special command:
 *	NETMAP_BDG_ATTACH	 and nr_name = vale*:ifname
 *		attaches the NIC to the switch; nr_ringid specifies
 *		which rings to use. Used by vale-ctl -a ...
 *	    nr_arg1 = NETMAP_BDG_HOST also attaches the host port
 *		as in vale-ctl -h ...
 *
 *	NETMAP_BDG_DETACH	and nr_name = vale*:ifname
 *		disconnects a previously attached NIC.
 *		Used by vale-ctl -d ...
 *
 *	NETMAP_BDG_LIST
 *		list the configuration of VALE switches.
 *
 *	NETMAP_BDG_VNET_HDR
 *		Set the virtio-net header length used by the client
 *		of a VALE switch port.
 *
 * nr_arg1, nr_arg2, nr_arg3  (in/out)		command specific
 *
 *	
 *
>>>>>>> 3c9c635c
 */


/*
 * struct nmreq overlays a struct ifreq (just the name)
 *
 * On input, nr_ringid indicates which rings we are requesting,
 * with the low flags for the specific ring number.
 * selection			FLAGS	RING INDEX
 *
 *	all the NIC rings	0x0000	-
 *	only HOST ring		0x2000	ring index
 *	single NIC ring		0x4000	-
 *	all the NIC+HOST rings	0x6000	-
 *	one pipe ring, master	0x8000	ring index
 *	*** INVALID		0xA000
 *	one pipe ring, slave	0xC000	ring index
 *	*** INVALID		0xE000
 * 
 */
struct nmreq {
	char		nr_name[IFNAMSIZ];
	uint32_t	nr_version;	/* API version */
	uint32_t	nr_offset;	/* nifp offset in the shared region */
	uint32_t	nr_memsize;	/* size of the shared region */
	uint32_t	nr_tx_slots;	/* slots in tx rings */
	uint32_t	nr_rx_slots;	/* slots in rx rings */
	uint16_t	nr_tx_rings;	/* number of tx rings */
	uint16_t	nr_rx_rings;	/* number of rx rings */

	uint16_t	nr_ringid;	/* ring(s) we care about */
#define NETMAP_HW_RING		0x4000	/* single NIC ring pair */
#define NETMAP_SW_RING		0x2000	/* only host ring pair */

#define NETMAP_RING_MASK	0x0fff	/* the ring number */

#define NETMAP_NO_TX_POLL	0x1000	/* no automatic txsync on poll */
<<<<<<< HEAD
#define NETMAP_RING_MASK 0xfff		/* the ring number */
=======

#define NETMAP_DO_RX_POLL	0x8000	/* DO automatic rxsync on poll */
>>>>>>> 3c9c635c

	uint16_t	nr_cmd;
#define NETMAP_BDG_ATTACH	1	/* attach the NIC */
#define NETMAP_BDG_DETACH	2	/* detach the NIC */
#define NETMAP_BDG_LOOKUP_REG	3	/* register lookup function */
#define NETMAP_BDG_LIST		4	/* get bridge's info */
<<<<<<< HEAD
#define NETMAP_BDG_OFFSET       5       /* set the port offset */

	uint16_t	nr_arg1;
#define NETMAP_BDG_HOST		1	/* attach the host stack on ATTACH */
#define NETMAP_BDG_MAX_OFFSET	12
=======
#define NETMAP_BDG_VNET_HDR     5       /* set the port virtio-net-hdr length */
#define NETMAP_BDG_OFFSET	NETMAP_BDG_VNET_HDR	/* deprecated alias */

	uint16_t	nr_arg1;	/* reserve extra rings in NIOCREGIF */
#define NETMAP_BDG_HOST		1	/* attach the host stack on ATTACH */
>>>>>>> 3c9c635c

	uint16_t	nr_arg2;
	uint32_t	nr_arg3;	/* req. extra buffers in NIOCREGIF */
	uint32_t	nr_flags;
	/* various modes, extends nr_ringid */
	uint32_t	spare2[1];
};

#define NR_REG_MASK		0xf /* values for nr_flags */
enum {	NR_REG_DEFAULT	= 0,	/* backward compat, should not be used. */
	NR_REG_ALL_NIC	= 1,
	NR_REG_SW	= 2,
	NR_REG_NIC_SW	= 3,
	NR_REG_ONE_NIC	= 4,
	NR_REG_PIPE_MASTER = 5,
	NR_REG_PIPE_SLAVE = 6,
};
/* monitor uses the NR_REG to select the rings to monitor */
#define NR_MONITOR_TX	0x100
#define NR_MONITOR_RX	0x200



/*
 * FreeBSD uses the size value embedded in the _IOWR to determine
 * how much to copy in/out. So we need it to match the actual
 * data structure we pass. We put some spares in the structure
 * to ease compatibility with other versions
 */
#define NIOCGINFO	_IOWR('i', 145, struct nmreq) /* return IF info */
#define NIOCREGIF	_IOWR('i', 146, struct nmreq) /* interface register */
#define NIOCTXSYNC	_IO('i', 148) /* sync tx queues */
#define NIOCRXSYNC	_IO('i', 149) /* sync rx queues */
#endif /* !NIOCREGIF */


/*
 * Helper functions for kernel and userspace
 */

/*
 * check if space is available in the ring.
 */
static inline int
nm_ring_empty(struct netmap_ring *ring)
{
	return (ring->cur == ring->tail);
}

#endif /* _NET_NETMAP_H_ */<|MERGE_RESOLUTION|>--- conflicted
+++ resolved
@@ -39,15 +39,10 @@
 #ifndef _NET_NETMAP_H_
 #define _NET_NETMAP_H_
 
-<<<<<<< HEAD
-#define	NETMAP_API	10		/* current API version */
-
-=======
 #define	NETMAP_API	11		/* current API version */
 
 #define	NETMAP_MIN_API	11		/* min and max versions accepted */
 #define	NETMAP_MAX_API	15
->>>>>>> 3c9c635c
 /*
  * Some fields should be cache-aligned to reduce contention.
  * The alignment is architecture and OS dependent, but rather than
@@ -80,20 +75,12 @@
     +===============+                 /        | buf_idx, len  | slot[1]
     | txring_ofs[0] | (rel.to nifp)--'         | flags, ptr    |
     | txring_ofs[1] |                          +---------------+
-<<<<<<< HEAD
-  (tx+1+extra_tx entries)                     (num_slots entries)
-=======
      (tx+1 entries)                           (num_slots entries)
->>>>>>> 3c9c635c
     | txring_ofs[t] |                          | buf_idx, len  | slot[n-1]
     +---------------+                          | flags, ptr    |
     | rxring_ofs[0] |                          +---------------+
     | rxring_ofs[1] |
-<<<<<<< HEAD
-  (rx+1+extra_rx entries)
-=======
      (rx+1 entries)
->>>>>>> 3c9c635c
     | rxring_ofs[r] |
     +---------------+
 
@@ -279,15 +266,9 @@
 	uint32_t        head;		/* (u) first user slot */
 	uint32_t        cur;		/* (u) wakeup point */
 	uint32_t	tail;		/* (k) first kernel slot */
-<<<<<<< HEAD
 
 	uint32_t	flags;
 
-=======
-
-	uint32_t	flags;
-
->>>>>>> 3c9c635c
 	struct timeval	ts;		/* (k) time of last *sync() */
 
 	/* opaque room for a mutex or similar object */
@@ -341,13 +322,8 @@
 	const uint32_t	ni_tx_rings;	/* number of HW tx rings */
 	const uint32_t	ni_rx_rings;	/* number of HW rx rings */
 
-<<<<<<< HEAD
-	const uint32_t	ni_extra_tx_rings;
-	const uint32_t	ni_extra_rx_rings;
-=======
 	uint32_t	ni_bufs_head;	/* head index for extra bufs */
 	uint32_t	ni_spare1[5];
->>>>>>> 3c9c635c
 	/*
 	 * The following array contains the offset of each netmap ring
 	 * from this structure, in the following order:
@@ -383,10 +359,7 @@
  *
  * The actual argument (struct nmreq) has a number of options to request
  * different functions.
-<<<<<<< HEAD
-=======
  * The following are used in NIOCREGIF when nr_cmd == 0:
->>>>>>> 3c9c635c
  *
  * nr_name	(in)
  *	The name of the port (em0, valeXXX:YYY, etc.)
@@ -403,8 +376,6 @@
  *
  * nr_ringid (in)
  *	Indicates how rings should be bound to the file descriptors.
-<<<<<<< HEAD
-=======
  *	If nr_flags != 0, then the low bits (in NETMAP_RING_MASK)
  *	are used to indicate the ring number, and nr_flags specifies
  *	the actual rings to bind. NETMAP_NO_TX_POLL is unaffected.
@@ -412,7 +383,6 @@
  *	NOTE: THE FOLLOWING (nr_flags == 0) IS DEPRECATED:
  *	If nr_flags == 0, NETMAP_HW_RING and NETMAP_SW_RING control
  *	the binding as follows:
->>>>>>> 3c9c635c
  *	0 (default)			binds all physical rings
  *	NETMAP_HW_RING | ring number	binds a single ring pair
  *	NETMAP_SW_RING			binds only the host tx/rx rings
@@ -420,32 +390,6 @@
  *	NETMAP_NO_TX_POLL can be OR-ed to make select()/poll() push
  *		packets on tx rings only if POLLOUT is set.
  *		The default is to push any pending packet.
-<<<<<<< HEAD
- *
- *	NETMAP_PRIV_MEM is set on return for ports that use private
- *		memory regions and cannot use buffer swapping.
- *
- * nr_cmd (in)	if non-zero indicates a special command:
- *	NETMAP_BDG_ATTACH	 and nr_name = vale*:ifname
- *		attaches the NIC to the switch; nr_ringid specifies
- *		which rings to use. Used by vale-ctl -a ...
- *	    nr_arg1 = NETMAP_BDG_HOST also attaches the host port
- *		as in vale-ctl -h ...
- *
- *	NETMAP_BDG_DETACH	and nr_name = vale*:ifname
- *		disconnects a previously attached NIC.
- *		Used by vale-ctl -d ...
- *
- *	NETMAP_BDG_LIST
- *		list the configuration of VALE switches.
- *
- *	NETMAP_BDG_OFFSET	XXX ?
- *		Set the offset of data in packets. Used with VALE
- *		switches where the clients use the vhost header.
- *
- * nr_arg1, nr_arg2 (in/out)		command specific
- *
-=======
  *
  *	NETMAP_DO_RX_POLL can be OR-ed to make select()/poll() release
  *		packets on rx rings also when POLLIN is NOT set.
@@ -505,7 +449,6 @@
  *
  *	
  *
->>>>>>> 3c9c635c
  */
 
 
@@ -543,31 +486,19 @@
 #define NETMAP_RING_MASK	0x0fff	/* the ring number */
 
 #define NETMAP_NO_TX_POLL	0x1000	/* no automatic txsync on poll */
-<<<<<<< HEAD
-#define NETMAP_RING_MASK 0xfff		/* the ring number */
-=======
 
 #define NETMAP_DO_RX_POLL	0x8000	/* DO automatic rxsync on poll */
->>>>>>> 3c9c635c
 
 	uint16_t	nr_cmd;
 #define NETMAP_BDG_ATTACH	1	/* attach the NIC */
 #define NETMAP_BDG_DETACH	2	/* detach the NIC */
 #define NETMAP_BDG_LOOKUP_REG	3	/* register lookup function */
 #define NETMAP_BDG_LIST		4	/* get bridge's info */
-<<<<<<< HEAD
-#define NETMAP_BDG_OFFSET       5       /* set the port offset */
-
-	uint16_t	nr_arg1;
-#define NETMAP_BDG_HOST		1	/* attach the host stack on ATTACH */
-#define NETMAP_BDG_MAX_OFFSET	12
-=======
 #define NETMAP_BDG_VNET_HDR     5       /* set the port virtio-net-hdr length */
 #define NETMAP_BDG_OFFSET	NETMAP_BDG_VNET_HDR	/* deprecated alias */
 
 	uint16_t	nr_arg1;	/* reserve extra rings in NIOCREGIF */
 #define NETMAP_BDG_HOST		1	/* attach the host stack on ATTACH */
->>>>>>> 3c9c635c
 
 	uint16_t	nr_arg2;
 	uint32_t	nr_arg3;	/* req. extra buffers in NIOCREGIF */
@@ -590,7 +521,6 @@
 #define NR_MONITOR_RX	0x200
 
 
-
 /*
  * FreeBSD uses the size value embedded in the _IOWR to determine
  * how much to copy in/out. So we need it to match the actual
