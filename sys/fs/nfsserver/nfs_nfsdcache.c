--- conflicted
+++ resolved
@@ -948,15 +948,11 @@
 {
 	struct mtx *mutex;
 
-<<<<<<< HEAD
 	if (rp == NULL)
 		/* For NFSv4.1, there is no cache entry. */
 		return;
-	NFSLOCKCACHE();
-=======
 	mutex = nfsrc_cachemutex(rp);
 	mtx_lock(mutex);
->>>>>>> ee6c4eb4
 	if (rp->rc_refcnt < 0)
 		panic("nfs cache refcnt");
 	rp->rc_refcnt++;
