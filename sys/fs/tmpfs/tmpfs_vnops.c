--- conflicted
+++ resolved
@@ -448,24 +448,16 @@
 	VM_OBJECT_WLOCK(tobj);
 
 	/*
-<<<<<<< HEAD
-=======
 	 * Parallel reads of the page content from disk are prevented
-	 * by VPO_BUSY.
+	 * by write busy.
 	 *
->>>>>>> bfc612c7
 	 * Although the tmpfs vnode lock is held here, it is
 	 * nonetheless safe to sleep waiting for a free page.  The
 	 * pageout daemon does not need to acquire the tmpfs vnode
 	 * lock to page out tobj's pages because tobj is a OBJT_SWAP
 	 * type object.
 	 */
-<<<<<<< HEAD
 	m = vm_page_grab(tobj, idx, VM_ALLOC_NORMAL | VM_ALLOC_RETRY);
-=======
-	m = vm_page_grab(tobj, idx, VM_ALLOC_NORMAL | VM_ALLOC_RETRY |
-	    VM_ALLOC_NOBUSY);
->>>>>>> bfc612c7
 	if (m->valid != VM_PAGE_BITS_ALL) {
 		if (vm_pager_has_page(tobj, idx, NULL, NULL)) {
 			rv = vm_pager_get_pages(tobj, &m, 1, 0);
