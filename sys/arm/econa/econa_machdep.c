/*-
 * Copyright (c) 2009 Yohanes Nugroho <yohanes@gmail.com>
 * Copyright (c) 1994-1998 Mark Brinicombe.
 * Copyright (c) 1994 Brini.
 * All rights reserved.
 *
 * This code is derived from software written for Brini by Mark Brinicombe
 *
 * Redistribution and use in source and binary forms, with or without
 * modification, are permitted provided that the following conditions
 * are met:
 * 1. Redistributions of source code must retain the above copyright
 *    notice, this list of conditions and the following disclaimer.
 * 2. Redistributions in binary form must reproduce the above copyright
 *    notice, this list of conditions and the following disclaimer in the
 *    documentation and/or other materials provided with the distribution.
 * 3. All advertising materials mentioning features or use of this software
 *    must display the following acknowledgement:
 *      This product includes software developed by Brini.
 * 4. The name of the company nor the name of the author may be used to
 *    endorse or promote products derived from this software without specific
 *    prior written permission.
 *
 * THIS SOFTWARE IS PROVIDED BY BRINI ``AS IS'' AND ANY EXPRESS OR IMPLIED
 * WARRANTIES, INCLUDING, BUT NOT LIMITED TO, THE IMPLIED WARRANTIES OF
 * MERCHANTABILITY AND FITNESS FOR A PARTICULAR PURPOSE ARE DISCLAIMED.
 * IN NO EVENT SHALL BRINI OR CONTRIBUTORS BE LIABLE FOR ANY DIRECT,
 * INDIRECT, INCIDENTAL, SPECIAL, EXEMPLARY, OR CONSEQUENTIAL DAMAGES
 * (INCLUDING, BUT NOT LIMITED TO, PROCUREMENT OF SUBSTITUTE GOODS OR
 * SERVICES; LOSS OF USE, DATA, OR PROFITS; OR BUSINESS INTERRUPTION)
 * HOWEVER CAUSED AND ON ANY THEORY OF LIABILITY, WHETHER IN CONTRACT, STRICT
 * LIABILITY, OR TORT (INCLUDING NEGLIGENCE OR OTHERWISE) ARISING IN ANY WAY
 * OUT OF THE USE OF THIS SOFTWARE, EVEN IF ADVISED OF THE POSSIBILITY OF
 * SUCH DAMAGE.
 *
 */

#include <sys/cdefs.h>
__FBSDID("$FreeBSD$");

#define	_ARM32_BUS_DMA_PRIVATE
#include <sys/param.h>
#include <sys/systm.h>
#include <sys/sysproto.h>
#include <sys/signalvar.h>
#include <sys/imgact.h>
#include <sys/kernel.h>
#include <sys/ktr.h>
#include <sys/linker.h>
#include <sys/lock.h>
#include <sys/malloc.h>
#include <sys/mutex.h>
#include <sys/pcpu.h>
#include <sys/proc.h>
#include <sys/ptrace.h>
#include <sys/cons.h>
#include <sys/bio.h>
#include <sys/bus.h>
#include <sys/buf.h>
#include <sys/exec.h>
#include <sys/kdb.h>
#include <sys/msgbuf.h>
#include <machine/reg.h>
#include <machine/cpu.h>

#include <vm/vm.h>
#include <vm/pmap.h>
#include <vm/vm_object.h>
#include <vm/vm_page.h>
#include <vm/vm_pager.h>
#include <vm/vm_map.h>
#include <vm/vnode_pager.h>
#include <machine/pmap.h>
#include <machine/vmparam.h>
#include <machine/pcb.h>
#include <machine/undefined.h>
#include <machine/machdep.h>
#include <machine/metadata.h>
#include <machine/armreg.h>
#include <machine/bus.h>
#include <sys/reboot.h>
#include "econa_reg.h"

/* Page table for mapping proc0 zero page */
#define	KERNEL_PT_SYS		0
#define	KERNEL_PT_KERN		1
#define	KERNEL_PT_KERN_NUM	22
/* L2 table for mapping after kernel */
#define	KERNEL_PT_AFKERNEL	KERNEL_PT_KERN + KERNEL_PT_KERN_NUM
#define	KERNEL_PT_AFKERNEL_NUM	5

/* this should be evenly divisable by PAGE_SIZE / L2_TABLE_SIZE_REAL (or 4) */
#define	NUM_KERNEL_PTS	(KERNEL_PT_AFKERNEL + KERNEL_PT_AFKERNEL_NUM)

extern u_int data_abort_handler_address;
extern u_int prefetch_abort_handler_address;
extern u_int undefined_handler_address;

struct pv_addr kernel_pt_table[NUM_KERNEL_PTS];

/* Physical and virtual addresses for some global pages */

vm_paddr_t phys_avail[10];
vm_paddr_t dump_avail[4];

struct pv_addr systempage;
struct pv_addr msgbufpv;
struct pv_addr irqstack;
struct pv_addr undstack;
struct pv_addr abtstack;
struct pv_addr kernelstack;

static void *boot_arg1;
static void *boot_arg2;

static struct trapframe proc0_tf;

/* Static device mappings. */
static const struct pmap_devmap econa_devmap[] = {
	{
		/*
		 * This maps DDR SDRAM
		 */
		ECONA_SDRAM_BASE, /*virtual*/
		ECONA_SDRAM_BASE, /*physical*/
		ECONA_SDRAM_SIZE, /*size*/
		VM_PROT_READ|VM_PROT_WRITE,
		PTE_NOCACHE,
	},
	/*
	 * Map the on-board devices VA == PA so that we can access them
	 * with the MMU on or off.
	 */
	{
		/*
		 * This maps the interrupt controller, the UART
		 * and the timer.
		 */
		ECONA_IO_BASE, /*virtual*/
		ECONA_IO_BASE, /*physical*/
		ECONA_IO_SIZE, /*size*/
		VM_PROT_READ|VM_PROT_WRITE,
		PTE_NOCACHE,
	},
	{
		/*
		 * OHCI + EHCI
		 */
		ECONA_OHCI_VBASE, /*virtual*/
		ECONA_OHCI_PBASE, /*physical*/
		ECONA_USB_SIZE, /*size*/
		VM_PROT_READ|VM_PROT_WRITE,
		PTE_NOCACHE,
	},
	{
		/*
		 * CFI
		 */
		ECONA_CFI_VBASE, /*virtual*/
		ECONA_CFI_PBASE, /*physical*/
		ECONA_CFI_SIZE,
		VM_PROT_READ|VM_PROT_WRITE,
		PTE_NOCACHE,
	},
	{
		0,
		0,
		0,
		0,
		0,
	}
};


void *
initarm(void *arg, void *arg2)
{
	struct pv_addr  kernel_l1pt;
	volatile uint32_t * ddr = (uint32_t *)0x4000000C;
	int loop, i;
	u_int l1pagetable;
	vm_offset_t afterkern;
	vm_offset_t freemempos;
	vm_offset_t lastaddr;
	uint32_t memsize;
	int mem_info;


	boot_arg1 = arg;
	boot_arg2 = arg2;
	boothowto = RB_VERBOSE;

	set_cpufuncs();
<<<<<<< HEAD
	lastaddr = fake_preload_metadata();
	pcpu_init(pcpup, 0, sizeof(struct pcpu));
	PCPU_SET(curthread, &thread0);
=======
	pcpu0_init();
>>>>>>> 85823a3b

	/* Do basic tuning, hz etc */
      	init_param1();
		

	freemempos = (lastaddr + PAGE_MASK) & ~PAGE_MASK;
	/* Define a macro to simplify memory allocation */
#define	valloc_pages(var, np)                   \
	alloc_pages((var).pv_va, (np));         \
	(var).pv_pa = (var).pv_va + (KERNPHYSADDR - KERNVIRTADDR);

#define	alloc_pages(var, np)			\
	(var) = freemempos;		\
	freemempos += (np * PAGE_SIZE);		\
	memset((char *)(var), 0, ((np) * PAGE_SIZE));

	while (((freemempos - L1_TABLE_SIZE) & (L1_TABLE_SIZE - 1)) != 0)
		freemempos += PAGE_SIZE;
	valloc_pages(kernel_l1pt, L1_TABLE_SIZE / PAGE_SIZE);
	for (loop = 0; loop < NUM_KERNEL_PTS; ++loop) {
		if (!(loop % (PAGE_SIZE / L2_TABLE_SIZE_REAL))) {
			valloc_pages(kernel_pt_table[loop],
			    L2_TABLE_SIZE / PAGE_SIZE);
		} else {
			kernel_pt_table[loop].pv_va = freemempos -
			    (loop % (PAGE_SIZE / L2_TABLE_SIZE_REAL)) *
			    L2_TABLE_SIZE_REAL;
			kernel_pt_table[loop].pv_pa =
			    kernel_pt_table[loop].pv_va - KERNVIRTADDR +
			    KERNPHYSADDR;
		}
		i++;
	}
	/*
	 * Allocate a page for the system page mapped to V0x00000000
	 * This page will just contain the system vectors and can be
	 * shared by all processes.
	 */
	valloc_pages(systempage, 1);

	/* Allocate stacks for all modes */
	valloc_pages(irqstack, IRQ_STACK_SIZE);
	valloc_pages(abtstack, ABT_STACK_SIZE);
	valloc_pages(undstack, UND_STACK_SIZE);
	valloc_pages(kernelstack, KSTACK_PAGES);
	valloc_pages(msgbufpv, round_page(msgbufsize) / PAGE_SIZE);

	/*
	 * Now we start construction of the L1 page table
	 * We start by mapping the L2 page tables into the L1.
	 * This means that we can replace L1 mappings later on if necessary
	 */
	l1pagetable = kernel_l1pt.pv_va;

	/* Map the L2 pages tables in the L1 page table */
	pmap_link_l2pt(l1pagetable, ARM_VECTORS_HIGH,
	    &kernel_pt_table[KERNEL_PT_SYS]);
	for (i = 0; i < KERNEL_PT_KERN_NUM; i++)
		pmap_link_l2pt(l1pagetable, KERNBASE + i * L1_S_SIZE,
		    &kernel_pt_table[KERNEL_PT_KERN + i]);
	pmap_map_chunk(l1pagetable, KERNBASE, PHYSADDR,
	   (((uint32_t)lastaddr - KERNBASE) + PAGE_SIZE) & ~(PAGE_SIZE - 1),
	    VM_PROT_READ|VM_PROT_WRITE, PTE_CACHE);
	afterkern = round_page((lastaddr + L1_S_SIZE) & ~(L1_S_SIZE - 1));
	for (i = 0; i < KERNEL_PT_AFKERNEL_NUM; i++) {
		pmap_link_l2pt(l1pagetable, afterkern + i * L1_S_SIZE,
		    &kernel_pt_table[KERNEL_PT_AFKERNEL + i]);
	}

	/* Map the vector page. */
	pmap_map_entry(l1pagetable, ARM_VECTORS_HIGH, systempage.pv_pa,
	    VM_PROT_READ|VM_PROT_WRITE, PTE_CACHE);


	/* Map the stack pages */
	pmap_map_chunk(l1pagetable, irqstack.pv_va, irqstack.pv_pa,
	    IRQ_STACK_SIZE * PAGE_SIZE, VM_PROT_READ|VM_PROT_WRITE, PTE_CACHE);
	pmap_map_chunk(l1pagetable, abtstack.pv_va, abtstack.pv_pa,
	    ABT_STACK_SIZE * PAGE_SIZE, VM_PROT_READ|VM_PROT_WRITE, PTE_CACHE);
	pmap_map_chunk(l1pagetable, undstack.pv_va, undstack.pv_pa,
	    UND_STACK_SIZE * PAGE_SIZE, VM_PROT_READ|VM_PROT_WRITE, PTE_CACHE);
	pmap_map_chunk(l1pagetable, kernelstack.pv_va, kernelstack.pv_pa,
	    KSTACK_PAGES * PAGE_SIZE, VM_PROT_READ|VM_PROT_WRITE, PTE_CACHE);

	pmap_map_chunk(l1pagetable, kernel_l1pt.pv_va, kernel_l1pt.pv_pa,
	    L1_TABLE_SIZE, VM_PROT_READ|VM_PROT_WRITE, PTE_PAGETABLE);
	pmap_map_chunk(l1pagetable, msgbufpv.pv_va, msgbufpv.pv_pa,
	    msgbufsize, VM_PROT_READ|VM_PROT_WRITE, PTE_CACHE);

	for (loop = 0; loop < NUM_KERNEL_PTS; ++loop) {
		pmap_map_chunk(l1pagetable, kernel_pt_table[loop].pv_va,
		    kernel_pt_table[loop].pv_pa, L2_TABLE_SIZE,
		    VM_PROT_READ|VM_PROT_WRITE, PTE_PAGETABLE);
	}

	pmap_devmap_bootstrap(l1pagetable, econa_devmap);
	cpu_domains((DOMAIN_CLIENT << (PMAP_DOMAIN_KERNEL*2)) | DOMAIN_CLIENT);
	setttb(kernel_l1pt.pv_pa);
	cpu_tlb_flushID();
	cpu_domains(DOMAIN_CLIENT << (PMAP_DOMAIN_KERNEL*2));
	cninit();
	mem_info = ((*ddr) >> 4) & 0x3;
	memsize = (8<<mem_info)*1024*1024;
	physmem = memsize / PAGE_SIZE;

	/*
	 * Pages were allocated during the secondary bootstrap for the
	 * stacks for different CPU modes.
	 * We must now set the r13 registers in the different CPU modes to
	 * point to these stacks.
	 * Since the ARM stacks use STMFD etc. we must set r13 to the top end
	 * of the stack memory.
	 */
	cpu_control(CPU_CONTROL_MMU_ENABLE, CPU_CONTROL_MMU_ENABLE);

	set_stackptrs(0);

	/*
	 * We must now clean the cache again....
	 * Cleaning may be done by reading new data to displace any
	 * dirty data in the cache. This will have happened in setttb()
	 * but since we are boot strapping the addresses used for the read
	 * may have just been remapped and thus the cache could be out
	 * of sync. A re-clean after the switch will cure this.
	 * After booting there are no gross relocations of the kernel thus
	 * this problem will not occur after initarm().
	 */
	cpu_idcache_wbinv_all();

	/* Set stack for exception handlers */
	data_abort_handler_address = (u_int)data_abort_handler;
	prefetch_abort_handler_address = (u_int)prefetch_abort_handler;
	undefined_handler_address = (u_int)undefinedinstruction_bounce;
	undefined_init();

	proc_linkup0(&proc0, &thread0);
	thread0.td_kstack = kernelstack.pv_va;
	thread0.td_pcb = (struct pcb *)
		(thread0.td_kstack + KSTACK_PAGES * PAGE_SIZE) - 1;
	thread0.td_pcb->pcb_flags = 0;
	thread0.td_frame = &proc0_tf;
	pcpup->pc_curpcb = thread0.td_pcb;

	arm_vector_init(ARM_VECTORS_HIGH, ARM_VEC_ALL);

	pmap_curmaxkvaddr = afterkern + L1_S_SIZE * (KERNEL_PT_KERN_NUM - 1);

	/*
	 * ARM_USE_SMALL_ALLOC uses dump_avail, so it must be filled before
	 * calling pmap_bootstrap.
	 */
	dump_avail[0] = PHYSADDR;
	dump_avail[1] = PHYSADDR + memsize;
	dump_avail[2] = 0;
	dump_avail[3] = 0;

	pmap_bootstrap(freemempos,
	    KERNVIRTADDR + 3 * memsize,
	    &kernel_l1pt);

	msgbufp = (void*)msgbufpv.pv_va;
	msgbufinit(msgbufp, msgbufsize);

	mutex_init();

	i = 0;
#if PHYSADDR != KERNPHYSADDR
	phys_avail[i++] = PHYSADDR;
	phys_avail[i++] = KERNPHYSADDR;
#endif
	phys_avail[i++] = virtual_avail - KERNVIRTADDR + KERNPHYSADDR;

	phys_avail[i++] = PHYSADDR + memsize;
	phys_avail[i++] = 0;
	phys_avail[i++] = 0;
	init_param2(physmem);
	kdb_init();

	return ((void *)(kernelstack.pv_va + USPACE_SVC_STACK_TOP -
	    sizeof(struct pcb)));
}<|MERGE_RESOLUTION|>--- conflicted
+++ resolved
@@ -110,11 +110,6 @@
 struct pv_addr abtstack;
 struct pv_addr kernelstack;
 
-static void *boot_arg1;
-static void *boot_arg2;
-
-static struct trapframe proc0_tf;
-
 /* Static device mappings. */
 static const struct pmap_devmap econa_devmap[] = {
 	{
@@ -173,7 +168,7 @@
 
 
 void *
-initarm(void *arg, void *arg2)
+initarm(struct arm_boot_params *abp)
 {
 	struct pv_addr  kernel_l1pt;
 	volatile uint32_t * ddr = (uint32_t *)0x4000000C;
@@ -185,19 +180,10 @@
 	uint32_t memsize;
 	int mem_info;
 
-
-	boot_arg1 = arg;
-	boot_arg2 = arg2;
 	boothowto = RB_VERBOSE;
-
+	lastaddr = parse_boot_param(abp);
 	set_cpufuncs();
-<<<<<<< HEAD
-	lastaddr = fake_preload_metadata();
-	pcpu_init(pcpup, 0, sizeof(struct pcpu));
-	PCPU_SET(curthread, &thread0);
-=======
 	pcpu0_init();
->>>>>>> 85823a3b
 
 	/* Do basic tuning, hz etc */
       	init_param1();
@@ -229,7 +215,6 @@
 			    kernel_pt_table[loop].pv_va - KERNVIRTADDR +
 			    KERNPHYSADDR;
 		}
-		i++;
 	}
 	/*
 	 * Allocate a page for the system page mapped to V0x00000000
@@ -333,30 +318,13 @@
 	undefined_handler_address = (u_int)undefinedinstruction_bounce;
 	undefined_init();
 
-	proc_linkup0(&proc0, &thread0);
-	thread0.td_kstack = kernelstack.pv_va;
-	thread0.td_pcb = (struct pcb *)
-		(thread0.td_kstack + KSTACK_PAGES * PAGE_SIZE) - 1;
-	thread0.td_pcb->pcb_flags = 0;
-	thread0.td_frame = &proc0_tf;
-	pcpup->pc_curpcb = thread0.td_pcb;
+	init_proc0(kernelstack.pv_va);
 
 	arm_vector_init(ARM_VECTORS_HIGH, ARM_VEC_ALL);
 
 	pmap_curmaxkvaddr = afterkern + L1_S_SIZE * (KERNEL_PT_KERN_NUM - 1);
-
-	/*
-	 * ARM_USE_SMALL_ALLOC uses dump_avail, so it must be filled before
-	 * calling pmap_bootstrap.
-	 */
-	dump_avail[0] = PHYSADDR;
-	dump_avail[1] = PHYSADDR + memsize;
-	dump_avail[2] = 0;
-	dump_avail[3] = 0;
-
-	pmap_bootstrap(freemempos,
-	    KERNVIRTADDR + 3 * memsize,
-	    &kernel_l1pt);
+	arm_dump_avail_init(memsize, sizeof(dump_avail) / sizeof(dump_avail[0]));
+	pmap_bootstrap(freemempos, KERNVIRTADDR + 3 * memsize, &kernel_l1pt);
 
 	msgbufp = (void*)msgbufpv.pv_va;
 	msgbufinit(msgbufp, msgbufsize);
