--- conflicted
+++ resolved
@@ -863,64 +863,6 @@
 
 int
 cpu_fetch_syscall_args(struct thread *td, struct syscall_args *sa)
-<<<<<<< HEAD
-{
-	struct proc *p;
-	struct trapframe *frame;
-	u_int nap;
-	register_t *ap;
-	uint32_t insn;
-	int error;
-
-	p = td->td_proc;
-	frame = td->td_frame;
-	insn = *(u_int32_t *)(frame->tf_pc - INSN_SIZE);
-	sa->code = insn & 0x000fffff;
-
-	ap = &frame->tf_r0;
-	nap = 4;
-	if (sa->code == SYS_syscall) {
-		sa->code = *ap++;
-		nap--;
-	} else if (sa->code == SYS___syscall) {
-		sa->code = ap[_QUAD_LOWWORD];
-		nap -= 2;
-		ap += 2;
-	}
-	if (p->p_sysent->sv_mask)
-		sa->code &= p->p_sysent->sv_mask;
-
-	if (sa->code >= p->p_sysent->sv_size)
-		sa->callp = &p->p_sysent->sv_table[0];
-	else
-		sa->callp = &p->p_sysent->sv_table[sa->code];
-
-	sa->narg = sa->callp->sy_narg;
-	KASSERT(sa->narg <= sizeof(sa->args) / sizeof(sa->args[0]),
-	    ("Too many syscall arguments!"));
-	error = 0;
-	memcpy(sa->args, ap, nap * sizeof(register_t));
-	if (sa->narg > nap) {
-		error = copyin((void *)frame->tf_usr_sp, sa->args + nap,
-		    (sa->narg - nap) * sizeof(register_t));
-	}
-	if (error == 0) {
-		td->td_retval[0] = 0;
-		td->td_retval[1] = 0;
-	}
-
-	return (error);
-}
-
-static void
-syscall(struct thread *td, trapframe_t *frame, u_int32_t insn)
-{
-	struct syscall_args sa;
-	int error;
-
-	switch (insn & SWI_OS_MASK) {
-	case 0: /* XXX: we need our own one. */
-=======
 {
 	struct proc *p;
 	register_t *ap;
@@ -970,7 +912,6 @@
 	switch (insn & SWI_OS_MASK) {
 	case 0: /* XXX: we need our own one. */
 		sa.nap = 4;
->>>>>>> 75f08a7b
 		break;
 	default:
 		call_trapsignal(td, SIGILL, 0);
@@ -979,14 +920,8 @@
 	}
 
 	error = syscallenter(td, &sa);
-<<<<<<< HEAD
-
-	KASSERT(td->td_ar == NULL, ("returning from syscall with td_ar set!"));
-
-=======
 	KASSERT(error != 0 || td->td_ar == NULL,
 	    ("returning from syscall with td_ar set!"));
->>>>>>> 75f08a7b
 	syscallret(td, error, &sa);
 }
 
