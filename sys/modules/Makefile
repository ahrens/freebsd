--- conflicted
+++ resolved
@@ -198,12 +198,9 @@
 	${_linprocfs} \
 	${_linsysfs} \
 	${_linux} \
-<<<<<<< HEAD
 	${_linux_common} \
 	${_linux64} \
-=======
 	${_linuxapi} \
->>>>>>> 6ad32c1c
 	lmc \
 	lpt \
 	mac_biba \
