/*-
 * Copyright (c) 1982, 1986, 1988, 1990, 1993, 1995
 *	The Regents of the University of California.  All rights reserved.
 *
 * Redistribution and use in source and binary forms, with or without
 * modification, are permitted provided that the following conditions
 * are met:
 * 1. Redistributions of source code must retain the above copyright
 *    notice, this list of conditions and the following disclaimer.
 * 2. Redistributions in binary form must reproduce the above copyright
 *    notice, this list of conditions and the following disclaimer in the
 *    documentation and/or other materials provided with the distribution.
 * 4. Neither the name of the University nor the names of its contributors
 *    may be used to endorse or promote products derived from this software
 *    without specific prior written permission.
 *
 * THIS SOFTWARE IS PROVIDED BY THE REGENTS AND CONTRIBUTORS ``AS IS'' AND
 * ANY EXPRESS OR IMPLIED WARRANTIES, INCLUDING, BUT NOT LIMITED TO, THE
 * IMPLIED WARRANTIES OF MERCHANTABILITY AND FITNESS FOR A PARTICULAR PURPOSE
 * ARE DISCLAIMED.  IN NO EVENT SHALL THE REGENTS OR CONTRIBUTORS BE LIABLE
 * FOR ANY DIRECT, INDIRECT, INCIDENTAL, SPECIAL, EXEMPLARY, OR CONSEQUENTIAL
 * DAMAGES (INCLUDING, BUT NOT LIMITED TO, PROCUREMENT OF SUBSTITUTE GOODS
 * OR SERVICES; LOSS OF USE, DATA, OR PROFITS; OR BUSINESS INTERRUPTION)
 * HOWEVER CAUSED AND ON ANY THEORY OF LIABILITY, WHETHER IN CONTRACT, STRICT
 * LIABILITY, OR TORT (INCLUDING NEGLIGENCE OR OTHERWISE) ARISING IN ANY WAY
 * OUT OF THE USE OF THIS SOFTWARE, EVEN IF ADVISED OF THE POSSIBILITY OF
 * SUCH DAMAGE.
 *
 *	@(#)tcp_timer.c	8.2 (Berkeley) 5/24/95
 */

#include <sys/cdefs.h>
__FBSDID("$FreeBSD$");

#include "opt_inet6.h"
#include "opt_tcpdebug.h"

#include <sys/param.h>
#include <sys/kernel.h>
#include <sys/lock.h>
#include <sys/mbuf.h>
#include <sys/mutex.h>
#include <sys/protosw.h>
#include <sys/smp.h>
#include <sys/socket.h>
#include <sys/socketvar.h>
#include <sys/sysctl.h>
#include <sys/systm.h>

#include <net/if.h>
#include <net/route.h>
#include <net/vnet.h>

#include <netinet/cc.h>
#include <netinet/in.h>
#include <netinet/in_pcb.h>
#include <netinet/in_systm.h>
#ifdef INET6
#include <netinet6/in6_pcb.h>
#endif
#include <netinet/ip_var.h>
#include <netinet/tcp_fsm.h>
#include <netinet/tcp_timer.h>
#include <netinet/tcp_var.h>
#include <netinet/tcpip.h>
#ifdef TCPDEBUG
#include <netinet/tcp_debug.h>
#endif

int	tcp_keepinit;
SYSCTL_PROC(_net_inet_tcp, TCPCTL_KEEPINIT, keepinit, CTLTYPE_INT|CTLFLAG_RW,
    &tcp_keepinit, 0, sysctl_msec_to_ticks, "I", "time to establish connection");

int	tcp_keepidle;
SYSCTL_PROC(_net_inet_tcp, TCPCTL_KEEPIDLE, keepidle, CTLTYPE_INT|CTLFLAG_RW,
    &tcp_keepidle, 0, sysctl_msec_to_ticks, "I", "time before keepalive probes begin");

int	tcp_keepintvl;
SYSCTL_PROC(_net_inet_tcp, TCPCTL_KEEPINTVL, keepintvl, CTLTYPE_INT|CTLFLAG_RW,
    &tcp_keepintvl, 0, sysctl_msec_to_ticks, "I", "time between keepalive probes");

int	tcp_delacktime;
SYSCTL_PROC(_net_inet_tcp, TCPCTL_DELACKTIME, delacktime, CTLTYPE_INT|CTLFLAG_RW,
    &tcp_delacktime, 0, sysctl_msec_to_ticks, "I",
    "Time before a delayed ACK is sent");

int	tcp_msl;
SYSCTL_PROC(_net_inet_tcp, OID_AUTO, msl, CTLTYPE_INT|CTLFLAG_RW,
    &tcp_msl, 0, sysctl_msec_to_ticks, "I", "Maximum segment lifetime");

int	tcp_rexmit_min;
SYSCTL_PROC(_net_inet_tcp, OID_AUTO, rexmit_min, CTLTYPE_INT|CTLFLAG_RW,
    &tcp_rexmit_min, 0, sysctl_msec_to_ticks, "I",
    "Minimum Retransmission Timeout");

int	tcp_rexmit_slop;
SYSCTL_PROC(_net_inet_tcp, OID_AUTO, rexmit_slop, CTLTYPE_INT|CTLFLAG_RW,
    &tcp_rexmit_slop, 0, sysctl_msec_to_ticks, "I",
    "Retransmission Timer Slop");

static int	always_keepalive = 1;
SYSCTL_INT(_net_inet_tcp, OID_AUTO, always_keepalive, CTLFLAG_RW,
    &always_keepalive , 0, "Assume SO_KEEPALIVE on all TCP connections");

int    tcp_fast_finwait2_recycle = 0;
SYSCTL_INT(_net_inet_tcp, OID_AUTO, fast_finwait2_recycle, CTLFLAG_RW, 
    &tcp_fast_finwait2_recycle, 0,
    "Recycle closed FIN_WAIT_2 connections faster");

int    tcp_finwait2_timeout;
SYSCTL_PROC(_net_inet_tcp, OID_AUTO, finwait2_timeout, CTLTYPE_INT|CTLFLAG_RW,
    &tcp_finwait2_timeout, 0, sysctl_msec_to_ticks, "I", "FIN-WAIT2 timeout");


static int	tcp_keepcnt = TCPTV_KEEPCNT;
	/* max idle probes */
int	tcp_maxpersistidle;
	/* max idle time in persist */
int	tcp_maxidle;

<<<<<<< HEAD
static void inline	cc_after_timeout(struct tcpcb *tp);

/*
 * CC wrapper hook functions
 */
static void inline
cc_after_timeout(struct tcpcb *tp)
{
	INP_WLOCK_ASSERT(tp->t_inpcb);

	if (CC_ALGO(tp)->after_timeout != NULL)
		CC_ALGO(tp)->after_timeout(tp);

	tp->t_dupacks = 0;
	EXIT_FASTRECOVERY(tp);
	tp->t_bytes_acked = 0;
}
=======
static int	per_cpu_timers = 0;
SYSCTL_INT(_net_inet_tcp, OID_AUTO, per_cpu_timers, CTLFLAG_RW,
    &per_cpu_timers , 0, "run tcp timers on all cpus");

#define	INP_CPU(inp)	(per_cpu_timers ? (!CPU_ABSENT(((inp)->inp_flowid % (mp_maxid+1))) ? \
		((inp)->inp_flowid % (mp_maxid+1)) : curcpu) : 0)
>>>>>>> b8fb1a2a

/*
 * Tcp protocol timeout routine called every 500 ms.
 * Updates timestamps used for TCP
 * causes finite state machine actions if timers expire.
 */
void
tcp_slowtimo(void)
{
	VNET_ITERATOR_DECL(vnet_iter);

	VNET_LIST_RLOCK_NOSLEEP();
	VNET_FOREACH(vnet_iter) {
		CURVNET_SET(vnet_iter);
		tcp_maxidle = tcp_keepcnt * tcp_keepintvl;
		INP_INFO_WLOCK(&V_tcbinfo);
		(void) tcp_tw_2msl_scan(0);
		INP_INFO_WUNLOCK(&V_tcbinfo);
		CURVNET_RESTORE();
	}
	VNET_LIST_RUNLOCK_NOSLEEP();
}

int	tcp_syn_backoff[TCP_MAXRXTSHIFT + 1] =
    { 1, 1, 1, 1, 1, 2, 4, 8, 16, 32, 64, 64, 64 };

int	tcp_backoff[TCP_MAXRXTSHIFT + 1] =
    { 1, 2, 4, 8, 16, 32, 64, 128, 256, 512, 512, 512, 512 };

static int tcp_totbackoff = 2559;	/* sum of tcp_backoff[] */

static int tcp_timer_race;
SYSCTL_INT(_net_inet_tcp, OID_AUTO, timer_race, CTLFLAG_RD, &tcp_timer_race,
    0, "Count of t_inpcb races on tcp_discardcb");

/*
 * TCP timer processing.
 */

void
tcp_timer_delack(void *xtp)
{
	struct tcpcb *tp = xtp;
	struct inpcb *inp;
	CURVNET_SET(tp->t_vnet);

	inp = tp->t_inpcb;
	/*
	 * XXXRW: While this assert is in fact correct, bugs in the tcpcb
	 * tear-down mean we need it as a work-around for races between
	 * timers and tcp_discardcb().
	 *
	 * KASSERT(inp != NULL, ("tcp_timer_delack: inp == NULL"));
	 */
	if (inp == NULL) {
		tcp_timer_race++;
		CURVNET_RESTORE();
		return;
	}
	INP_WLOCK(inp);
	if ((inp->inp_flags & INP_DROPPED) || callout_pending(&tp->t_timers->tt_delack)
	    || !callout_active(&tp->t_timers->tt_delack)) {
		INP_WUNLOCK(inp);
		CURVNET_RESTORE();
		return;
	}
	callout_deactivate(&tp->t_timers->tt_delack);

	tp->t_flags |= TF_ACKNOW;
	TCPSTAT_INC(tcps_delack);
	(void) tcp_output(tp);
	INP_WUNLOCK(inp);
	CURVNET_RESTORE();
}

void
tcp_timer_2msl(void *xtp)
{
	struct tcpcb *tp = xtp;
	struct inpcb *inp;
	CURVNET_SET(tp->t_vnet);
#ifdef TCPDEBUG
	int ostate;

	ostate = tp->t_state;
#endif
	/*
	 * XXXRW: Does this actually happen?
	 */
	INP_INFO_WLOCK(&V_tcbinfo);
	inp = tp->t_inpcb;
	/*
	 * XXXRW: While this assert is in fact correct, bugs in the tcpcb
	 * tear-down mean we need it as a work-around for races between
	 * timers and tcp_discardcb().
	 *
	 * KASSERT(inp != NULL, ("tcp_timer_2msl: inp == NULL"));
	 */
	if (inp == NULL) {
		tcp_timer_race++;
		INP_INFO_WUNLOCK(&V_tcbinfo);
		CURVNET_RESTORE();
		return;
	}
	INP_WLOCK(inp);
	tcp_free_sackholes(tp);
	if ((inp->inp_flags & INP_DROPPED) || callout_pending(&tp->t_timers->tt_2msl) ||
	    !callout_active(&tp->t_timers->tt_2msl)) {
		INP_WUNLOCK(tp->t_inpcb);
		INP_INFO_WUNLOCK(&V_tcbinfo);
		CURVNET_RESTORE();
		return;
	}
	callout_deactivate(&tp->t_timers->tt_2msl);
	/*
	 * 2 MSL timeout in shutdown went off.  If we're closed but
	 * still waiting for peer to close and connection has been idle
	 * too long, or if 2MSL time is up from TIME_WAIT, delete connection
	 * control block.  Otherwise, check again in a bit.
	 *
	 * If fastrecycle of FIN_WAIT_2, in FIN_WAIT_2 and receiver has closed, 
	 * there's no point in hanging onto FIN_WAIT_2 socket. Just close it. 
	 * Ignore fact that there were recent incoming segments.
	 */
	if (tcp_fast_finwait2_recycle && tp->t_state == TCPS_FIN_WAIT_2 &&
	    tp->t_inpcb && tp->t_inpcb->inp_socket && 
	    (tp->t_inpcb->inp_socket->so_rcv.sb_state & SBS_CANTRCVMORE)) {
		TCPSTAT_INC(tcps_finwait2_drops);
		tp = tcp_close(tp);             
	} else {
		if (tp->t_state != TCPS_TIME_WAIT &&
		   ticks - tp->t_rcvtime <= tcp_maxidle)
		       callout_reset_on(&tp->t_timers->tt_2msl, tcp_keepintvl,
			   tcp_timer_2msl, tp, INP_CPU(inp));
	       else
		       tp = tcp_close(tp);
       }

#ifdef TCPDEBUG
	if (tp != NULL && (tp->t_inpcb->inp_socket->so_options & SO_DEBUG))
		tcp_trace(TA_USER, ostate, tp, (void *)0, (struct tcphdr *)0,
			  PRU_SLOWTIMO);
#endif
	if (tp != NULL)
		INP_WUNLOCK(inp);
	INP_INFO_WUNLOCK(&V_tcbinfo);
	CURVNET_RESTORE();
}

void
tcp_timer_keep(void *xtp)
{
	struct tcpcb *tp = xtp;
	struct tcptemp *t_template;
	struct inpcb *inp;
	CURVNET_SET(tp->t_vnet);
#ifdef TCPDEBUG
	int ostate;

	ostate = tp->t_state;
#endif
	INP_INFO_WLOCK(&V_tcbinfo);
	inp = tp->t_inpcb;
	/*
	 * XXXRW: While this assert is in fact correct, bugs in the tcpcb
	 * tear-down mean we need it as a work-around for races between
	 * timers and tcp_discardcb().
	 *
	 * KASSERT(inp != NULL, ("tcp_timer_keep: inp == NULL"));
	 */
	if (inp == NULL) {
		tcp_timer_race++;
		INP_INFO_WUNLOCK(&V_tcbinfo);
		CURVNET_RESTORE();
		return;
	}
	INP_WLOCK(inp);
	if ((inp->inp_flags & INP_DROPPED) || callout_pending(&tp->t_timers->tt_keep)
	    || !callout_active(&tp->t_timers->tt_keep)) {
		INP_WUNLOCK(inp);
		INP_INFO_WUNLOCK(&V_tcbinfo);
		CURVNET_RESTORE();
		return;
	}
	callout_deactivate(&tp->t_timers->tt_keep);
	/*
	 * Keep-alive timer went off; send something
	 * or drop connection if idle for too long.
	 */
	TCPSTAT_INC(tcps_keeptimeo);
	if (tp->t_state < TCPS_ESTABLISHED)
		goto dropit;
	if ((always_keepalive || inp->inp_socket->so_options & SO_KEEPALIVE) &&
	    tp->t_state <= TCPS_CLOSING) {
		if (ticks - tp->t_rcvtime >= tcp_keepidle + tcp_maxidle)
			goto dropit;
		/*
		 * Send a packet designed to force a response
		 * if the peer is up and reachable:
		 * either an ACK if the connection is still alive,
		 * or an RST if the peer has closed the connection
		 * due to timeout or reboot.
		 * Using sequence number tp->snd_una-1
		 * causes the transmitted zero-length segment
		 * to lie outside the receive window;
		 * by the protocol spec, this requires the
		 * correspondent TCP to respond.
		 */
		TCPSTAT_INC(tcps_keepprobe);
		t_template = tcpip_maketemplate(inp);
		if (t_template) {
			tcp_respond(tp, t_template->tt_ipgen,
				    &t_template->tt_t, (struct mbuf *)NULL,
				    tp->rcv_nxt, tp->snd_una - 1, 0);
			free(t_template, M_TEMP);
		}
		callout_reset_on(&tp->t_timers->tt_keep, tcp_keepintvl, tcp_timer_keep, tp, INP_CPU(inp));
	} else
		callout_reset_on(&tp->t_timers->tt_keep, tcp_keepidle, tcp_timer_keep, tp, INP_CPU(inp));

#ifdef TCPDEBUG
	if (inp->inp_socket->so_options & SO_DEBUG)
		tcp_trace(TA_USER, ostate, tp, (void *)0, (struct tcphdr *)0,
			  PRU_SLOWTIMO);
#endif
	INP_WUNLOCK(inp);
	INP_INFO_WUNLOCK(&V_tcbinfo);
	CURVNET_RESTORE();
	return;

dropit:
	TCPSTAT_INC(tcps_keepdrops);
	tp = tcp_drop(tp, ETIMEDOUT);

#ifdef TCPDEBUG
	if (tp != NULL && (tp->t_inpcb->inp_socket->so_options & SO_DEBUG))
		tcp_trace(TA_USER, ostate, tp, (void *)0, (struct tcphdr *)0,
			  PRU_SLOWTIMO);
#endif
	if (tp != NULL)
		INP_WUNLOCK(tp->t_inpcb);
	INP_INFO_WUNLOCK(&V_tcbinfo);
	CURVNET_RESTORE();
}

void
tcp_timer_persist(void *xtp)
{
	struct tcpcb *tp = xtp;
	struct inpcb *inp;
	CURVNET_SET(tp->t_vnet);
#ifdef TCPDEBUG
	int ostate;

	ostate = tp->t_state;
#endif
	INP_INFO_WLOCK(&V_tcbinfo);
	inp = tp->t_inpcb;
	/*
	 * XXXRW: While this assert is in fact correct, bugs in the tcpcb
	 * tear-down mean we need it as a work-around for races between
	 * timers and tcp_discardcb().
	 *
	 * KASSERT(inp != NULL, ("tcp_timer_persist: inp == NULL"));
	 */
	if (inp == NULL) {
		tcp_timer_race++;
		INP_INFO_WUNLOCK(&V_tcbinfo);
		CURVNET_RESTORE();
		return;
	}
	INP_WLOCK(inp);
	if ((inp->inp_flags & INP_DROPPED) || callout_pending(&tp->t_timers->tt_persist)
	    || !callout_active(&tp->t_timers->tt_persist)) {
		INP_WUNLOCK(inp);
		INP_INFO_WUNLOCK(&V_tcbinfo);
		CURVNET_RESTORE();
		return;
	}
	callout_deactivate(&tp->t_timers->tt_persist);
	/*
	 * Persistance timer into zero window.
	 * Force a byte to be output, if possible.
	 */
	TCPSTAT_INC(tcps_persisttimeo);
	/*
	 * Hack: if the peer is dead/unreachable, we do not
	 * time out if the window is closed.  After a full
	 * backoff, drop the connection if the idle time
	 * (no responses to probes) reaches the maximum
	 * backoff that we would use if retransmitting.
	 */
	if (tp->t_rxtshift == TCP_MAXRXTSHIFT &&
	    (ticks - tp->t_rcvtime >= tcp_maxpersistidle ||
	     ticks - tp->t_rcvtime >= TCP_REXMTVAL(tp) * tcp_totbackoff)) {
		TCPSTAT_INC(tcps_persistdrop);
		tp = tcp_drop(tp, ETIMEDOUT);
		goto out;
	}
	tcp_setpersist(tp);
	tp->t_flags |= TF_FORCEDATA;
	(void) tcp_output(tp);
	tp->t_flags &= ~TF_FORCEDATA;

out:
#ifdef TCPDEBUG
	if (tp != NULL && tp->t_inpcb->inp_socket->so_options & SO_DEBUG)
		tcp_trace(TA_USER, ostate, tp, NULL, NULL, PRU_SLOWTIMO);
#endif
	if (tp != NULL)
		INP_WUNLOCK(inp);
	INP_INFO_WUNLOCK(&V_tcbinfo);
	CURVNET_RESTORE();
}

void
tcp_timer_rexmt(void * xtp)
{
	struct tcpcb *tp = xtp;
	CURVNET_SET(tp->t_vnet);
	int rexmt;
	int headlocked;
	struct inpcb *inp;
#ifdef TCPDEBUG
	int ostate;

	ostate = tp->t_state;
#endif
	INP_INFO_RLOCK(&V_tcbinfo);
	inp = tp->t_inpcb;
	/*
	 * XXXRW: While this assert is in fact correct, bugs in the tcpcb
	 * tear-down mean we need it as a work-around for races between
	 * timers and tcp_discardcb().
	 *
	 * KASSERT(inp != NULL, ("tcp_timer_rexmt: inp == NULL"));
	 */
	if (inp == NULL) {
		tcp_timer_race++;
		INP_INFO_RUNLOCK(&V_tcbinfo);
		CURVNET_RESTORE();
		return;
	}
	INP_WLOCK(inp);
	if ((inp->inp_flags & INP_DROPPED) || callout_pending(&tp->t_timers->tt_rexmt)
	    || !callout_active(&tp->t_timers->tt_rexmt)) {
		INP_WUNLOCK(inp);
		INP_INFO_RUNLOCK(&V_tcbinfo);
		CURVNET_RESTORE();
		return;
	}
	callout_deactivate(&tp->t_timers->tt_rexmt);
	tcp_free_sackholes(tp);
	/*
	 * Retransmission timer went off.  Message has not
	 * been acked within retransmit interval.  Back off
	 * to a longer retransmit interval and retransmit one segment.
	 */
	if (++tp->t_rxtshift > TCP_MAXRXTSHIFT) {
		tp->t_rxtshift = TCP_MAXRXTSHIFT;
		TCPSTAT_INC(tcps_timeoutdrop);
		in_pcbref(inp);
 		INP_INFO_RUNLOCK(&V_tcbinfo);
 		INP_WUNLOCK(inp);
 		INP_INFO_WLOCK(&V_tcbinfo);
 		INP_WLOCK(inp);
 		if (in_pcbrele(inp)) {
 			INP_INFO_WUNLOCK(&V_tcbinfo);
 			CURVNET_RESTORE();
 			return;
 		}
		tp = tcp_drop(tp, tp->t_softerror ?
			      tp->t_softerror : ETIMEDOUT);
		headlocked = 1;
		goto out;
	}
	INP_INFO_RUNLOCK(&V_tcbinfo);
	headlocked = 0;
	if (tp->t_rxtshift == 1) {
		/*
		 * first retransmit; record ssthresh and cwnd so they can
		 * be recovered if this turns out to be a "bad" retransmit.
		 * A retransmit is considered "bad" if an ACK for this
		 * segment is received within RTT/2 interval; the assumption
		 * here is that the ACK was already in flight.  See
		 * "On Estimating End-to-End Network Path Properties" by
		 * Allman and Paxson for more details.
		 */
		tp->snd_cwnd_prev = tp->snd_cwnd;
		tp->snd_ssthresh_prev = tp->snd_ssthresh;
		tp->snd_recover_prev = tp->snd_recover;
		if (IN_FASTRECOVERY(tp))
		  tp->t_flags |= TF_WASFRECOVERY;
		else
		  tp->t_flags &= ~TF_WASFRECOVERY;
		tp->t_badrxtwin = ticks + (tp->t_srtt >> (TCP_RTT_SHIFT + 1));
	}
	TCPSTAT_INC(tcps_rexmttimeo);
	if (tp->t_state == TCPS_SYN_SENT)
		rexmt = TCP_REXMTVAL(tp) * tcp_syn_backoff[tp->t_rxtshift];
	else
		rexmt = TCP_REXMTVAL(tp) * tcp_backoff[tp->t_rxtshift];
	TCPT_RANGESET(tp->t_rxtcur, rexmt,
		      tp->t_rttmin, TCPTV_REXMTMAX);
	/*
	 * Disable rfc1323 if we havn't got any response to
	 * our third SYN to work-around some broken terminal servers
	 * (most of which have hopefully been retired) that have bad VJ
	 * header compression code which trashes TCP segments containing
	 * unknown-to-them TCP options.
	 */
	if ((tp->t_state == TCPS_SYN_SENT) && (tp->t_rxtshift == 3))
		tp->t_flags &= ~(TF_REQ_SCALE|TF_REQ_TSTMP);
	/*
	 * If we backed off this far, our srtt estimate is probably bogus.
	 * Clobber it so we'll take the next rtt measurement as our srtt;
	 * move the current srtt into rttvar to keep the current
	 * retransmit times until then.
	 */
	if (tp->t_rxtshift > TCP_MAXRXTSHIFT / 4) {
#ifdef INET6
		if ((tp->t_inpcb->inp_vflag & INP_IPV6) != 0)
			in6_losing(tp->t_inpcb);
		else
#endif
		tp->t_rttvar += (tp->t_srtt >> TCP_RTT_SHIFT);
		tp->t_srtt = 0;
	}
	tp->snd_nxt = tp->snd_una;
	tp->snd_recover = tp->snd_max;
	/*
	 * Force a segment to be sent.
	 */
	tp->t_flags |= TF_ACKNOW;
	/*
	 * If timing a segment in this window, stop the timer.
	 */
	tp->t_rtttime = 0;

	cc_after_timeout(tp);

	(void) tcp_output(tp);

out:
#ifdef TCPDEBUG
	if (tp != NULL && (tp->t_inpcb->inp_socket->so_options & SO_DEBUG))
		tcp_trace(TA_USER, ostate, tp, (void *)0, (struct tcphdr *)0,
			  PRU_SLOWTIMO);
#endif
	if (tp != NULL)
		INP_WUNLOCK(inp);
	if (headlocked)
		INP_INFO_WUNLOCK(&V_tcbinfo);
	CURVNET_RESTORE();
}

void
tcp_timer_activate(struct tcpcb *tp, int timer_type, u_int delta)
{
	struct callout *t_callout;
	void *f_callout;
	struct inpcb *inp = tp->t_inpcb;
	int cpu = INP_CPU(inp);

	switch (timer_type) {
		case TT_DELACK:
			t_callout = &tp->t_timers->tt_delack;
			f_callout = tcp_timer_delack;
			break;
		case TT_REXMT:
			t_callout = &tp->t_timers->tt_rexmt;
			f_callout = tcp_timer_rexmt;
			break;
		case TT_PERSIST:
			t_callout = &tp->t_timers->tt_persist;
			f_callout = tcp_timer_persist;
			break;
		case TT_KEEP:
			t_callout = &tp->t_timers->tt_keep;
			f_callout = tcp_timer_keep;
			break;
		case TT_2MSL:
			t_callout = &tp->t_timers->tt_2msl;
			f_callout = tcp_timer_2msl;
			break;
		default:
			panic("bad timer_type");
		}
	if (delta == 0) {
		callout_stop(t_callout);
	} else {
		callout_reset_on(t_callout, delta, f_callout, tp, cpu);
	}
}

int
tcp_timer_active(struct tcpcb *tp, int timer_type)
{
	struct callout *t_callout;

	switch (timer_type) {
		case TT_DELACK:
			t_callout = &tp->t_timers->tt_delack;
			break;
		case TT_REXMT:
			t_callout = &tp->t_timers->tt_rexmt;
			break;
		case TT_PERSIST:
			t_callout = &tp->t_timers->tt_persist;
			break;
		case TT_KEEP:
			t_callout = &tp->t_timers->tt_keep;
			break;
		case TT_2MSL:
			t_callout = &tp->t_timers->tt_2msl;
			break;
		default:
			panic("bad timer_type");
		}
	return callout_active(t_callout);
}

#define	ticks_to_msecs(t)	(1000*(t) / hz)

void
tcp_timer_to_xtimer(struct tcpcb *tp, struct tcp_timer *timer, struct xtcp_timer *xtimer)
{
	bzero(xtimer, sizeof(struct xtcp_timer));
	if (timer == NULL)
		return;
	if (callout_active(&timer->tt_delack))
		xtimer->tt_delack = ticks_to_msecs(timer->tt_delack.c_time - ticks);
	if (callout_active(&timer->tt_rexmt))
		xtimer->tt_rexmt = ticks_to_msecs(timer->tt_rexmt.c_time - ticks);
	if (callout_active(&timer->tt_persist))
		xtimer->tt_persist = ticks_to_msecs(timer->tt_persist.c_time - ticks);
	if (callout_active(&timer->tt_keep))
		xtimer->tt_keep = ticks_to_msecs(timer->tt_keep.c_time - ticks);
	if (callout_active(&timer->tt_2msl))
		xtimer->tt_2msl = ticks_to_msecs(timer->tt_2msl.c_time - ticks);
	xtimer->t_rcvtime = ticks_to_msecs(ticks - tp->t_rcvtime);
}<|MERGE_RESOLUTION|>--- conflicted
+++ resolved
@@ -118,7 +118,13 @@
 	/* max idle time in persist */
 int	tcp_maxidle;
 
-<<<<<<< HEAD
+static int	per_cpu_timers = 0;
+SYSCTL_INT(_net_inet_tcp, OID_AUTO, per_cpu_timers, CTLFLAG_RW,
+    &per_cpu_timers , 0, "run tcp timers on all cpus");
+
+#define	INP_CPU(inp)	(per_cpu_timers ? (!CPU_ABSENT(((inp)->inp_flowid % (mp_maxid+1))) ? \
+		((inp)->inp_flowid % (mp_maxid+1)) : curcpu) : 0)
+
 static void inline	cc_after_timeout(struct tcpcb *tp);
 
 /*
@@ -136,14 +142,6 @@
 	EXIT_FASTRECOVERY(tp);
 	tp->t_bytes_acked = 0;
 }
-=======
-static int	per_cpu_timers = 0;
-SYSCTL_INT(_net_inet_tcp, OID_AUTO, per_cpu_timers, CTLFLAG_RW,
-    &per_cpu_timers , 0, "run tcp timers on all cpus");
-
-#define	INP_CPU(inp)	(per_cpu_timers ? (!CPU_ABSENT(((inp)->inp_flowid % (mp_maxid+1))) ? \
-		((inp)->inp_flowid % (mp_maxid+1)) : curcpu) : 0)
->>>>>>> b8fb1a2a
 
 /*
  * Tcp protocol timeout routine called every 500 ms.
