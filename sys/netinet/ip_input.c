--- conflicted
+++ resolved
@@ -211,75 +211,6 @@
 static void	ip_freef(struct ipqhead *, struct ipq *);
 
 /*
-<<<<<<< HEAD
- * IP statistics are stored in struct ipstat_p, which is
- * an "array" of counter(9)s.  Although it isn't a real
- * array, we treat it as array to reduce code bloat.
- */
-VNET_DEFINE(struct ipstat_p, ipstatp);
-
-static void
-vnet_ipstatp_init(const void *unused)
-{
-	counter_u64_t *c;
-	int i;
-
-	for (i = 0, c = (counter_u64_t *)&V_ipstatp;
-	    i < sizeof(V_ipstatp) / sizeof(counter_u64_t);
-	    i++, c++) {
-		*c = counter_u64_alloc(M_WAITOK);
-		counter_u64_zero(*c);
-	}
-}
-VNET_SYSINIT(vnet_ipstatp_init, SI_SUB_PROTO_IFATTACHDOMAIN, SI_ORDER_ANY,
-            vnet_ipstatp_init, NULL);
-
-#ifdef VIMAGE
-static void
-vnet_ipstatp_uninit(const void *unused)
-{
-	counter_u64_t *c;
-	int i;
-
-	for (i = 0, c = (counter_u64_t *)&V_ipstatp;
-	    i < sizeof(V_ipstatp) / sizeof(counter_u64_t);
-	    i++, c++)
-		counter_u64_free(*c);
-}
-VNET_SYSUNINIT(vnet_ipstatp_uninit, SI_SUB_PROTO_IFATTACHDOMAIN, SI_ORDER_ANY,
-            vnet_ipstatp_uninit, NULL);
-#endif /* VIMAGE */
-
-static int
-ipstat_sysctl(SYSCTL_HANDLER_ARGS)
-{
-	struct ipstat ipstat;
-	counter_u64_t *c;
-	uint64_t *v;
-	int i;
-
-	for (i = 0, c = (counter_u64_t *)&V_ipstatp, v = (uint64_t *)&ipstat;
-	    i < sizeof(V_ipstatp) / sizeof(counter_u64_t);
-	    i++, c++, v++) {
-		*v = counter_u64_fetch(*c);
-		/*
-		 * Old interface allowed to rewrite 'struct ipstat', and
-		 * netstat(1) used it to zero the structure. To keep
-		 * compatibility with old netstat(1) we will zero out
-		 * statistics on every write attempt, however we no longer
-		 * support writing arbitrary fake values to the statistics.
-		 */
-		if (req->newptr)
-			counter_u64_zero(*c);
-	}
-
-	return (SYSCTL_OUT(req, &ipstat, sizeof(ipstat)));
-}
-SYSCTL_VNET_PROC(_net_inet_ip, IPCTL_STATS, stats, CTLTYPE_OPAQUE | CTLFLAG_RW,
-    NULL, 0, ipstat_sysctl, "I",
-    "IP statistics (struct ipstat, netinet/ip_var.h)");
-
-=======
  * IP statistics are stored in the "array" of counter(9)s.
  */
 VNET_PCPUSTAT_DEFINE(struct ipstat, ipstat);
@@ -291,7 +222,6 @@
 VNET_PCPUSTAT_SYSUNINIT(ipstat);
 #endif /* VIMAGE */
 
->>>>>>> 6246a085
 /*
  * Kernel module interface for updating ipstat.  The argument is an index
  * into ipstat treated as an array.
@@ -300,22 +230,14 @@
 kmod_ipstat_inc(int statnum)
 {
 
-<<<<<<< HEAD
-	counter_u64_add((counter_u64_t )&V_ipstatp + statnum, 1);
-=======
 	counter_u64_add(VNET(ipstat)[statnum], 1);
->>>>>>> 6246a085
 }
 
 void
 kmod_ipstat_dec(int statnum)
 {
 
-<<<<<<< HEAD
-	counter_u64_add((counter_u64_t )&V_ipstatp + statnum, -1);
-=======
 	counter_u64_add(VNET(ipstat)[statnum], -1);
->>>>>>> 6246a085
 }
 
 static int
