/*-
 * Copyright (c) 1982, 1986, 1988, 1990, 1993
 *	The Regents of the University of California.  All rights reserved.
 *
 * Redistribution and use in source and binary forms, with or without
 * modification, are permitted provided that the following conditions
 * are met:
 * 1. Redistributions of source code must retain the above copyright
 *    notice, this list of conditions and the following disclaimer.
 * 2. Redistributions in binary form must reproduce the above copyright
 *    notice, this list of conditions and the following disclaimer in the
 *    documentation and/or other materials provided with the distribution.
 * 4. Neither the name of the University nor the names of its contributors
 *    may be used to endorse or promote products derived from this software
 *    without specific prior written permission.
 *
 * THIS SOFTWARE IS PROVIDED BY THE REGENTS AND CONTRIBUTORS ``AS IS'' AND
 * ANY EXPRESS OR IMPLIED WARRANTIES, INCLUDING, BUT NOT LIMITED TO, THE
 * IMPLIED WARRANTIES OF MERCHANTABILITY AND FITNESS FOR A PARTICULAR PURPOSE
 * ARE DISCLAIMED.  IN NO EVENT SHALL THE REGENTS OR CONTRIBUTORS BE LIABLE
 * FOR ANY DIRECT, INDIRECT, INCIDENTAL, SPECIAL, EXEMPLARY, OR CONSEQUENTIAL
 * DAMAGES (INCLUDING, BUT NOT LIMITED TO, PROCUREMENT OF SUBSTITUTE GOODS
 * OR SERVICES; LOSS OF USE, DATA, OR PROFITS; OR BUSINESS INTERRUPTION)
 * HOWEVER CAUSED AND ON ANY THEORY OF LIABILITY, WHETHER IN CONTRACT, STRICT
 * LIABILITY, OR TORT (INCLUDING NEGLIGENCE OR OTHERWISE) ARISING IN ANY WAY
 * OUT OF THE USE OF THIS SOFTWARE, EVEN IF ADVISED OF THE POSSIBILITY OF
 * SUCH DAMAGE.
 *
 *	@(#)ip_output.c	8.3 (Berkeley) 1/21/94
 */

#include <sys/cdefs.h>
__FBSDID("$FreeBSD$");

#include "opt_ipfw.h"
#include "opt_ipsec.h"
#include "opt_route.h"
#include "opt_mbuf_stress_test.h"
#include "opt_mpath.h"
#include "opt_sctp.h"

#include <sys/param.h>
#include <sys/systm.h>
#include <sys/kernel.h>
#include <sys/malloc.h>
#include <sys/mbuf.h>
#include <sys/priv.h>
#include <sys/proc.h>
#include <sys/protosw.h>
#include <sys/socket.h>
#include <sys/socketvar.h>
#include <sys/sysctl.h>
#include <sys/ucred.h>

#include <net/if.h>
#include <net/if_llatbl.h>
#include <net/netisr.h>
#include <net/pfil.h>
#include <net/route.h>
#include <net/flowtable.h>
#ifdef RADIX_MPATH
#include <net/radix_mpath.h>
#endif
#include <net/vnet.h>

#include <netinet/in.h>
#include <netinet/in_systm.h>
#include <netinet/ip.h>
#include <netinet/in_pcb.h>
#include <netinet/in_var.h>
#include <netinet/ip_var.h>
#include <netinet/ip_options.h>
#ifdef SCTP
#include <netinet/sctp.h>
#include <netinet/sctp_crc32.h>
#endif

#ifdef IPSEC
#include <netinet/ip_ipsec.h>
#include <netipsec/ipsec.h>
#endif /* IPSEC*/

#include <machine/in_cksum.h>

#include <security/mac/mac_framework.h>

VNET_DEFINE(u_short, ip_id);

#ifdef MBUF_STRESS_TEST
static int mbuf_frag_size = 0;
SYSCTL_INT(_net_inet_ip, OID_AUTO, mbuf_frag_size, CTLFLAG_RW,
	&mbuf_frag_size, 0, "Fragment outgoing mbufs to this size");
#endif

static void	ip_mloopback
	(struct ifnet *, struct mbuf *, struct sockaddr_in *, int);


extern int in_mcast_loop;
extern	struct protosw inetsw[];

/*
 * IP output.  The packet in mbuf chain m contains a skeletal IP
 * header (with len, off, ttl, proto, tos, src, dst).
 * The mbuf chain containing the packet will be freed.
 * The mbuf opt, if present, will not be freed.
 * If route ro is present and has ro_rt initialized, route lookup would be
 * skipped and ro->ro_rt would be used. If ro is present but ro->ro_rt is NULL,
 * then result of route lookup is stored in ro->ro_rt.
 *
 * In the IP forwarding case, the packet will arrive with options already
 * inserted, so must have a NULL opt pointer.
 */
int
ip_output(struct mbuf *m, struct mbuf *opt, struct route *ro, int flags,
    struct ip_moptions *imo, struct inpcb *inp)
{
	struct ip *ip;
	struct ifnet *ifp = NULL;	/* keep compiler happy */
	struct mbuf *m0;
	int hlen = sizeof (struct ip);
	int mtu;
	int n;	/* scratchpad */
	int error = 0;
	struct sockaddr_in *dst;
	struct in_ifaddr *ia;
	int isbroadcast;
	uint16_t ip_len, ip_off;
	struct route iproute;
	struct rtentry *rte;	/* cache for ro->ro_rt */
	struct in_addr odst;
	struct m_tag *fwd_tag = NULL;
#ifdef IPSEC
	int no_route_but_check_spd = 0;
#endif
	M_ASSERTPKTHDR(m);

	if (inp != NULL) {
		INP_LOCK_ASSERT(inp);
		M_SETFIB(m, inp->inp_inc.inc_fibnum);
		if (inp->inp_flags & (INP_HW_FLOWID|INP_SW_FLOWID)) {
			m->m_pkthdr.flowid = inp->inp_flowid;
			m->m_flags |= M_FLOWID;
		}
	}

	if (ro == NULL) {
		ro = &iproute;
		bzero(ro, sizeof (*ro));
	}

#ifdef FLOWTABLE
	if (ro->ro_rt == NULL) {
		struct flentry *fle;
			
		/*
		 * The flow table returns route entries valid for up to 30
		 * seconds; we rely on the remainder of ip_output() taking no
		 * longer than that long for the stability of ro_rt. The
		 * flow ID assignment must have happened before this point.
		 */
		fle = flowtable_lookup_mbuf(V_ip_ft, m, AF_INET);
		if (fle != NULL)
			flow_to_route(fle, ro);
	}
#endif

	if (opt) {
		int len = 0;
		m = ip_insertoptions(m, opt, &len);
		if (len != 0)
			hlen = len; /* ip->ip_hl is updated above */
	}
	ip = mtod(m, struct ip *);
	ip_len = ntohs(ip->ip_len);
	ip_off = ntohs(ip->ip_off);

	/*
	 * Fill in IP header.  If we are not allowing fragmentation,
	 * then the ip_id field is meaningless, but we don't set it
	 * to zero.  Doing so causes various problems when devices along
	 * the path (routers, load balancers, firewalls, etc.) illegally
	 * disable DF on our packet.  Note that a 16-bit counter
	 * will wrap around in less than 10 seconds at 100 Mbit/s on a
	 * medium with MTU 1500.  See Steven M. Bellovin, "A Technique
	 * for Counting NATted Hosts", Proc. IMW'02, available at
	 * <http://www.cs.columbia.edu/~smb/papers/fnat.pdf>.
	 */
	if ((flags & (IP_FORWARDING|IP_RAWOUTPUT)) == 0) {
		ip->ip_v = IPVERSION;
		ip->ip_hl = hlen >> 2;
		ip->ip_id = ip_newid();
		IPSTAT_INC(ips_localout);
	} else {
		/* Header already set, fetch hlen from there */
		hlen = ip->ip_hl << 2;
	}

	dst = (struct sockaddr_in *)&ro->ro_dst;
again:
	ia = NULL;
	/*
	 * If there is a cached route,
	 * check that it is to the same destination
	 * and is still up.  If not, free it and try again.
	 * The address family should also be checked in case of sharing the
	 * cache with IPv6.
	 */
	rte = ro->ro_rt;
	if (rte && ((rte->rt_flags & RTF_UP) == 0 ||
		    rte->rt_ifp == NULL ||
		    !RT_LINK_IS_UP(rte->rt_ifp) ||
			  dst->sin_family != AF_INET ||
			  dst->sin_addr.s_addr != ip->ip_dst.s_addr)) {
		RO_RTFREE(ro);
		ro->ro_lle = NULL;
		rte = NULL;
	}
	if (rte == NULL && fwd_tag == NULL) {
		bzero(dst, sizeof(*dst));
		dst->sin_family = AF_INET;
		dst->sin_len = sizeof(*dst);
		dst->sin_addr = ip->ip_dst;
	}
	/*
	 * If routing to interface only, short circuit routing lookup.
	 * The use of an all-ones broadcast address implies this; an
	 * interface is specified by the broadcast address of an interface,
	 * or the destination address of a ptp interface.
	 */
	if (flags & IP_SENDONES) {
		if ((ia = ifatoia(ifa_ifwithbroadaddr(sintosa(dst)))) == NULL &&
		    (ia = ifatoia(ifa_ifwithdstaddr(sintosa(dst)))) == NULL) {
			IPSTAT_INC(ips_noroute);
			error = ENETUNREACH;
			goto bad;
		}
		ip->ip_dst.s_addr = INADDR_BROADCAST;
		dst->sin_addr = ip->ip_dst;
		ifp = ia->ia_ifp;
		ip->ip_ttl = 1;
		isbroadcast = 1;
	} else if (flags & IP_ROUTETOIF) {
		if ((ia = ifatoia(ifa_ifwithdstaddr(sintosa(dst)))) == NULL &&
		    (ia = ifatoia(ifa_ifwithnet(sintosa(dst), 0))) == NULL) {
			IPSTAT_INC(ips_noroute);
			error = ENETUNREACH;
			goto bad;
		}
		ifp = ia->ia_ifp;
		ip->ip_ttl = 1;
		isbroadcast = in_broadcast(dst->sin_addr, ifp);
	} else if (IN_MULTICAST(ntohl(ip->ip_dst.s_addr)) &&
	    imo != NULL && imo->imo_multicast_ifp != NULL) {
		/*
		 * Bypass the normal routing lookup for multicast
		 * packets if the interface is specified.
		 */
		ifp = imo->imo_multicast_ifp;
		IFP_TO_IA(ifp, ia);
		isbroadcast = 0;	/* fool gcc */
	} else {
		/*
		 * We want to do any cloning requested by the link layer,
		 * as this is probably required in all cases for correct
		 * operation (as it is for ARP).
		 */
		if (rte == NULL) {
#ifdef RADIX_MPATH
			rtalloc_mpath_fib(ro,
			    ntohl(ip->ip_src.s_addr ^ ip->ip_dst.s_addr),
			    inp ? inp->inp_inc.inc_fibnum : M_GETFIB(m));
#else
			in_rtalloc_ign(ro, 0,
			    inp ? inp->inp_inc.inc_fibnum : M_GETFIB(m));
#endif
			rte = ro->ro_rt;
		}
		if (rte == NULL ||
		    rte->rt_ifp == NULL ||
		    !RT_LINK_IS_UP(rte->rt_ifp)) {
#ifdef IPSEC
			/*
			 * There is no route for this packet, but it is
			 * possible that a matching SPD entry exists.
			 */
			no_route_but_check_spd = 1;
			mtu = 0; /* Silence GCC warning. */
			goto sendit;
#endif
			IPSTAT_INC(ips_noroute);
			error = EHOSTUNREACH;
			goto bad;
		}
		ia = ifatoia(rte->rt_ifa);
		ifa_ref(&ia->ia_ifa);
		ifp = rte->rt_ifp;
		rte->rt_rmx.rmx_pksent++;
		if (rte->rt_flags & RTF_GATEWAY)
			dst = (struct sockaddr_in *)rte->rt_gateway;
		if (rte->rt_flags & RTF_HOST)
			isbroadcast = (rte->rt_flags & RTF_BROADCAST);
		else
			isbroadcast = in_broadcast(dst->sin_addr, ifp);
	}
	/*
	 * Calculate MTU.  If we have a route that is up, use that,
	 * otherwise use the interface's MTU.
	 */
	if (rte != NULL && (rte->rt_flags & (RTF_UP|RTF_HOST)) &&
	    rte->rt_rmx.rmx_mtu > 0) {
		/*
		 * This case can happen if the user changed the MTU
		 * of an interface after enabling IP on it.  Because
		 * most netifs don't keep track of routes pointing to
		 * them, there is no way for one to update all its
		 * routes when the MTU is changed.
		 */
		if (rte->rt_rmx.rmx_mtu > ifp->if_mtu)
			rte->rt_rmx.rmx_mtu = ifp->if_mtu;
		mtu = rte->rt_rmx.rmx_mtu;
	} else {
		mtu = ifp->if_mtu;
	}
	/* Catch a possible divide by zero later. */
	KASSERT(mtu > 0, ("%s: mtu %d <= 0, rte=%p (rt_flags=0x%08x) ifp=%p",
	    __func__, mtu, rte, (rte != NULL) ? rte->rt_flags : 0, ifp));
	if (IN_MULTICAST(ntohl(ip->ip_dst.s_addr))) {
		m->m_flags |= M_MCAST;
		/*
		 * IP destination address is multicast.  Make sure "dst"
		 * still points to the address in "ro".  (It may have been
		 * changed to point to a gateway address, above.)
		 */
		dst = (struct sockaddr_in *)&ro->ro_dst;
		/*
		 * See if the caller provided any multicast options
		 */
		if (imo != NULL) {
			ip->ip_ttl = imo->imo_multicast_ttl;
			if (imo->imo_multicast_vif != -1)
				ip->ip_src.s_addr =
				    ip_mcast_src ?
				    ip_mcast_src(imo->imo_multicast_vif) :
				    INADDR_ANY;
		} else
			ip->ip_ttl = IP_DEFAULT_MULTICAST_TTL;
		/*
		 * Confirm that the outgoing interface supports multicast.
		 */
		if ((imo == NULL) || (imo->imo_multicast_vif == -1)) {
			if ((ifp->if_flags & IFF_MULTICAST) == 0) {
				IPSTAT_INC(ips_noroute);
				error = ENETUNREACH;
				goto bad;
			}
		}
		/*
		 * If source address not specified yet, use address
		 * of outgoing interface.
		 */
		if (ip->ip_src.s_addr == INADDR_ANY) {
			/* Interface may have no addresses. */
			if (ia != NULL)
				ip->ip_src = IA_SIN(ia)->sin_addr;
		}

		if ((imo == NULL && in_mcast_loop) ||
		    (imo && imo->imo_multicast_loop)) {
			/*
			 * Loop back multicast datagram if not expressly
			 * forbidden to do so, even if we are not a member
			 * of the group; ip_input() will filter it later,
			 * thus deferring a hash lookup and mutex acquisition
			 * at the expense of a cheap copy using m_copym().
			 */
			ip_mloopback(ifp, m, dst, hlen);
		} else {
			/*
			 * If we are acting as a multicast router, perform
			 * multicast forwarding as if the packet had just
			 * arrived on the interface to which we are about
			 * to send.  The multicast forwarding function
			 * recursively calls this function, using the
			 * IP_FORWARDING flag to prevent infinite recursion.
			 *
			 * Multicasts that are looped back by ip_mloopback(),
			 * above, will be forwarded by the ip_input() routine,
			 * if necessary.
			 */
			if (V_ip_mrouter && (flags & IP_FORWARDING) == 0) {
				/*
				 * If rsvp daemon is not running, do not
				 * set ip_moptions. This ensures that the packet
				 * is multicast and not just sent down one link
				 * as prescribed by rsvpd.
				 */
				if (!V_rsvp_on)
					imo = NULL;
				if (ip_mforward &&
				    ip_mforward(ip, ifp, m, imo) != 0) {
					m_freem(m);
					goto done;
				}
			}
		}

		/*
		 * Multicasts with a time-to-live of zero may be looped-
		 * back, above, but must not be transmitted on a network.
		 * Also, multicasts addressed to the loopback interface
		 * are not sent -- the above call to ip_mloopback() will
		 * loop back a copy. ip_input() will drop the copy if
		 * this host does not belong to the destination group on
		 * the loopback interface.
		 */
		if (ip->ip_ttl == 0 || ifp->if_flags & IFF_LOOPBACK) {
			m_freem(m);
			goto done;
		}

		goto sendit;
	}

	/*
	 * If the source address is not specified yet, use the address
	 * of the outoing interface.
	 */
	if (ip->ip_src.s_addr == INADDR_ANY) {
		/* Interface may have no addresses. */
		if (ia != NULL) {
			ip->ip_src = IA_SIN(ia)->sin_addr;
		}
	}

	/*
	 * Verify that we have any chance at all of being able to queue the
	 * packet or packet fragments, unless ALTQ is enabled on the given
	 * interface in which case packetdrop should be done by queueing.
	 */
	n = ip_len / mtu + 1; /* how many fragments ? */
	if (
#ifdef ALTQ
	    (!ALTQ_IS_ENABLED(&ifp->if_snd)) &&
#endif /* ALTQ */
	    (ifp->if_snd.ifq_len + n) >= ifp->if_snd.ifq_maxlen ) {
		error = ENOBUFS;
		IPSTAT_INC(ips_odropped);
		ifp->if_snd.ifq_drops += n;
		goto bad;
	}

	/*
	 * Look for broadcast address and
	 * verify user is allowed to send
	 * such a packet.
	 */
	if (isbroadcast) {
		if ((ifp->if_flags & IFF_BROADCAST) == 0) {
			error = EADDRNOTAVAIL;
			goto bad;
		}
		if ((flags & IP_ALLOWBROADCAST) == 0) {
			error = EACCES;
			goto bad;
		}
		/* don't allow broadcast messages to be fragmented */
		if (ip_len > mtu) {
			error = EMSGSIZE;
			goto bad;
		}
		m->m_flags |= M_BCAST;
	} else {
		m->m_flags &= ~M_BCAST;
	}

sendit:
#ifdef IPSEC
	switch(ip_ipsec_output(&m, inp, &flags, &error)) {
	case 1:
		goto bad;
	case -1:
		goto done;
	case 0:
	default:
		break;	/* Continue with packet processing. */
	}
	/*
	 * Check if there was a route for this packet; return error if not.
	 */
	if (no_route_but_check_spd) {
		IPSTAT_INC(ips_noroute);
		error = EHOSTUNREACH;
		goto bad;
	}
	/* Update variables that are affected by ipsec4_output(). */
	ip = mtod(m, struct ip *);
	hlen = ip->ip_hl << 2;
#endif /* IPSEC */

	/* Jump over all PFIL processing if hooks are not active. */
	if (!PFIL_HOOKED(&V_inet_pfil_hook))
		goto passout;

	/* Run through list of hooks for output packets. */
	odst.s_addr = ip->ip_dst.s_addr;
	error = pfil_run_hooks(&V_inet_pfil_hook, &m, ifp, PFIL_OUT, inp);
	if (error != 0 || m == NULL)
		goto done;

	ip = mtod(m, struct ip *);

	/* See if destination IP address was changed by packet filter. */
	if (odst.s_addr != ip->ip_dst.s_addr) {
		m->m_flags |= M_SKIP_FIREWALL;
		/* If destination is now ourself drop to ip_input(). */
		if (in_localip(ip->ip_dst)) {
			m->m_flags |= M_FASTFWD_OURS;
			if (m->m_pkthdr.rcvif == NULL)
				m->m_pkthdr.rcvif = V_loif;
			if (m->m_pkthdr.csum_flags & CSUM_DELAY_DATA) {
				m->m_pkthdr.csum_flags |=
				    CSUM_DATA_VALID | CSUM_PSEUDO_HDR;
				m->m_pkthdr.csum_data = 0xffff;
			}
			m->m_pkthdr.csum_flags |=
			    CSUM_IP_CHECKED | CSUM_IP_VALID;
#ifdef SCTP
			if (m->m_pkthdr.csum_flags & CSUM_SCTP)
				m->m_pkthdr.csum_flags |= CSUM_SCTP_VALID;
#endif
			error = netisr_queue(NETISR_IP, m);
			goto done;
		} else {
			if (ia != NULL)
				ifa_free(&ia->ia_ifa);
			goto again;	/* Redo the routing table lookup. */
		}
	}

<<<<<<< HEAD
	if (V_pfilforward == 0)
		goto passout;

=======
>>>>>>> 6eb4b395
	/* See if local, if yes, send it to netisr with IP_FASTFWD_OURS. */
	if (m->m_flags & M_FASTFWD_OURS) {
		if (m->m_pkthdr.rcvif == NULL)
			m->m_pkthdr.rcvif = V_loif;
		if (m->m_pkthdr.csum_flags & CSUM_DELAY_DATA) {
			m->m_pkthdr.csum_flags |=
			    CSUM_DATA_VALID | CSUM_PSEUDO_HDR;
			m->m_pkthdr.csum_data = 0xffff;
		}
#ifdef SCTP
		if (m->m_pkthdr.csum_flags & CSUM_SCTP)
			m->m_pkthdr.csum_flags |= CSUM_SCTP_VALID;
#endif
		m->m_pkthdr.csum_flags |=
			    CSUM_IP_CHECKED | CSUM_IP_VALID;

		error = netisr_queue(NETISR_IP, m);
		goto done;
	}
	/* Or forward to some other address? */
	if ((m->m_flags & M_IP_NEXTHOP) &&
	    (fwd_tag = m_tag_find(m, PACKET_TAG_IPFORWARD, NULL)) != NULL) {
		dst = (struct sockaddr_in *)&ro->ro_dst;
		bcopy((fwd_tag+1), dst, sizeof(struct sockaddr_in));
		m->m_flags |= M_SKIP_FIREWALL;
		m->m_flags &= ~M_IP_NEXTHOP;
		m_tag_delete(m, fwd_tag);
		if (ia != NULL)
			ifa_free(&ia->ia_ifa);
		goto again;
	}

passout:
	/* 127/8 must not appear on wire - RFC1122. */
	if ((ntohl(ip->ip_dst.s_addr) >> IN_CLASSA_NSHIFT) == IN_LOOPBACKNET ||
	    (ntohl(ip->ip_src.s_addr) >> IN_CLASSA_NSHIFT) == IN_LOOPBACKNET) {
		if ((ifp->if_flags & IFF_LOOPBACK) == 0) {
			IPSTAT_INC(ips_badaddr);
			error = EADDRNOTAVAIL;
			goto bad;
		}
	}

	m->m_pkthdr.csum_flags |= CSUM_IP;
	if (m->m_pkthdr.csum_flags & CSUM_DELAY_DATA & ~ifp->if_hwassist) {
		in_delayed_cksum(m);
		m->m_pkthdr.csum_flags &= ~CSUM_DELAY_DATA;
	}
#ifdef SCTP
	if (m->m_pkthdr.csum_flags & CSUM_SCTP & ~ifp->if_hwassist) {
		sctp_delayed_cksum(m, (uint32_t)(ip->ip_hl << 2));
		m->m_pkthdr.csum_flags &= ~CSUM_SCTP;
	}
#endif

	/*
	 * If small enough for interface, or the interface will take
	 * care of the fragmentation for us, we can just send directly.
	 */
	if (ip_len <= mtu ||
	    (m->m_pkthdr.csum_flags & ifp->if_hwassist & CSUM_TSO) != 0 ||
	    ((ip_off & IP_DF) == 0 && (ifp->if_hwassist & CSUM_IPFRAG))) {
		ip->ip_sum = 0;
		if (m->m_pkthdr.csum_flags & CSUM_IP & ~ifp->if_hwassist) {
			ip->ip_sum = in_cksum(m, hlen);
			m->m_pkthdr.csum_flags &= ~CSUM_IP;
		}

		/*
		 * Record statistics for this interface address.
		 * With CSUM_TSO the byte/packet count will be slightly
		 * incorrect because we count the IP+TCP headers only
		 * once instead of for every generated packet.
		 */
		if (!(flags & IP_FORWARDING) && ia) {
			if (m->m_pkthdr.csum_flags & CSUM_TSO)
				ia->ia_ifa.if_opackets +=
				    m->m_pkthdr.len / m->m_pkthdr.tso_segsz;
			else
				ia->ia_ifa.if_opackets++;
			ia->ia_ifa.if_obytes += m->m_pkthdr.len;
		}
#ifdef MBUF_STRESS_TEST
		if (mbuf_frag_size && m->m_pkthdr.len > mbuf_frag_size)
			m = m_fragment(m, M_DONTWAIT, mbuf_frag_size);
#endif
		/*
		 * Reset layer specific mbuf flags
		 * to avoid confusing lower layers.
		 */
		m->m_flags &= ~(M_PROTOFLAGS);
		error = (*ifp->if_output)(ifp, m,
		    		(struct sockaddr *)dst, ro);
		goto done;
	}

	/* Balk when DF bit is set or the interface didn't support TSO. */
	if ((ip_off & IP_DF) || (m->m_pkthdr.csum_flags & CSUM_TSO)) {
		error = EMSGSIZE;
		IPSTAT_INC(ips_cantfrag);
		goto bad;
	}

	/*
	 * Too large for interface; fragment if possible. If successful,
	 * on return, m will point to a list of packets to be sent.
	 */
	error = ip_fragment(ip, &m, mtu, ifp->if_hwassist);
	if (error)
		goto bad;
	for (; m; m = m0) {
		m0 = m->m_nextpkt;
		m->m_nextpkt = 0;
		if (error == 0) {
			/* Record statistics for this interface address. */
			if (ia != NULL) {
				ia->ia_ifa.if_opackets++;
				ia->ia_ifa.if_obytes += m->m_pkthdr.len;
			}
			/*
			 * Reset layer specific mbuf flags
			 * to avoid confusing upper layers.
			 */
			m->m_flags &= ~(M_PROTOFLAGS);

			error = (*ifp->if_output)(ifp, m,
			    (struct sockaddr *)dst, ro);
		} else
			m_freem(m);
	}

	if (error == 0)
		IPSTAT_INC(ips_fragmented);

done:
	if (ro == &iproute)
		RO_RTFREE(ro);
	if (ia != NULL)
		ifa_free(&ia->ia_ifa);
	return (error);
bad:
	m_freem(m);
	goto done;
}

/*
 * Create a chain of fragments which fit the given mtu. m_frag points to the
 * mbuf to be fragmented; on return it points to the chain with the fragments.
 * Return 0 if no error. If error, m_frag may contain a partially built
 * chain of fragments that should be freed by the caller.
 *
 * if_hwassist_flags is the hw offload capabilities (see if_data.ifi_hwassist)
 */
int
ip_fragment(struct ip *ip, struct mbuf **m_frag, int mtu,
    u_long if_hwassist_flags)
{
	int error = 0;
	int hlen = ip->ip_hl << 2;
	int len = (mtu - hlen) & ~7;	/* size of payload in each fragment */
	int off;
	struct mbuf *m0 = *m_frag;	/* the original packet		*/
	int firstlen;
	struct mbuf **mnext;
	int nfrags;
	uint16_t ip_len, ip_off;

	ip_len = ntohs(ip->ip_len);
	ip_off = ntohs(ip->ip_off);

	if (ip_off & IP_DF) {	/* Fragmentation not allowed */
		IPSTAT_INC(ips_cantfrag);
		return EMSGSIZE;
	}

	/*
	 * Must be able to put at least 8 bytes per fragment.
	 */
	if (len < 8)
		return EMSGSIZE;

	/*
	 * If the interface will not calculate checksums on
	 * fragmented packets, then do it here.
	 */
	if (m0->m_pkthdr.csum_flags & CSUM_DELAY_DATA) {
		in_delayed_cksum(m0);
		m0->m_pkthdr.csum_flags &= ~CSUM_DELAY_DATA;
	}
#ifdef SCTP
	if (m0->m_pkthdr.csum_flags & CSUM_SCTP) {
		sctp_delayed_cksum(m0, hlen);
		m0->m_pkthdr.csum_flags &= ~CSUM_SCTP;
	}
#endif
	if (len > PAGE_SIZE) {
		/* 
		 * Fragment large datagrams such that each segment 
		 * contains a multiple of PAGE_SIZE amount of data, 
		 * plus headers. This enables a receiver to perform 
		 * page-flipping zero-copy optimizations.
		 *
		 * XXX When does this help given that sender and receiver
		 * could have different page sizes, and also mtu could
		 * be less than the receiver's page size ?
		 */
		int newlen;
		struct mbuf *m;

		for (m = m0, off = 0; m && (off+m->m_len) <= mtu; m = m->m_next)
			off += m->m_len;

		/*
		 * firstlen (off - hlen) must be aligned on an 
		 * 8-byte boundary
		 */
		if (off < hlen)
			goto smart_frag_failure;
		off = ((off - hlen) & ~7) + hlen;
		newlen = (~PAGE_MASK) & mtu;
		if ((newlen + sizeof (struct ip)) > mtu) {
			/* we failed, go back the default */
smart_frag_failure:
			newlen = len;
			off = hlen + len;
		}
		len = newlen;

	} else {
		off = hlen + len;
	}

	firstlen = off - hlen;
	mnext = &m0->m_nextpkt;		/* pointer to next packet */

	/*
	 * Loop through length of segment after first fragment,
	 * make new header and copy data of each part and link onto chain.
	 * Here, m0 is the original packet, m is the fragment being created.
	 * The fragments are linked off the m_nextpkt of the original
	 * packet, which after processing serves as the first fragment.
	 */
	for (nfrags = 1; off < ip_len; off += len, nfrags++) {
		struct ip *mhip;	/* ip header on the fragment */
		struct mbuf *m;
		int mhlen = sizeof (struct ip);

		MGETHDR(m, M_DONTWAIT, MT_DATA);
		if (m == NULL) {
			error = ENOBUFS;
			IPSTAT_INC(ips_odropped);
			goto done;
		}
		m->m_flags |= (m0->m_flags & M_MCAST) | M_FRAG;
		/*
		 * In the first mbuf, leave room for the link header, then
		 * copy the original IP header including options. The payload
		 * goes into an additional mbuf chain returned by m_copym().
		 */
		m->m_data += max_linkhdr;
		mhip = mtod(m, struct ip *);
		*mhip = *ip;
		if (hlen > sizeof (struct ip)) {
			mhlen = ip_optcopy(ip, mhip) + sizeof (struct ip);
			mhip->ip_v = IPVERSION;
			mhip->ip_hl = mhlen >> 2;
		}
		m->m_len = mhlen;
		/* XXX do we need to add ip_off below ? */
		mhip->ip_off = ((off - hlen) >> 3) + ip_off;
		if (off + len >= ip_len) {	/* last fragment */
			len = ip_len - off;
			m->m_flags |= M_LASTFRAG;
		} else
			mhip->ip_off |= IP_MF;
		mhip->ip_len = htons((u_short)(len + mhlen));
		m->m_next = m_copym(m0, off, len, M_DONTWAIT);
		if (m->m_next == NULL) {	/* copy failed */
			m_free(m);
			error = ENOBUFS;	/* ??? */
			IPSTAT_INC(ips_odropped);
			goto done;
		}
		m->m_pkthdr.len = mhlen + len;
		m->m_pkthdr.rcvif = NULL;
#ifdef MAC
		mac_netinet_fragment(m0, m);
#endif
		m->m_pkthdr.csum_flags = m0->m_pkthdr.csum_flags;
		mhip->ip_off = htons(mhip->ip_off);
		mhip->ip_sum = 0;
		if (m->m_pkthdr.csum_flags & CSUM_IP & ~if_hwassist_flags) {
			mhip->ip_sum = in_cksum(m, mhlen);
			m->m_pkthdr.csum_flags &= ~CSUM_IP;
		}
		*mnext = m;
		mnext = &m->m_nextpkt;
	}
	IPSTAT_ADD(ips_ofragments, nfrags);

	/* set first marker for fragment chain */
	m0->m_flags |= M_FIRSTFRAG | M_FRAG;
	m0->m_pkthdr.csum_data = nfrags;

	/*
	 * Update first fragment by trimming what's been copied out
	 * and updating header.
	 */
	m_adj(m0, hlen + firstlen - ip_len);
	m0->m_pkthdr.len = hlen + firstlen;
	ip->ip_len = htons((u_short)m0->m_pkthdr.len);
	ip->ip_off = htons(ip_off | IP_MF);
	ip->ip_sum = 0;
	if (m0->m_pkthdr.csum_flags & CSUM_IP & ~if_hwassist_flags) {
		ip->ip_sum = in_cksum(m0, hlen);
		m0->m_pkthdr.csum_flags &= ~CSUM_IP;
	}

done:
	*m_frag = m0;
	return error;
}

void
in_delayed_cksum(struct mbuf *m)
{
	struct ip *ip;
	uint16_t csum, offset, ip_len;

	ip = mtod(m, struct ip *);
	offset = ip->ip_hl << 2 ;
	ip_len = ntohs(ip->ip_len);
	csum = in_cksum_skip(m, ip_len, offset);
	if (m->m_pkthdr.csum_flags & CSUM_UDP && csum == 0)
		csum = 0xffff;
	offset += m->m_pkthdr.csum_data;	/* checksum offset */

	if (offset + sizeof(u_short) > m->m_len) {
		printf("delayed m_pullup, m->len: %d  off: %d  p: %d\n",
		    m->m_len, offset, ip->ip_p);
		/*
		 * XXX
		 * this shouldn't happen, but if it does, the
		 * correct behavior may be to insert the checksum
		 * in the appropriate next mbuf in the chain.
		 */
		return;
	}
	*(u_short *)(m->m_data + offset) = csum;
}

/*
 * IP socket option processing.
 */
int
ip_ctloutput(struct socket *so, struct sockopt *sopt)
{
	struct	inpcb *inp = sotoinpcb(so);
	int	error, optval;

	error = optval = 0;
	if (sopt->sopt_level != IPPROTO_IP) {
		error = EINVAL;

		if (sopt->sopt_level == SOL_SOCKET &&
		    sopt->sopt_dir == SOPT_SET) {
			switch (sopt->sopt_name) {
			case SO_REUSEADDR:
				INP_WLOCK(inp);
				if (IN_MULTICAST(ntohl(inp->inp_laddr.s_addr))) {
					if ((so->so_options &
					    (SO_REUSEADDR | SO_REUSEPORT)) != 0)
						inp->inp_flags2 |= INP_REUSEPORT;
					else
						inp->inp_flags2 &= ~INP_REUSEPORT;
				}
				INP_WUNLOCK(inp);
				error = 0;
				break;
			case SO_REUSEPORT:
				INP_WLOCK(inp);
				if ((so->so_options & SO_REUSEPORT) != 0)
					inp->inp_flags2 |= INP_REUSEPORT;
				else
					inp->inp_flags2 &= ~INP_REUSEPORT;
				INP_WUNLOCK(inp);
				error = 0;
				break;
			case SO_SETFIB:
				INP_WLOCK(inp);
				inp->inp_inc.inc_fibnum = so->so_fibnum;
				INP_WUNLOCK(inp);
				error = 0;
				break;
			default:
				break;
			}
		}
		return (error);
	}

	switch (sopt->sopt_dir) {
	case SOPT_SET:
		switch (sopt->sopt_name) {
		case IP_OPTIONS:
#ifdef notyet
		case IP_RETOPTS:
#endif
		{
			struct mbuf *m;
			if (sopt->sopt_valsize > MLEN) {
				error = EMSGSIZE;
				break;
			}
			MGET(m, sopt->sopt_td ? M_WAIT : M_DONTWAIT, MT_DATA);
			if (m == NULL) {
				error = ENOBUFS;
				break;
			}
			m->m_len = sopt->sopt_valsize;
			error = sooptcopyin(sopt, mtod(m, char *), m->m_len,
					    m->m_len);
			if (error) {
				m_free(m);
				break;
			}
			INP_WLOCK(inp);
			error = ip_pcbopts(inp, sopt->sopt_name, m);
			INP_WUNLOCK(inp);
			return (error);
		}

		case IP_BINDANY:
			if (sopt->sopt_td != NULL) {
				error = priv_check(sopt->sopt_td,
				    PRIV_NETINET_BINDANY);
				if (error)
					break;
			}
			/* FALLTHROUGH */
		case IP_TOS:
		case IP_TTL:
		case IP_MINTTL:
		case IP_RECVOPTS:
		case IP_RECVRETOPTS:
		case IP_RECVDSTADDR:
		case IP_RECVTTL:
		case IP_RECVIF:
		case IP_FAITH:
		case IP_ONESBCAST:
		case IP_DONTFRAG:
		case IP_RECVTOS:
			error = sooptcopyin(sopt, &optval, sizeof optval,
					    sizeof optval);
			if (error)
				break;

			switch (sopt->sopt_name) {
			case IP_TOS:
				inp->inp_ip_tos = optval;
				break;

			case IP_TTL:
				inp->inp_ip_ttl = optval;
				break;

			case IP_MINTTL:
				if (optval >= 0 && optval <= MAXTTL)
					inp->inp_ip_minttl = optval;
				else
					error = EINVAL;
				break;

#define	OPTSET(bit) do {						\
	INP_WLOCK(inp);							\
	if (optval)							\
		inp->inp_flags |= bit;					\
	else								\
		inp->inp_flags &= ~bit;					\
	INP_WUNLOCK(inp);						\
} while (0)

			case IP_RECVOPTS:
				OPTSET(INP_RECVOPTS);
				break;

			case IP_RECVRETOPTS:
				OPTSET(INP_RECVRETOPTS);
				break;

			case IP_RECVDSTADDR:
				OPTSET(INP_RECVDSTADDR);
				break;

			case IP_RECVTTL:
				OPTSET(INP_RECVTTL);
				break;

			case IP_RECVIF:
				OPTSET(INP_RECVIF);
				break;

			case IP_FAITH:
				OPTSET(INP_FAITH);
				break;

			case IP_ONESBCAST:
				OPTSET(INP_ONESBCAST);
				break;
			case IP_DONTFRAG:
				OPTSET(INP_DONTFRAG);
				break;
			case IP_BINDANY:
				OPTSET(INP_BINDANY);
				break;
			case IP_RECVTOS:
				OPTSET(INP_RECVTOS);
				break;
			}
			break;
#undef OPTSET

		/*
		 * Multicast socket options are processed by the in_mcast
		 * module.
		 */
		case IP_MULTICAST_IF:
		case IP_MULTICAST_VIF:
		case IP_MULTICAST_TTL:
		case IP_MULTICAST_LOOP:
		case IP_ADD_MEMBERSHIP:
		case IP_DROP_MEMBERSHIP:
		case IP_ADD_SOURCE_MEMBERSHIP:
		case IP_DROP_SOURCE_MEMBERSHIP:
		case IP_BLOCK_SOURCE:
		case IP_UNBLOCK_SOURCE:
		case IP_MSFILTER:
		case MCAST_JOIN_GROUP:
		case MCAST_LEAVE_GROUP:
		case MCAST_JOIN_SOURCE_GROUP:
		case MCAST_LEAVE_SOURCE_GROUP:
		case MCAST_BLOCK_SOURCE:
		case MCAST_UNBLOCK_SOURCE:
			error = inp_setmoptions(inp, sopt);
			break;

		case IP_PORTRANGE:
			error = sooptcopyin(sopt, &optval, sizeof optval,
					    sizeof optval);
			if (error)
				break;

			INP_WLOCK(inp);
			switch (optval) {
			case IP_PORTRANGE_DEFAULT:
				inp->inp_flags &= ~(INP_LOWPORT);
				inp->inp_flags &= ~(INP_HIGHPORT);
				break;

			case IP_PORTRANGE_HIGH:
				inp->inp_flags &= ~(INP_LOWPORT);
				inp->inp_flags |= INP_HIGHPORT;
				break;

			case IP_PORTRANGE_LOW:
				inp->inp_flags &= ~(INP_HIGHPORT);
				inp->inp_flags |= INP_LOWPORT;
				break;

			default:
				error = EINVAL;
				break;
			}
			INP_WUNLOCK(inp);
			break;

#ifdef IPSEC
		case IP_IPSEC_POLICY:
		{
			caddr_t req;
			struct mbuf *m;

			if ((error = soopt_getm(sopt, &m)) != 0) /* XXX */
				break;
			if ((error = soopt_mcopyin(sopt, m)) != 0) /* XXX */
				break;
			req = mtod(m, caddr_t);
			error = ipsec_set_policy(inp, sopt->sopt_name, req,
			    m->m_len, (sopt->sopt_td != NULL) ?
			    sopt->sopt_td->td_ucred : NULL);
			m_freem(m);
			break;
		}
#endif /* IPSEC */

		default:
			error = ENOPROTOOPT;
			break;
		}
		break;

	case SOPT_GET:
		switch (sopt->sopt_name) {
		case IP_OPTIONS:
		case IP_RETOPTS:
			if (inp->inp_options)
				error = sooptcopyout(sopt, 
						     mtod(inp->inp_options,
							  char *),
						     inp->inp_options->m_len);
			else
				sopt->sopt_valsize = 0;
			break;

		case IP_TOS:
		case IP_TTL:
		case IP_MINTTL:
		case IP_RECVOPTS:
		case IP_RECVRETOPTS:
		case IP_RECVDSTADDR:
		case IP_RECVTTL:
		case IP_RECVIF:
		case IP_PORTRANGE:
		case IP_FAITH:
		case IP_ONESBCAST:
		case IP_DONTFRAG:
		case IP_BINDANY:
		case IP_RECVTOS:
			switch (sopt->sopt_name) {

			case IP_TOS:
				optval = inp->inp_ip_tos;
				break;

			case IP_TTL:
				optval = inp->inp_ip_ttl;
				break;

			case IP_MINTTL:
				optval = inp->inp_ip_minttl;
				break;

#define	OPTBIT(bit)	(inp->inp_flags & bit ? 1 : 0)

			case IP_RECVOPTS:
				optval = OPTBIT(INP_RECVOPTS);
				break;

			case IP_RECVRETOPTS:
				optval = OPTBIT(INP_RECVRETOPTS);
				break;

			case IP_RECVDSTADDR:
				optval = OPTBIT(INP_RECVDSTADDR);
				break;

			case IP_RECVTTL:
				optval = OPTBIT(INP_RECVTTL);
				break;

			case IP_RECVIF:
				optval = OPTBIT(INP_RECVIF);
				break;

			case IP_PORTRANGE:
				if (inp->inp_flags & INP_HIGHPORT)
					optval = IP_PORTRANGE_HIGH;
				else if (inp->inp_flags & INP_LOWPORT)
					optval = IP_PORTRANGE_LOW;
				else
					optval = 0;
				break;

			case IP_FAITH:
				optval = OPTBIT(INP_FAITH);
				break;

			case IP_ONESBCAST:
				optval = OPTBIT(INP_ONESBCAST);
				break;
			case IP_DONTFRAG:
				optval = OPTBIT(INP_DONTFRAG);
				break;
			case IP_BINDANY:
				optval = OPTBIT(INP_BINDANY);
				break;
			case IP_RECVTOS:
				optval = OPTBIT(INP_RECVTOS);
				break;
			}
			error = sooptcopyout(sopt, &optval, sizeof optval);
			break;

		/*
		 * Multicast socket options are processed by the in_mcast
		 * module.
		 */
		case IP_MULTICAST_IF:
		case IP_MULTICAST_VIF:
		case IP_MULTICAST_TTL:
		case IP_MULTICAST_LOOP:
		case IP_MSFILTER:
			error = inp_getmoptions(inp, sopt);
			break;

#ifdef IPSEC
		case IP_IPSEC_POLICY:
		{
			struct mbuf *m = NULL;
			caddr_t req = NULL;
			size_t len = 0;

			if (m != 0) {
				req = mtod(m, caddr_t);
				len = m->m_len;
			}
			error = ipsec_get_policy(sotoinpcb(so), req, len, &m);
			if (error == 0)
				error = soopt_mcopyout(sopt, m); /* XXX */
			if (error == 0)
				m_freem(m);
			break;
		}
#endif /* IPSEC */

		default:
			error = ENOPROTOOPT;
			break;
		}
		break;
	}
	return (error);
}

/*
 * Routine called from ip_output() to loop back a copy of an IP multicast
 * packet to the input queue of a specified interface.  Note that this
 * calls the output routine of the loopback "driver", but with an interface
 * pointer that might NOT be a loopback interface -- evil, but easier than
 * replicating that code here.
 */
static void
ip_mloopback(struct ifnet *ifp, struct mbuf *m, struct sockaddr_in *dst,
    int hlen)
{
	register struct ip *ip;
	struct mbuf *copym;

	/*
	 * Make a deep copy of the packet because we're going to
	 * modify the pack in order to generate checksums.
	 */
	copym = m_dup(m, M_DONTWAIT);
	if (copym != NULL && (copym->m_flags & M_EXT || copym->m_len < hlen))
		copym = m_pullup(copym, hlen);
	if (copym != NULL) {
		/* If needed, compute the checksum and mark it as valid. */
		if (copym->m_pkthdr.csum_flags & CSUM_DELAY_DATA) {
			in_delayed_cksum(copym);
			copym->m_pkthdr.csum_flags &= ~CSUM_DELAY_DATA;
			copym->m_pkthdr.csum_flags |=
			    CSUM_DATA_VALID | CSUM_PSEUDO_HDR;
			copym->m_pkthdr.csum_data = 0xffff;
		}
		/*
		 * We don't bother to fragment if the IP length is greater
		 * than the interface's MTU.  Can this possibly matter?
		 */
		ip = mtod(copym, struct ip *);
		ip->ip_sum = 0;
		ip->ip_sum = in_cksum(copym, hlen);
#if 1 /* XXX */
		if (dst->sin_family != AF_INET) {
			printf("ip_mloopback: bad address family %d\n",
						dst->sin_family);
			dst->sin_family = AF_INET;
		}
#endif
		if_simloop(ifp, copym, dst->sin_family, 0);
	}
}<|MERGE_RESOLUTION|>--- conflicted
+++ resolved
@@ -538,12 +538,6 @@
 		}
 	}
 
-<<<<<<< HEAD
-	if (V_pfilforward == 0)
-		goto passout;
-
-=======
->>>>>>> 6eb4b395
 	/* See if local, if yes, send it to netisr with IP_FASTFWD_OURS. */
 	if (m->m_flags & M_FASTFWD_OURS) {
 		if (m->m_pkthdr.rcvif == NULL)
