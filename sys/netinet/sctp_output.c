/*-
 * Copyright (c) 2001-2008, by Cisco Systems, Inc. All rights reserved.
 * Copyright (c) 2008-2012, by Randall Stewart. All rights reserved.
 * Copyright (c) 2008-2012, by Michael Tuexen. All rights reserved.
 *
 * Redistribution and use in source and binary forms, with or without
 * modification, are permitted provided that the following conditions are met:
 *
 * a) Redistributions of source code must retain the above copyright notice,
 *    this list of conditions and the following disclaimer.
 *
 * b) Redistributions in binary form must reproduce the above copyright
 *    notice, this list of conditions and the following disclaimer in
 *    the documentation and/or other materials provided with the distribution.
 *
 * c) Neither the name of Cisco Systems, Inc. nor the names of its
 *    contributors may be used to endorse or promote products derived
 *    from this software without specific prior written permission.
 *
 * THIS SOFTWARE IS PROVIDED BY THE COPYRIGHT HOLDERS AND CONTRIBUTORS
 * "AS IS" AND ANY EXPRESS OR IMPLIED WARRANTIES, INCLUDING, BUT NOT LIMITED TO,
 * THE IMPLIED WARRANTIES OF MERCHANTABILITY AND FITNESS FOR A PARTICULAR PURPOSE
 * ARE DISCLAIMED. IN NO EVENT SHALL THE COPYRIGHT OWNER OR CONTRIBUTORS BE
 * LIABLE FOR ANY DIRECT, INDIRECT, INCIDENTAL, SPECIAL, EXEMPLARY, OR
 * CONSEQUENTIAL DAMAGES (INCLUDING, BUT NOT LIMITED TO, PROCUREMENT OF
 * SUBSTITUTE GOODS OR SERVICES; LOSS OF USE, DATA, OR PROFITS; OR BUSINESS
 * INTERRUPTION) HOWEVER CAUSED AND ON ANY THEORY OF LIABILITY, WHETHER IN
 * CONTRACT, STRICT LIABILITY, OR TORT (INCLUDING NEGLIGENCE OR OTHERWISE)
 * ARISING IN ANY WAY OUT OF THE USE OF THIS SOFTWARE, EVEN IF ADVISED OF
 * THE POSSIBILITY OF SUCH DAMAGE.
 */

#include <sys/cdefs.h>
__FBSDID("$FreeBSD$");

#include <netinet/sctp_os.h>
#include <sys/proc.h>
#include <netinet/sctp_var.h>
#include <netinet/sctp_sysctl.h>
#include <netinet/sctp_header.h>
#include <netinet/sctp_pcb.h>
#include <netinet/sctputil.h>
#include <netinet/sctp_output.h>
#include <netinet/sctp_uio.h>
#include <netinet/sctputil.h>
#include <netinet/sctp_auth.h>
#include <netinet/sctp_timer.h>
#include <netinet/sctp_asconf.h>
#include <netinet/sctp_indata.h>
#include <netinet/sctp_bsd_addr.h>
#include <netinet/sctp_input.h>
#include <netinet/sctp_crc32.h>
#include <netinet/udp.h>
#include <netinet/udp_var.h>
#include <machine/in_cksum.h>



#define SCTP_MAX_GAPS_INARRAY 4
struct sack_track {
	uint8_t right_edge;	/* mergable on the right edge */
	uint8_t left_edge;	/* mergable on the left edge */
	uint8_t num_entries;
	uint8_t spare;
	struct sctp_gap_ack_block gaps[SCTP_MAX_GAPS_INARRAY];
};

struct sack_track sack_array[256] = {
	{0, 0, 0, 0,		/* 0x00 */
		{{0, 0},
		{0, 0},
		{0, 0},
		{0, 0}
		}
	},
	{1, 0, 1, 0,		/* 0x01 */
		{{0, 0},
		{0, 0},
		{0, 0},
		{0, 0}
		}
	},
	{0, 0, 1, 0,		/* 0x02 */
		{{1, 1},
		{0, 0},
		{0, 0},
		{0, 0}
		}
	},
	{1, 0, 1, 0,		/* 0x03 */
		{{0, 1},
		{0, 0},
		{0, 0},
		{0, 0}
		}
	},
	{0, 0, 1, 0,		/* 0x04 */
		{{2, 2},
		{0, 0},
		{0, 0},
		{0, 0}
		}
	},
	{1, 0, 2, 0,		/* 0x05 */
		{{0, 0},
		{2, 2},
		{0, 0},
		{0, 0}
		}
	},
	{0, 0, 1, 0,		/* 0x06 */
		{{1, 2},
		{0, 0},
		{0, 0},
		{0, 0}
		}
	},
	{1, 0, 1, 0,		/* 0x07 */
		{{0, 2},
		{0, 0},
		{0, 0},
		{0, 0}
		}
	},
	{0, 0, 1, 0,		/* 0x08 */
		{{3, 3},
		{0, 0},
		{0, 0},
		{0, 0}
		}
	},
	{1, 0, 2, 0,		/* 0x09 */
		{{0, 0},
		{3, 3},
		{0, 0},
		{0, 0}
		}
	},
	{0, 0, 2, 0,		/* 0x0a */
		{{1, 1},
		{3, 3},
		{0, 0},
		{0, 0}
		}
	},
	{1, 0, 2, 0,		/* 0x0b */
		{{0, 1},
		{3, 3},
		{0, 0},
		{0, 0}
		}
	},
	{0, 0, 1, 0,		/* 0x0c */
		{{2, 3},
		{0, 0},
		{0, 0},
		{0, 0}
		}
	},
	{1, 0, 2, 0,		/* 0x0d */
		{{0, 0},
		{2, 3},
		{0, 0},
		{0, 0}
		}
	},
	{0, 0, 1, 0,		/* 0x0e */
		{{1, 3},
		{0, 0},
		{0, 0},
		{0, 0}
		}
	},
	{1, 0, 1, 0,		/* 0x0f */
		{{0, 3},
		{0, 0},
		{0, 0},
		{0, 0}
		}
	},
	{0, 0, 1, 0,		/* 0x10 */
		{{4, 4},
		{0, 0},
		{0, 0},
		{0, 0}
		}
	},
	{1, 0, 2, 0,		/* 0x11 */
		{{0, 0},
		{4, 4},
		{0, 0},
		{0, 0}
		}
	},
	{0, 0, 2, 0,		/* 0x12 */
		{{1, 1},
		{4, 4},
		{0, 0},
		{0, 0}
		}
	},
	{1, 0, 2, 0,		/* 0x13 */
		{{0, 1},
		{4, 4},
		{0, 0},
		{0, 0}
		}
	},
	{0, 0, 2, 0,		/* 0x14 */
		{{2, 2},
		{4, 4},
		{0, 0},
		{0, 0}
		}
	},
	{1, 0, 3, 0,		/* 0x15 */
		{{0, 0},
		{2, 2},
		{4, 4},
		{0, 0}
		}
	},
	{0, 0, 2, 0,		/* 0x16 */
		{{1, 2},
		{4, 4},
		{0, 0},
		{0, 0}
		}
	},
	{1, 0, 2, 0,		/* 0x17 */
		{{0, 2},
		{4, 4},
		{0, 0},
		{0, 0}
		}
	},
	{0, 0, 1, 0,		/* 0x18 */
		{{3, 4},
		{0, 0},
		{0, 0},
		{0, 0}
		}
	},
	{1, 0, 2, 0,		/* 0x19 */
		{{0, 0},
		{3, 4},
		{0, 0},
		{0, 0}
		}
	},
	{0, 0, 2, 0,		/* 0x1a */
		{{1, 1},
		{3, 4},
		{0, 0},
		{0, 0}
		}
	},
	{1, 0, 2, 0,		/* 0x1b */
		{{0, 1},
		{3, 4},
		{0, 0},
		{0, 0}
		}
	},
	{0, 0, 1, 0,		/* 0x1c */
		{{2, 4},
		{0, 0},
		{0, 0},
		{0, 0}
		}
	},
	{1, 0, 2, 0,		/* 0x1d */
		{{0, 0},
		{2, 4},
		{0, 0},
		{0, 0}
		}
	},
	{0, 0, 1, 0,		/* 0x1e */
		{{1, 4},
		{0, 0},
		{0, 0},
		{0, 0}
		}
	},
	{1, 0, 1, 0,		/* 0x1f */
		{{0, 4},
		{0, 0},
		{0, 0},
		{0, 0}
		}
	},
	{0, 0, 1, 0,		/* 0x20 */
		{{5, 5},
		{0, 0},
		{0, 0},
		{0, 0}
		}
	},
	{1, 0, 2, 0,		/* 0x21 */
		{{0, 0},
		{5, 5},
		{0, 0},
		{0, 0}
		}
	},
	{0, 0, 2, 0,		/* 0x22 */
		{{1, 1},
		{5, 5},
		{0, 0},
		{0, 0}
		}
	},
	{1, 0, 2, 0,		/* 0x23 */
		{{0, 1},
		{5, 5},
		{0, 0},
		{0, 0}
		}
	},
	{0, 0, 2, 0,		/* 0x24 */
		{{2, 2},
		{5, 5},
		{0, 0},
		{0, 0}
		}
	},
	{1, 0, 3, 0,		/* 0x25 */
		{{0, 0},
		{2, 2},
		{5, 5},
		{0, 0}
		}
	},
	{0, 0, 2, 0,		/* 0x26 */
		{{1, 2},
		{5, 5},
		{0, 0},
		{0, 0}
		}
	},
	{1, 0, 2, 0,		/* 0x27 */
		{{0, 2},
		{5, 5},
		{0, 0},
		{0, 0}
		}
	},
	{0, 0, 2, 0,		/* 0x28 */
		{{3, 3},
		{5, 5},
		{0, 0},
		{0, 0}
		}
	},
	{1, 0, 3, 0,		/* 0x29 */
		{{0, 0},
		{3, 3},
		{5, 5},
		{0, 0}
		}
	},
	{0, 0, 3, 0,		/* 0x2a */
		{{1, 1},
		{3, 3},
		{5, 5},
		{0, 0}
		}
	},
	{1, 0, 3, 0,		/* 0x2b */
		{{0, 1},
		{3, 3},
		{5, 5},
		{0, 0}
		}
	},
	{0, 0, 2, 0,		/* 0x2c */
		{{2, 3},
		{5, 5},
		{0, 0},
		{0, 0}
		}
	},
	{1, 0, 3, 0,		/* 0x2d */
		{{0, 0},
		{2, 3},
		{5, 5},
		{0, 0}
		}
	},
	{0, 0, 2, 0,		/* 0x2e */
		{{1, 3},
		{5, 5},
		{0, 0},
		{0, 0}
		}
	},
	{1, 0, 2, 0,		/* 0x2f */
		{{0, 3},
		{5, 5},
		{0, 0},
		{0, 0}
		}
	},
	{0, 0, 1, 0,		/* 0x30 */
		{{4, 5},
		{0, 0},
		{0, 0},
		{0, 0}
		}
	},
	{1, 0, 2, 0,		/* 0x31 */
		{{0, 0},
		{4, 5},
		{0, 0},
		{0, 0}
		}
	},
	{0, 0, 2, 0,		/* 0x32 */
		{{1, 1},
		{4, 5},
		{0, 0},
		{0, 0}
		}
	},
	{1, 0, 2, 0,		/* 0x33 */
		{{0, 1},
		{4, 5},
		{0, 0},
		{0, 0}
		}
	},
	{0, 0, 2, 0,		/* 0x34 */
		{{2, 2},
		{4, 5},
		{0, 0},
		{0, 0}
		}
	},
	{1, 0, 3, 0,		/* 0x35 */
		{{0, 0},
		{2, 2},
		{4, 5},
		{0, 0}
		}
	},
	{0, 0, 2, 0,		/* 0x36 */
		{{1, 2},
		{4, 5},
		{0, 0},
		{0, 0}
		}
	},
	{1, 0, 2, 0,		/* 0x37 */
		{{0, 2},
		{4, 5},
		{0, 0},
		{0, 0}
		}
	},
	{0, 0, 1, 0,		/* 0x38 */
		{{3, 5},
		{0, 0},
		{0, 0},
		{0, 0}
		}
	},
	{1, 0, 2, 0,		/* 0x39 */
		{{0, 0},
		{3, 5},
		{0, 0},
		{0, 0}
		}
	},
	{0, 0, 2, 0,		/* 0x3a */
		{{1, 1},
		{3, 5},
		{0, 0},
		{0, 0}
		}
	},
	{1, 0, 2, 0,		/* 0x3b */
		{{0, 1},
		{3, 5},
		{0, 0},
		{0, 0}
		}
	},
	{0, 0, 1, 0,		/* 0x3c */
		{{2, 5},
		{0, 0},
		{0, 0},
		{0, 0}
		}
	},
	{1, 0, 2, 0,		/* 0x3d */
		{{0, 0},
		{2, 5},
		{0, 0},
		{0, 0}
		}
	},
	{0, 0, 1, 0,		/* 0x3e */
		{{1, 5},
		{0, 0},
		{0, 0},
		{0, 0}
		}
	},
	{1, 0, 1, 0,		/* 0x3f */
		{{0, 5},
		{0, 0},
		{0, 0},
		{0, 0}
		}
	},
	{0, 0, 1, 0,		/* 0x40 */
		{{6, 6},
		{0, 0},
		{0, 0},
		{0, 0}
		}
	},
	{1, 0, 2, 0,		/* 0x41 */
		{{0, 0},
		{6, 6},
		{0, 0},
		{0, 0}
		}
	},
	{0, 0, 2, 0,		/* 0x42 */
		{{1, 1},
		{6, 6},
		{0, 0},
		{0, 0}
		}
	},
	{1, 0, 2, 0,		/* 0x43 */
		{{0, 1},
		{6, 6},
		{0, 0},
		{0, 0}
		}
	},
	{0, 0, 2, 0,		/* 0x44 */
		{{2, 2},
		{6, 6},
		{0, 0},
		{0, 0}
		}
	},
	{1, 0, 3, 0,		/* 0x45 */
		{{0, 0},
		{2, 2},
		{6, 6},
		{0, 0}
		}
	},
	{0, 0, 2, 0,		/* 0x46 */
		{{1, 2},
		{6, 6},
		{0, 0},
		{0, 0}
		}
	},
	{1, 0, 2, 0,		/* 0x47 */
		{{0, 2},
		{6, 6},
		{0, 0},
		{0, 0}
		}
	},
	{0, 0, 2, 0,		/* 0x48 */
		{{3, 3},
		{6, 6},
		{0, 0},
		{0, 0}
		}
	},
	{1, 0, 3, 0,		/* 0x49 */
		{{0, 0},
		{3, 3},
		{6, 6},
		{0, 0}
		}
	},
	{0, 0, 3, 0,		/* 0x4a */
		{{1, 1},
		{3, 3},
		{6, 6},
		{0, 0}
		}
	},
	{1, 0, 3, 0,		/* 0x4b */
		{{0, 1},
		{3, 3},
		{6, 6},
		{0, 0}
		}
	},
	{0, 0, 2, 0,		/* 0x4c */
		{{2, 3},
		{6, 6},
		{0, 0},
		{0, 0}
		}
	},
	{1, 0, 3, 0,		/* 0x4d */
		{{0, 0},
		{2, 3},
		{6, 6},
		{0, 0}
		}
	},
	{0, 0, 2, 0,		/* 0x4e */
		{{1, 3},
		{6, 6},
		{0, 0},
		{0, 0}
		}
	},
	{1, 0, 2, 0,		/* 0x4f */
		{{0, 3},
		{6, 6},
		{0, 0},
		{0, 0}
		}
	},
	{0, 0, 2, 0,		/* 0x50 */
		{{4, 4},
		{6, 6},
		{0, 0},
		{0, 0}
		}
	},
	{1, 0, 3, 0,		/* 0x51 */
		{{0, 0},
		{4, 4},
		{6, 6},
		{0, 0}
		}
	},
	{0, 0, 3, 0,		/* 0x52 */
		{{1, 1},
		{4, 4},
		{6, 6},
		{0, 0}
		}
	},
	{1, 0, 3, 0,		/* 0x53 */
		{{0, 1},
		{4, 4},
		{6, 6},
		{0, 0}
		}
	},
	{0, 0, 3, 0,		/* 0x54 */
		{{2, 2},
		{4, 4},
		{6, 6},
		{0, 0}
		}
	},
	{1, 0, 4, 0,		/* 0x55 */
		{{0, 0},
		{2, 2},
		{4, 4},
		{6, 6}
		}
	},
	{0, 0, 3, 0,		/* 0x56 */
		{{1, 2},
		{4, 4},
		{6, 6},
		{0, 0}
		}
	},
	{1, 0, 3, 0,		/* 0x57 */
		{{0, 2},
		{4, 4},
		{6, 6},
		{0, 0}
		}
	},
	{0, 0, 2, 0,		/* 0x58 */
		{{3, 4},
		{6, 6},
		{0, 0},
		{0, 0}
		}
	},
	{1, 0, 3, 0,		/* 0x59 */
		{{0, 0},
		{3, 4},
		{6, 6},
		{0, 0}
		}
	},
	{0, 0, 3, 0,		/* 0x5a */
		{{1, 1},
		{3, 4},
		{6, 6},
		{0, 0}
		}
	},
	{1, 0, 3, 0,		/* 0x5b */
		{{0, 1},
		{3, 4},
		{6, 6},
		{0, 0}
		}
	},
	{0, 0, 2, 0,		/* 0x5c */
		{{2, 4},
		{6, 6},
		{0, 0},
		{0, 0}
		}
	},
	{1, 0, 3, 0,		/* 0x5d */
		{{0, 0},
		{2, 4},
		{6, 6},
		{0, 0}
		}
	},
	{0, 0, 2, 0,		/* 0x5e */
		{{1, 4},
		{6, 6},
		{0, 0},
		{0, 0}
		}
	},
	{1, 0, 2, 0,		/* 0x5f */
		{{0, 4},
		{6, 6},
		{0, 0},
		{0, 0}
		}
	},
	{0, 0, 1, 0,		/* 0x60 */
		{{5, 6},
		{0, 0},
		{0, 0},
		{0, 0}
		}
	},
	{1, 0, 2, 0,		/* 0x61 */
		{{0, 0},
		{5, 6},
		{0, 0},
		{0, 0}
		}
	},
	{0, 0, 2, 0,		/* 0x62 */
		{{1, 1},
		{5, 6},
		{0, 0},
		{0, 0}
		}
	},
	{1, 0, 2, 0,		/* 0x63 */
		{{0, 1},
		{5, 6},
		{0, 0},
		{0, 0}
		}
	},
	{0, 0, 2, 0,		/* 0x64 */
		{{2, 2},
		{5, 6},
		{0, 0},
		{0, 0}
		}
	},
	{1, 0, 3, 0,		/* 0x65 */
		{{0, 0},
		{2, 2},
		{5, 6},
		{0, 0}
		}
	},
	{0, 0, 2, 0,		/* 0x66 */
		{{1, 2},
		{5, 6},
		{0, 0},
		{0, 0}
		}
	},
	{1, 0, 2, 0,		/* 0x67 */
		{{0, 2},
		{5, 6},
		{0, 0},
		{0, 0}
		}
	},
	{0, 0, 2, 0,		/* 0x68 */
		{{3, 3},
		{5, 6},
		{0, 0},
		{0, 0}
		}
	},
	{1, 0, 3, 0,		/* 0x69 */
		{{0, 0},
		{3, 3},
		{5, 6},
		{0, 0}
		}
	},
	{0, 0, 3, 0,		/* 0x6a */
		{{1, 1},
		{3, 3},
		{5, 6},
		{0, 0}
		}
	},
	{1, 0, 3, 0,		/* 0x6b */
		{{0, 1},
		{3, 3},
		{5, 6},
		{0, 0}
		}
	},
	{0, 0, 2, 0,		/* 0x6c */
		{{2, 3},
		{5, 6},
		{0, 0},
		{0, 0}
		}
	},
	{1, 0, 3, 0,		/* 0x6d */
		{{0, 0},
		{2, 3},
		{5, 6},
		{0, 0}
		}
	},
	{0, 0, 2, 0,		/* 0x6e */
		{{1, 3},
		{5, 6},
		{0, 0},
		{0, 0}
		}
	},
	{1, 0, 2, 0,		/* 0x6f */
		{{0, 3},
		{5, 6},
		{0, 0},
		{0, 0}
		}
	},
	{0, 0, 1, 0,		/* 0x70 */
		{{4, 6},
		{0, 0},
		{0, 0},
		{0, 0}
		}
	},
	{1, 0, 2, 0,		/* 0x71 */
		{{0, 0},
		{4, 6},
		{0, 0},
		{0, 0}
		}
	},
	{0, 0, 2, 0,		/* 0x72 */
		{{1, 1},
		{4, 6},
		{0, 0},
		{0, 0}
		}
	},
	{1, 0, 2, 0,		/* 0x73 */
		{{0, 1},
		{4, 6},
		{0, 0},
		{0, 0}
		}
	},
	{0, 0, 2, 0,		/* 0x74 */
		{{2, 2},
		{4, 6},
		{0, 0},
		{0, 0}
		}
	},
	{1, 0, 3, 0,		/* 0x75 */
		{{0, 0},
		{2, 2},
		{4, 6},
		{0, 0}
		}
	},
	{0, 0, 2, 0,		/* 0x76 */
		{{1, 2},
		{4, 6},
		{0, 0},
		{0, 0}
		}
	},
	{1, 0, 2, 0,		/* 0x77 */
		{{0, 2},
		{4, 6},
		{0, 0},
		{0, 0}
		}
	},
	{0, 0, 1, 0,		/* 0x78 */
		{{3, 6},
		{0, 0},
		{0, 0},
		{0, 0}
		}
	},
	{1, 0, 2, 0,		/* 0x79 */
		{{0, 0},
		{3, 6},
		{0, 0},
		{0, 0}
		}
	},
	{0, 0, 2, 0,		/* 0x7a */
		{{1, 1},
		{3, 6},
		{0, 0},
		{0, 0}
		}
	},
	{1, 0, 2, 0,		/* 0x7b */
		{{0, 1},
		{3, 6},
		{0, 0},
		{0, 0}
		}
	},
	{0, 0, 1, 0,		/* 0x7c */
		{{2, 6},
		{0, 0},
		{0, 0},
		{0, 0}
		}
	},
	{1, 0, 2, 0,		/* 0x7d */
		{{0, 0},
		{2, 6},
		{0, 0},
		{0, 0}
		}
	},
	{0, 0, 1, 0,		/* 0x7e */
		{{1, 6},
		{0, 0},
		{0, 0},
		{0, 0}
		}
	},
	{1, 0, 1, 0,		/* 0x7f */
		{{0, 6},
		{0, 0},
		{0, 0},
		{0, 0}
		}
	},
	{0, 1, 1, 0,		/* 0x80 */
		{{7, 7},
		{0, 0},
		{0, 0},
		{0, 0}
		}
	},
	{1, 1, 2, 0,		/* 0x81 */
		{{0, 0},
		{7, 7},
		{0, 0},
		{0, 0}
		}
	},
	{0, 1, 2, 0,		/* 0x82 */
		{{1, 1},
		{7, 7},
		{0, 0},
		{0, 0}
		}
	},
	{1, 1, 2, 0,		/* 0x83 */
		{{0, 1},
		{7, 7},
		{0, 0},
		{0, 0}
		}
	},
	{0, 1, 2, 0,		/* 0x84 */
		{{2, 2},
		{7, 7},
		{0, 0},
		{0, 0}
		}
	},
	{1, 1, 3, 0,		/* 0x85 */
		{{0, 0},
		{2, 2},
		{7, 7},
		{0, 0}
		}
	},
	{0, 1, 2, 0,		/* 0x86 */
		{{1, 2},
		{7, 7},
		{0, 0},
		{0, 0}
		}
	},
	{1, 1, 2, 0,		/* 0x87 */
		{{0, 2},
		{7, 7},
		{0, 0},
		{0, 0}
		}
	},
	{0, 1, 2, 0,		/* 0x88 */
		{{3, 3},
		{7, 7},
		{0, 0},
		{0, 0}
		}
	},
	{1, 1, 3, 0,		/* 0x89 */
		{{0, 0},
		{3, 3},
		{7, 7},
		{0, 0}
		}
	},
	{0, 1, 3, 0,		/* 0x8a */
		{{1, 1},
		{3, 3},
		{7, 7},
		{0, 0}
		}
	},
	{1, 1, 3, 0,		/* 0x8b */
		{{0, 1},
		{3, 3},
		{7, 7},
		{0, 0}
		}
	},
	{0, 1, 2, 0,		/* 0x8c */
		{{2, 3},
		{7, 7},
		{0, 0},
		{0, 0}
		}
	},
	{1, 1, 3, 0,		/* 0x8d */
		{{0, 0},
		{2, 3},
		{7, 7},
		{0, 0}
		}
	},
	{0, 1, 2, 0,		/* 0x8e */
		{{1, 3},
		{7, 7},
		{0, 0},
		{0, 0}
		}
	},
	{1, 1, 2, 0,		/* 0x8f */
		{{0, 3},
		{7, 7},
		{0, 0},
		{0, 0}
		}
	},
	{0, 1, 2, 0,		/* 0x90 */
		{{4, 4},
		{7, 7},
		{0, 0},
		{0, 0}
		}
	},
	{1, 1, 3, 0,		/* 0x91 */
		{{0, 0},
		{4, 4},
		{7, 7},
		{0, 0}
		}
	},
	{0, 1, 3, 0,		/* 0x92 */
		{{1, 1},
		{4, 4},
		{7, 7},
		{0, 0}
		}
	},
	{1, 1, 3, 0,		/* 0x93 */
		{{0, 1},
		{4, 4},
		{7, 7},
		{0, 0}
		}
	},
	{0, 1, 3, 0,		/* 0x94 */
		{{2, 2},
		{4, 4},
		{7, 7},
		{0, 0}
		}
	},
	{1, 1, 4, 0,		/* 0x95 */
		{{0, 0},
		{2, 2},
		{4, 4},
		{7, 7}
		}
	},
	{0, 1, 3, 0,		/* 0x96 */
		{{1, 2},
		{4, 4},
		{7, 7},
		{0, 0}
		}
	},
	{1, 1, 3, 0,		/* 0x97 */
		{{0, 2},
		{4, 4},
		{7, 7},
		{0, 0}
		}
	},
	{0, 1, 2, 0,		/* 0x98 */
		{{3, 4},
		{7, 7},
		{0, 0},
		{0, 0}
		}
	},
	{1, 1, 3, 0,		/* 0x99 */
		{{0, 0},
		{3, 4},
		{7, 7},
		{0, 0}
		}
	},
	{0, 1, 3, 0,		/* 0x9a */
		{{1, 1},
		{3, 4},
		{7, 7},
		{0, 0}
		}
	},
	{1, 1, 3, 0,		/* 0x9b */
		{{0, 1},
		{3, 4},
		{7, 7},
		{0, 0}
		}
	},
	{0, 1, 2, 0,		/* 0x9c */
		{{2, 4},
		{7, 7},
		{0, 0},
		{0, 0}
		}
	},
	{1, 1, 3, 0,		/* 0x9d */
		{{0, 0},
		{2, 4},
		{7, 7},
		{0, 0}
		}
	},
	{0, 1, 2, 0,		/* 0x9e */
		{{1, 4},
		{7, 7},
		{0, 0},
		{0, 0}
		}
	},
	{1, 1, 2, 0,		/* 0x9f */
		{{0, 4},
		{7, 7},
		{0, 0},
		{0, 0}
		}
	},
	{0, 1, 2, 0,		/* 0xa0 */
		{{5, 5},
		{7, 7},
		{0, 0},
		{0, 0}
		}
	},
	{1, 1, 3, 0,		/* 0xa1 */
		{{0, 0},
		{5, 5},
		{7, 7},
		{0, 0}
		}
	},
	{0, 1, 3, 0,		/* 0xa2 */
		{{1, 1},
		{5, 5},
		{7, 7},
		{0, 0}
		}
	},
	{1, 1, 3, 0,		/* 0xa3 */
		{{0, 1},
		{5, 5},
		{7, 7},
		{0, 0}
		}
	},
	{0, 1, 3, 0,		/* 0xa4 */
		{{2, 2},
		{5, 5},
		{7, 7},
		{0, 0}
		}
	},
	{1, 1, 4, 0,		/* 0xa5 */
		{{0, 0},
		{2, 2},
		{5, 5},
		{7, 7}
		}
	},
	{0, 1, 3, 0,		/* 0xa6 */
		{{1, 2},
		{5, 5},
		{7, 7},
		{0, 0}
		}
	},
	{1, 1, 3, 0,		/* 0xa7 */
		{{0, 2},
		{5, 5},
		{7, 7},
		{0, 0}
		}
	},
	{0, 1, 3, 0,		/* 0xa8 */
		{{3, 3},
		{5, 5},
		{7, 7},
		{0, 0}
		}
	},
	{1, 1, 4, 0,		/* 0xa9 */
		{{0, 0},
		{3, 3},
		{5, 5},
		{7, 7}
		}
	},
	{0, 1, 4, 0,		/* 0xaa */
		{{1, 1},
		{3, 3},
		{5, 5},
		{7, 7}
		}
	},
	{1, 1, 4, 0,		/* 0xab */
		{{0, 1},
		{3, 3},
		{5, 5},
		{7, 7}
		}
	},
	{0, 1, 3, 0,		/* 0xac */
		{{2, 3},
		{5, 5},
		{7, 7},
		{0, 0}
		}
	},
	{1, 1, 4, 0,		/* 0xad */
		{{0, 0},
		{2, 3},
		{5, 5},
		{7, 7}
		}
	},
	{0, 1, 3, 0,		/* 0xae */
		{{1, 3},
		{5, 5},
		{7, 7},
		{0, 0}
		}
	},
	{1, 1, 3, 0,		/* 0xaf */
		{{0, 3},
		{5, 5},
		{7, 7},
		{0, 0}
		}
	},
	{0, 1, 2, 0,		/* 0xb0 */
		{{4, 5},
		{7, 7},
		{0, 0},
		{0, 0}
		}
	},
	{1, 1, 3, 0,		/* 0xb1 */
		{{0, 0},
		{4, 5},
		{7, 7},
		{0, 0}
		}
	},
	{0, 1, 3, 0,		/* 0xb2 */
		{{1, 1},
		{4, 5},
		{7, 7},
		{0, 0}
		}
	},
	{1, 1, 3, 0,		/* 0xb3 */
		{{0, 1},
		{4, 5},
		{7, 7},
		{0, 0}
		}
	},
	{0, 1, 3, 0,		/* 0xb4 */
		{{2, 2},
		{4, 5},
		{7, 7},
		{0, 0}
		}
	},
	{1, 1, 4, 0,		/* 0xb5 */
		{{0, 0},
		{2, 2},
		{4, 5},
		{7, 7}
		}
	},
	{0, 1, 3, 0,		/* 0xb6 */
		{{1, 2},
		{4, 5},
		{7, 7},
		{0, 0}
		}
	},
	{1, 1, 3, 0,		/* 0xb7 */
		{{0, 2},
		{4, 5},
		{7, 7},
		{0, 0}
		}
	},
	{0, 1, 2, 0,		/* 0xb8 */
		{{3, 5},
		{7, 7},
		{0, 0},
		{0, 0}
		}
	},
	{1, 1, 3, 0,		/* 0xb9 */
		{{0, 0},
		{3, 5},
		{7, 7},
		{0, 0}
		}
	},
	{0, 1, 3, 0,		/* 0xba */
		{{1, 1},
		{3, 5},
		{7, 7},
		{0, 0}
		}
	},
	{1, 1, 3, 0,		/* 0xbb */
		{{0, 1},
		{3, 5},
		{7, 7},
		{0, 0}
		}
	},
	{0, 1, 2, 0,		/* 0xbc */
		{{2, 5},
		{7, 7},
		{0, 0},
		{0, 0}
		}
	},
	{1, 1, 3, 0,		/* 0xbd */
		{{0, 0},
		{2, 5},
		{7, 7},
		{0, 0}
		}
	},
	{0, 1, 2, 0,		/* 0xbe */
		{{1, 5},
		{7, 7},
		{0, 0},
		{0, 0}
		}
	},
	{1, 1, 2, 0,		/* 0xbf */
		{{0, 5},
		{7, 7},
		{0, 0},
		{0, 0}
		}
	},
	{0, 1, 1, 0,		/* 0xc0 */
		{{6, 7},
		{0, 0},
		{0, 0},
		{0, 0}
		}
	},
	{1, 1, 2, 0,		/* 0xc1 */
		{{0, 0},
		{6, 7},
		{0, 0},
		{0, 0}
		}
	},
	{0, 1, 2, 0,		/* 0xc2 */
		{{1, 1},
		{6, 7},
		{0, 0},
		{0, 0}
		}
	},
	{1, 1, 2, 0,		/* 0xc3 */
		{{0, 1},
		{6, 7},
		{0, 0},
		{0, 0}
		}
	},
	{0, 1, 2, 0,		/* 0xc4 */
		{{2, 2},
		{6, 7},
		{0, 0},
		{0, 0}
		}
	},
	{1, 1, 3, 0,		/* 0xc5 */
		{{0, 0},
		{2, 2},
		{6, 7},
		{0, 0}
		}
	},
	{0, 1, 2, 0,		/* 0xc6 */
		{{1, 2},
		{6, 7},
		{0, 0},
		{0, 0}
		}
	},
	{1, 1, 2, 0,		/* 0xc7 */
		{{0, 2},
		{6, 7},
		{0, 0},
		{0, 0}
		}
	},
	{0, 1, 2, 0,		/* 0xc8 */
		{{3, 3},
		{6, 7},
		{0, 0},
		{0, 0}
		}
	},
	{1, 1, 3, 0,		/* 0xc9 */
		{{0, 0},
		{3, 3},
		{6, 7},
		{0, 0}
		}
	},
	{0, 1, 3, 0,		/* 0xca */
		{{1, 1},
		{3, 3},
		{6, 7},
		{0, 0}
		}
	},
	{1, 1, 3, 0,		/* 0xcb */
		{{0, 1},
		{3, 3},
		{6, 7},
		{0, 0}
		}
	},
	{0, 1, 2, 0,		/* 0xcc */
		{{2, 3},
		{6, 7},
		{0, 0},
		{0, 0}
		}
	},
	{1, 1, 3, 0,		/* 0xcd */
		{{0, 0},
		{2, 3},
		{6, 7},
		{0, 0}
		}
	},
	{0, 1, 2, 0,		/* 0xce */
		{{1, 3},
		{6, 7},
		{0, 0},
		{0, 0}
		}
	},
	{1, 1, 2, 0,		/* 0xcf */
		{{0, 3},
		{6, 7},
		{0, 0},
		{0, 0}
		}
	},
	{0, 1, 2, 0,		/* 0xd0 */
		{{4, 4},
		{6, 7},
		{0, 0},
		{0, 0}
		}
	},
	{1, 1, 3, 0,		/* 0xd1 */
		{{0, 0},
		{4, 4},
		{6, 7},
		{0, 0}
		}
	},
	{0, 1, 3, 0,		/* 0xd2 */
		{{1, 1},
		{4, 4},
		{6, 7},
		{0, 0}
		}
	},
	{1, 1, 3, 0,		/* 0xd3 */
		{{0, 1},
		{4, 4},
		{6, 7},
		{0, 0}
		}
	},
	{0, 1, 3, 0,		/* 0xd4 */
		{{2, 2},
		{4, 4},
		{6, 7},
		{0, 0}
		}
	},
	{1, 1, 4, 0,		/* 0xd5 */
		{{0, 0},
		{2, 2},
		{4, 4},
		{6, 7}
		}
	},
	{0, 1, 3, 0,		/* 0xd6 */
		{{1, 2},
		{4, 4},
		{6, 7},
		{0, 0}
		}
	},
	{1, 1, 3, 0,		/* 0xd7 */
		{{0, 2},
		{4, 4},
		{6, 7},
		{0, 0}
		}
	},
	{0, 1, 2, 0,		/* 0xd8 */
		{{3, 4},
		{6, 7},
		{0, 0},
		{0, 0}
		}
	},
	{1, 1, 3, 0,		/* 0xd9 */
		{{0, 0},
		{3, 4},
		{6, 7},
		{0, 0}
		}
	},
	{0, 1, 3, 0,		/* 0xda */
		{{1, 1},
		{3, 4},
		{6, 7},
		{0, 0}
		}
	},
	{1, 1, 3, 0,		/* 0xdb */
		{{0, 1},
		{3, 4},
		{6, 7},
		{0, 0}
		}
	},
	{0, 1, 2, 0,		/* 0xdc */
		{{2, 4},
		{6, 7},
		{0, 0},
		{0, 0}
		}
	},
	{1, 1, 3, 0,		/* 0xdd */
		{{0, 0},
		{2, 4},
		{6, 7},
		{0, 0}
		}
	},
	{0, 1, 2, 0,		/* 0xde */
		{{1, 4},
		{6, 7},
		{0, 0},
		{0, 0}
		}
	},
	{1, 1, 2, 0,		/* 0xdf */
		{{0, 4},
		{6, 7},
		{0, 0},
		{0, 0}
		}
	},
	{0, 1, 1, 0,		/* 0xe0 */
		{{5, 7},
		{0, 0},
		{0, 0},
		{0, 0}
		}
	},
	{1, 1, 2, 0,		/* 0xe1 */
		{{0, 0},
		{5, 7},
		{0, 0},
		{0, 0}
		}
	},
	{0, 1, 2, 0,		/* 0xe2 */
		{{1, 1},
		{5, 7},
		{0, 0},
		{0, 0}
		}
	},
	{1, 1, 2, 0,		/* 0xe3 */
		{{0, 1},
		{5, 7},
		{0, 0},
		{0, 0}
		}
	},
	{0, 1, 2, 0,		/* 0xe4 */
		{{2, 2},
		{5, 7},
		{0, 0},
		{0, 0}
		}
	},
	{1, 1, 3, 0,		/* 0xe5 */
		{{0, 0},
		{2, 2},
		{5, 7},
		{0, 0}
		}
	},
	{0, 1, 2, 0,		/* 0xe6 */
		{{1, 2},
		{5, 7},
		{0, 0},
		{0, 0}
		}
	},
	{1, 1, 2, 0,		/* 0xe7 */
		{{0, 2},
		{5, 7},
		{0, 0},
		{0, 0}
		}
	},
	{0, 1, 2, 0,		/* 0xe8 */
		{{3, 3},
		{5, 7},
		{0, 0},
		{0, 0}
		}
	},
	{1, 1, 3, 0,		/* 0xe9 */
		{{0, 0},
		{3, 3},
		{5, 7},
		{0, 0}
		}
	},
	{0, 1, 3, 0,		/* 0xea */
		{{1, 1},
		{3, 3},
		{5, 7},
		{0, 0}
		}
	},
	{1, 1, 3, 0,		/* 0xeb */
		{{0, 1},
		{3, 3},
		{5, 7},
		{0, 0}
		}
	},
	{0, 1, 2, 0,		/* 0xec */
		{{2, 3},
		{5, 7},
		{0, 0},
		{0, 0}
		}
	},
	{1, 1, 3, 0,		/* 0xed */
		{{0, 0},
		{2, 3},
		{5, 7},
		{0, 0}
		}
	},
	{0, 1, 2, 0,		/* 0xee */
		{{1, 3},
		{5, 7},
		{0, 0},
		{0, 0}
		}
	},
	{1, 1, 2, 0,		/* 0xef */
		{{0, 3},
		{5, 7},
		{0, 0},
		{0, 0}
		}
	},
	{0, 1, 1, 0,		/* 0xf0 */
		{{4, 7},
		{0, 0},
		{0, 0},
		{0, 0}
		}
	},
	{1, 1, 2, 0,		/* 0xf1 */
		{{0, 0},
		{4, 7},
		{0, 0},
		{0, 0}
		}
	},
	{0, 1, 2, 0,		/* 0xf2 */
		{{1, 1},
		{4, 7},
		{0, 0},
		{0, 0}
		}
	},
	{1, 1, 2, 0,		/* 0xf3 */
		{{0, 1},
		{4, 7},
		{0, 0},
		{0, 0}
		}
	},
	{0, 1, 2, 0,		/* 0xf4 */
		{{2, 2},
		{4, 7},
		{0, 0},
		{0, 0}
		}
	},
	{1, 1, 3, 0,		/* 0xf5 */
		{{0, 0},
		{2, 2},
		{4, 7},
		{0, 0}
		}
	},
	{0, 1, 2, 0,		/* 0xf6 */
		{{1, 2},
		{4, 7},
		{0, 0},
		{0, 0}
		}
	},
	{1, 1, 2, 0,		/* 0xf7 */
		{{0, 2},
		{4, 7},
		{0, 0},
		{0, 0}
		}
	},
	{0, 1, 1, 0,		/* 0xf8 */
		{{3, 7},
		{0, 0},
		{0, 0},
		{0, 0}
		}
	},
	{1, 1, 2, 0,		/* 0xf9 */
		{{0, 0},
		{3, 7},
		{0, 0},
		{0, 0}
		}
	},
	{0, 1, 2, 0,		/* 0xfa */
		{{1, 1},
		{3, 7},
		{0, 0},
		{0, 0}
		}
	},
	{1, 1, 2, 0,		/* 0xfb */
		{{0, 1},
		{3, 7},
		{0, 0},
		{0, 0}
		}
	},
	{0, 1, 1, 0,		/* 0xfc */
		{{2, 7},
		{0, 0},
		{0, 0},
		{0, 0}
		}
	},
	{1, 1, 2, 0,		/* 0xfd */
		{{0, 0},
		{2, 7},
		{0, 0},
		{0, 0}
		}
	},
	{0, 1, 1, 0,		/* 0xfe */
		{{1, 7},
		{0, 0},
		{0, 0},
		{0, 0}
		}
	},
	{1, 1, 1, 0,		/* 0xff */
		{{0, 7},
		{0, 0},
		{0, 0},
		{0, 0}
		}
	}
};


int
sctp_is_address_in_scope(struct sctp_ifa *ifa,
    int ipv4_addr_legal,
    int ipv6_addr_legal,
    int loopback_scope,
    int ipv4_local_scope,
    int local_scope SCTP_UNUSED,/* XXX */
    int site_scope,
    int do_update)
{
	if ((loopback_scope == 0) &&
	    (ifa->ifn_p) && SCTP_IFN_IS_IFT_LOOP(ifa->ifn_p)) {
		/*
		 * skip loopback if not in scope *
		 */
		return (0);
	}
	switch (ifa->address.sa.sa_family) {
#ifdef INET
	case AF_INET:
		if (ipv4_addr_legal) {
			struct sockaddr_in *sin;

			sin = (struct sockaddr_in *)&ifa->address.sin;
			if (sin->sin_addr.s_addr == 0) {
				/* not in scope , unspecified */
				return (0);
			}
			if ((ipv4_local_scope == 0) &&
			    (IN4_ISPRIVATE_ADDRESS(&sin->sin_addr))) {
				/* private address not in scope */
				return (0);
			}
		} else {
			return (0);
		}
		break;
#endif
#ifdef INET6
	case AF_INET6:
		if (ipv6_addr_legal) {
			struct sockaddr_in6 *sin6;

			/*
			 * Must update the flags,  bummer, which means any
			 * IFA locks must now be applied HERE <->
			 */
			if (do_update) {
				sctp_gather_internal_ifa_flags(ifa);
			}
			if (ifa->localifa_flags & SCTP_ADDR_IFA_UNUSEABLE) {
				return (0);
			}
			/* ok to use deprecated addresses? */
			sin6 = (struct sockaddr_in6 *)&ifa->address.sin6;
			if (IN6_IS_ADDR_UNSPECIFIED(&sin6->sin6_addr)) {
				/* skip unspecifed addresses */
				return (0);
			}
			if (	/* (local_scope == 0) && */
			    (IN6_IS_ADDR_LINKLOCAL(&sin6->sin6_addr))) {
				return (0);
			}
			if ((site_scope == 0) &&
			    (IN6_IS_ADDR_SITELOCAL(&sin6->sin6_addr))) {
				return (0);
			}
		} else {
			return (0);
		}
		break;
#endif
	default:
		return (0);
	}
	return (1);
}

static struct mbuf *
sctp_add_addr_to_mbuf(struct mbuf *m, struct sctp_ifa *ifa)
{
	struct sctp_paramhdr *parmh;
	struct mbuf *mret;
	int len;

	switch (ifa->address.sa.sa_family) {
#ifdef INET
	case AF_INET:
		len = sizeof(struct sctp_ipv4addr_param);
		break;
#endif
#ifdef INET6
	case AF_INET6:
		len = sizeof(struct sctp_ipv6addr_param);
		break;
#endif
	default:
		return (m);
	}
	if (M_TRAILINGSPACE(m) >= len) {
		/* easy side we just drop it on the end */
		parmh = (struct sctp_paramhdr *)(SCTP_BUF_AT(m, SCTP_BUF_LEN(m)));
		mret = m;
	} else {
		/* Need more space */
		mret = m;
		while (SCTP_BUF_NEXT(mret) != NULL) {
			mret = SCTP_BUF_NEXT(mret);
		}
		SCTP_BUF_NEXT(mret) = sctp_get_mbuf_for_msg(len, 0, M_DONTWAIT, 1, MT_DATA);
		if (SCTP_BUF_NEXT(mret) == NULL) {
			/* We are hosed, can't add more addresses */
			return (m);
		}
		mret = SCTP_BUF_NEXT(mret);
		parmh = mtod(mret, struct sctp_paramhdr *);
	}
	/* now add the parameter */
	switch (ifa->address.sa.sa_family) {
#ifdef INET
	case AF_INET:
		{
			struct sctp_ipv4addr_param *ipv4p;
			struct sockaddr_in *sin;

			sin = (struct sockaddr_in *)&ifa->address.sin;
			ipv4p = (struct sctp_ipv4addr_param *)parmh;
			parmh->param_type = htons(SCTP_IPV4_ADDRESS);
			parmh->param_length = htons(len);
			ipv4p->addr = sin->sin_addr.s_addr;
			SCTP_BUF_LEN(mret) += len;
			break;
		}
#endif
#ifdef INET6
	case AF_INET6:
		{
			struct sctp_ipv6addr_param *ipv6p;
			struct sockaddr_in6 *sin6;

			sin6 = (struct sockaddr_in6 *)&ifa->address.sin6;
			ipv6p = (struct sctp_ipv6addr_param *)parmh;
			parmh->param_type = htons(SCTP_IPV6_ADDRESS);
			parmh->param_length = htons(len);
			memcpy(ipv6p->addr, &sin6->sin6_addr,
			    sizeof(ipv6p->addr));
			/* clear embedded scope in the address */
			in6_clearscope((struct in6_addr *)ipv6p->addr);
			SCTP_BUF_LEN(mret) += len;
			break;
		}
#endif
	default:
		return (m);
	}
	return (mret);
}


struct mbuf *
sctp_add_addresses_to_i_ia(struct sctp_inpcb *inp, struct sctp_tcb *stcb,
    struct sctp_scoping *scope,
    struct mbuf *m_at, int cnt_inits_to)
{
	struct sctp_vrf *vrf = NULL;
	int cnt, limit_out = 0, total_count;
	uint32_t vrf_id;

	vrf_id = inp->def_vrf_id;
	SCTP_IPI_ADDR_RLOCK();
	vrf = sctp_find_vrf(vrf_id);
	if (vrf == NULL) {
		SCTP_IPI_ADDR_RUNLOCK();
		return (m_at);
	}
	if (inp->sctp_flags & SCTP_PCB_FLAGS_BOUNDALL) {
		struct sctp_ifa *sctp_ifap;
		struct sctp_ifn *sctp_ifnp;

		cnt = cnt_inits_to;
		if (vrf->total_ifa_count > SCTP_COUNT_LIMIT) {
			limit_out = 1;
			cnt = SCTP_ADDRESS_LIMIT;
			goto skip_count;
		}
		LIST_FOREACH(sctp_ifnp, &vrf->ifnlist, next_ifn) {
			if ((scope->loopback_scope == 0) &&
			    SCTP_IFN_IS_IFT_LOOP(sctp_ifnp)) {
				/*
				 * Skip loopback devices if loopback_scope
				 * not set
				 */
				continue;
			}
			LIST_FOREACH(sctp_ifap, &sctp_ifnp->ifalist, next_ifa) {
				if (sctp_is_addr_restricted(stcb, sctp_ifap)) {
					continue;
				}
				if (sctp_is_address_in_scope(sctp_ifap,
				    scope->ipv4_addr_legal,
				    scope->ipv6_addr_legal,
				    scope->loopback_scope,
				    scope->ipv4_local_scope,
				    scope->local_scope,
				    scope->site_scope, 1) == 0) {
					continue;
				}
				cnt++;
				if (cnt > SCTP_ADDRESS_LIMIT) {
					break;
				}
			}
			if (cnt > SCTP_ADDRESS_LIMIT) {
				break;
			}
		}
skip_count:
		if (cnt > 1) {
			total_count = 0;
			LIST_FOREACH(sctp_ifnp, &vrf->ifnlist, next_ifn) {
				cnt = 0;
				if ((scope->loopback_scope == 0) &&
				    SCTP_IFN_IS_IFT_LOOP(sctp_ifnp)) {
					/*
					 * Skip loopback devices if
					 * loopback_scope not set
					 */
					continue;
				}
				LIST_FOREACH(sctp_ifap, &sctp_ifnp->ifalist, next_ifa) {
					if (sctp_is_addr_restricted(stcb, sctp_ifap)) {
						continue;
					}
					if (sctp_is_address_in_scope(sctp_ifap,
					    scope->ipv4_addr_legal,
					    scope->ipv6_addr_legal,
					    scope->loopback_scope,
					    scope->ipv4_local_scope,
					    scope->local_scope,
					    scope->site_scope, 0) == 0) {
						continue;
					}
					m_at = sctp_add_addr_to_mbuf(m_at, sctp_ifap);
					if (limit_out) {
						cnt++;
						total_count++;
						if (cnt >= 2) {
							/*
							 * two from each
							 * address
							 */
							break;
						}
						if (total_count > SCTP_ADDRESS_LIMIT) {
							/* No more addresses */
							break;
						}
					}
				}
			}
		}
	} else {
		struct sctp_laddr *laddr;

		cnt = cnt_inits_to;
		/* First, how many ? */
		LIST_FOREACH(laddr, &inp->sctp_addr_list, sctp_nxt_addr) {
			if (laddr->ifa == NULL) {
				continue;
			}
			if (laddr->ifa->localifa_flags & SCTP_BEING_DELETED)
				/*
				 * Address being deleted by the system, dont
				 * list.
				 */
				continue;
			if (laddr->action == SCTP_DEL_IP_ADDRESS) {
				/*
				 * Address being deleted on this ep don't
				 * list.
				 */
				continue;
			}
			if (sctp_is_address_in_scope(laddr->ifa,
			    scope->ipv4_addr_legal,
			    scope->ipv6_addr_legal,
			    scope->loopback_scope,
			    scope->ipv4_local_scope,
			    scope->local_scope,
			    scope->site_scope, 1) == 0) {
				continue;
			}
			cnt++;
		}
		/*
		 * To get through a NAT we only list addresses if we have
		 * more than one. That way if you just bind a single address
		 * we let the source of the init dictate our address.
		 */
		if (cnt > 1) {
			cnt = cnt_inits_to;
			LIST_FOREACH(laddr, &inp->sctp_addr_list, sctp_nxt_addr) {
				if (laddr->ifa == NULL) {
					continue;
				}
				if (laddr->ifa->localifa_flags & SCTP_BEING_DELETED) {
					continue;
				}
				if (sctp_is_address_in_scope(laddr->ifa,
				    scope->ipv4_addr_legal,
				    scope->ipv6_addr_legal,
				    scope->loopback_scope,
				    scope->ipv4_local_scope,
				    scope->local_scope,
				    scope->site_scope, 0) == 0) {
					continue;
				}
				m_at = sctp_add_addr_to_mbuf(m_at, laddr->ifa);
				cnt++;
				if (cnt >= SCTP_ADDRESS_LIMIT) {
					break;
				}
			}
		}
	}
	SCTP_IPI_ADDR_RUNLOCK();
	return (m_at);
}

static struct sctp_ifa *
sctp_is_ifa_addr_preferred(struct sctp_ifa *ifa,
    uint8_t dest_is_loop,
    uint8_t dest_is_priv,
    sa_family_t fam)
{
	uint8_t dest_is_global = 0;

	/* dest_is_priv is true if destination is a private address */
	/* dest_is_loop is true if destination is a loopback addresses */

	/**
	 * Here we determine if its a preferred address. A preferred address
	 * means it is the same scope or higher scope then the destination.
	 * L = loopback, P = private, G = global
	 * -----------------------------------------
	 *    src    |  dest | result
	 *  ----------------------------------------
	 *     L     |    L  |    yes
	 *  -----------------------------------------
	 *     P     |    L  |    yes-v4 no-v6
	 *  -----------------------------------------
	 *     G     |    L  |    yes-v4 no-v6
	 *  -----------------------------------------
	 *     L     |    P  |    no
	 *  -----------------------------------------
	 *     P     |    P  |    yes
	 *  -----------------------------------------
	 *     G     |    P  |    no
	 *   -----------------------------------------
	 *     L     |    G  |    no
	 *   -----------------------------------------
	 *     P     |    G  |    no
	 *    -----------------------------------------
	 *     G     |    G  |    yes
	 *    -----------------------------------------
	 */

	if (ifa->address.sa.sa_family != fam) {
		/* forget mis-matched family */
		return (NULL);
	}
	if ((dest_is_priv == 0) && (dest_is_loop == 0)) {
		dest_is_global = 1;
	}
	SCTPDBG(SCTP_DEBUG_OUTPUT2, "Is destination preferred:");
	SCTPDBG_ADDR(SCTP_DEBUG_OUTPUT2, &ifa->address.sa);
	/* Ok the address may be ok */
#ifdef INET6
	if (fam == AF_INET6) {
		/* ok to use deprecated addresses? no lets not! */
		if (ifa->localifa_flags & SCTP_ADDR_IFA_UNUSEABLE) {
			SCTPDBG(SCTP_DEBUG_OUTPUT3, "NO:1\n");
			return (NULL);
		}
		if (ifa->src_is_priv && !ifa->src_is_loop) {
			if (dest_is_loop) {
				SCTPDBG(SCTP_DEBUG_OUTPUT3, "NO:2\n");
				return (NULL);
			}
		}
		if (ifa->src_is_glob) {
			if (dest_is_loop) {
				SCTPDBG(SCTP_DEBUG_OUTPUT3, "NO:3\n");
				return (NULL);
			}
		}
	}
#endif
	/*
	 * Now that we know what is what, implement or table this could in
	 * theory be done slicker (it used to be), but this is
	 * straightforward and easier to validate :-)
	 */
	SCTPDBG(SCTP_DEBUG_OUTPUT3, "src_loop:%d src_priv:%d src_glob:%d\n",
	    ifa->src_is_loop, ifa->src_is_priv, ifa->src_is_glob);
	SCTPDBG(SCTP_DEBUG_OUTPUT3, "dest_loop:%d dest_priv:%d dest_glob:%d\n",
	    dest_is_loop, dest_is_priv, dest_is_global);

	if ((ifa->src_is_loop) && (dest_is_priv)) {
		SCTPDBG(SCTP_DEBUG_OUTPUT3, "NO:4\n");
		return (NULL);
	}
	if ((ifa->src_is_glob) && (dest_is_priv)) {
		SCTPDBG(SCTP_DEBUG_OUTPUT3, "NO:5\n");
		return (NULL);
	}
	if ((ifa->src_is_loop) && (dest_is_global)) {
		SCTPDBG(SCTP_DEBUG_OUTPUT3, "NO:6\n");
		return (NULL);
	}
	if ((ifa->src_is_priv) && (dest_is_global)) {
		SCTPDBG(SCTP_DEBUG_OUTPUT3, "NO:7\n");
		return (NULL);
	}
	SCTPDBG(SCTP_DEBUG_OUTPUT3, "YES\n");
	/* its a preferred address */
	return (ifa);
}

static struct sctp_ifa *
sctp_is_ifa_addr_acceptable(struct sctp_ifa *ifa,
    uint8_t dest_is_loop,
    uint8_t dest_is_priv,
    sa_family_t fam)
{
	uint8_t dest_is_global = 0;

	/**
	 * Here we determine if its a acceptable address. A acceptable
	 * address means it is the same scope or higher scope but we can
	 * allow for NAT which means its ok to have a global dest and a
	 * private src.
	 *
	 * L = loopback, P = private, G = global
	 * -----------------------------------------
	 *  src    |  dest | result
	 * -----------------------------------------
	 *   L     |   L   |    yes
	 *  -----------------------------------------
	 *   P     |   L   |    yes-v4 no-v6
	 *  -----------------------------------------
	 *   G     |   L   |    yes
	 * -----------------------------------------
	 *   L     |   P   |    no
	 * -----------------------------------------
	 *   P     |   P   |    yes
	 * -----------------------------------------
	 *   G     |   P   |    yes - May not work
	 * -----------------------------------------
	 *   L     |   G   |    no
	 * -----------------------------------------
	 *   P     |   G   |    yes - May not work
	 * -----------------------------------------
	 *   G     |   G   |    yes
	 * -----------------------------------------
	 */

	if (ifa->address.sa.sa_family != fam) {
		/* forget non matching family */
		SCTPDBG(SCTP_DEBUG_OUTPUT3, "ifa_fam:%d fam:%d\n",
		    ifa->address.sa.sa_family, fam);
		return (NULL);
	}
	/* Ok the address may be ok */
	SCTPDBG_ADDR(SCTP_DEBUG_OUTPUT3, &ifa->address.sa);
	SCTPDBG(SCTP_DEBUG_OUTPUT3, "dst_is_loop:%d dest_is_priv:%d\n",
	    dest_is_loop, dest_is_priv);
	if ((dest_is_loop == 0) && (dest_is_priv == 0)) {
		dest_is_global = 1;
	}
#ifdef INET6
	if (fam == AF_INET6) {
		/* ok to use deprecated addresses? */
		if (ifa->localifa_flags & SCTP_ADDR_IFA_UNUSEABLE) {
			return (NULL);
		}
		if (ifa->src_is_priv) {
			/* Special case, linklocal to loop */
			if (dest_is_loop)
				return (NULL);
		}
	}
#endif
	/*
	 * Now that we know what is what, implement our table. This could in
	 * theory be done slicker (it used to be), but this is
	 * straightforward and easier to validate :-)
	 */
	SCTPDBG(SCTP_DEBUG_OUTPUT3, "ifa->src_is_loop:%d dest_is_priv:%d\n",
	    ifa->src_is_loop,
	    dest_is_priv);
	if ((ifa->src_is_loop == 1) && (dest_is_priv)) {
		return (NULL);
	}
	SCTPDBG(SCTP_DEBUG_OUTPUT3, "ifa->src_is_loop:%d dest_is_glob:%d\n",
	    ifa->src_is_loop,
	    dest_is_global);
	if ((ifa->src_is_loop == 1) && (dest_is_global)) {
		return (NULL);
	}
	SCTPDBG(SCTP_DEBUG_OUTPUT3, "address is acceptable\n");
	/* its an acceptable address */
	return (ifa);
}

int
sctp_is_addr_restricted(struct sctp_tcb *stcb, struct sctp_ifa *ifa)
{
	struct sctp_laddr *laddr;

	if (stcb == NULL) {
		/* There are no restrictions, no TCB :-) */
		return (0);
	}
	LIST_FOREACH(laddr, &stcb->asoc.sctp_restricted_addrs, sctp_nxt_addr) {
		if (laddr->ifa == NULL) {
			SCTPDBG(SCTP_DEBUG_OUTPUT1, "%s: NULL ifa\n",
			    __FUNCTION__);
			continue;
		}
		if (laddr->ifa == ifa) {
			/* Yes it is on the list */
			return (1);
		}
	}
	return (0);
}


int
sctp_is_addr_in_ep(struct sctp_inpcb *inp, struct sctp_ifa *ifa)
{
	struct sctp_laddr *laddr;

	if (ifa == NULL)
		return (0);
	LIST_FOREACH(laddr, &inp->sctp_addr_list, sctp_nxt_addr) {
		if (laddr->ifa == NULL) {
			SCTPDBG(SCTP_DEBUG_OUTPUT1, "%s: NULL ifa\n",
			    __FUNCTION__);
			continue;
		}
		if ((laddr->ifa == ifa) && laddr->action == 0)
			/* same pointer */
			return (1);
	}
	return (0);
}



static struct sctp_ifa *
sctp_choose_boundspecific_inp(struct sctp_inpcb *inp,
    sctp_route_t * ro,
    uint32_t vrf_id,
    int non_asoc_addr_ok,
    uint8_t dest_is_priv,
    uint8_t dest_is_loop,
    sa_family_t fam)
{
	struct sctp_laddr *laddr, *starting_point;
	void *ifn;
	int resettotop = 0;
	struct sctp_ifn *sctp_ifn;
	struct sctp_ifa *sctp_ifa, *sifa;
	struct sctp_vrf *vrf;
	uint32_t ifn_index;

	vrf = sctp_find_vrf(vrf_id);
	if (vrf == NULL)
		return (NULL);

	ifn = SCTP_GET_IFN_VOID_FROM_ROUTE(ro);
	ifn_index = SCTP_GET_IF_INDEX_FROM_ROUTE(ro);
	sctp_ifn = sctp_find_ifn(ifn, ifn_index);
	/*
	 * first question, is the ifn we will emit on in our list, if so, we
	 * want such an address. Note that we first looked for a preferred
	 * address.
	 */
	if (sctp_ifn) {
		/* is a preferred one on the interface we route out? */
		LIST_FOREACH(sctp_ifa, &sctp_ifn->ifalist, next_ifa) {
			if ((sctp_ifa->localifa_flags & SCTP_ADDR_DEFER_USE) &&
			    (non_asoc_addr_ok == 0))
				continue;
			sifa = sctp_is_ifa_addr_preferred(sctp_ifa,
			    dest_is_loop,
			    dest_is_priv, fam);
			if (sifa == NULL)
				continue;
			if (sctp_is_addr_in_ep(inp, sifa)) {
				atomic_add_int(&sifa->refcount, 1);
				return (sifa);
			}
		}
	}
	/*
	 * ok, now we now need to find one on the list of the addresses. We
	 * can't get one on the emitting interface so let's find first a
	 * preferred one. If not that an acceptable one otherwise... we
	 * return NULL.
	 */
	starting_point = inp->next_addr_touse;
once_again:
	if (inp->next_addr_touse == NULL) {
		inp->next_addr_touse = LIST_FIRST(&inp->sctp_addr_list);
		resettotop = 1;
	}
	for (laddr = inp->next_addr_touse; laddr;
	    laddr = LIST_NEXT(laddr, sctp_nxt_addr)) {
		if (laddr->ifa == NULL) {
			/* address has been removed */
			continue;
		}
		if (laddr->action == SCTP_DEL_IP_ADDRESS) {
			/* address is being deleted */
			continue;
		}
		sifa = sctp_is_ifa_addr_preferred(laddr->ifa, dest_is_loop,
		    dest_is_priv, fam);
		if (sifa == NULL)
			continue;
		atomic_add_int(&sifa->refcount, 1);
		return (sifa);
	}
	if (resettotop == 0) {
		inp->next_addr_touse = NULL;
		goto once_again;
	}
	inp->next_addr_touse = starting_point;
	resettotop = 0;
once_again_too:
	if (inp->next_addr_touse == NULL) {
		inp->next_addr_touse = LIST_FIRST(&inp->sctp_addr_list);
		resettotop = 1;
	}
	/* ok, what about an acceptable address in the inp */
	for (laddr = inp->next_addr_touse; laddr;
	    laddr = LIST_NEXT(laddr, sctp_nxt_addr)) {
		if (laddr->ifa == NULL) {
			/* address has been removed */
			continue;
		}
		if (laddr->action == SCTP_DEL_IP_ADDRESS) {
			/* address is being deleted */
			continue;
		}
		sifa = sctp_is_ifa_addr_acceptable(laddr->ifa, dest_is_loop,
		    dest_is_priv, fam);
		if (sifa == NULL)
			continue;
		atomic_add_int(&sifa->refcount, 1);
		return (sifa);
	}
	if (resettotop == 0) {
		inp->next_addr_touse = NULL;
		goto once_again_too;
	}
	/*
	 * no address bound can be a source for the destination we are in
	 * trouble
	 */
	return (NULL);
}



static struct sctp_ifa *
sctp_choose_boundspecific_stcb(struct sctp_inpcb *inp,
    struct sctp_tcb *stcb,
    sctp_route_t * ro,
    uint32_t vrf_id,
    uint8_t dest_is_priv,
    uint8_t dest_is_loop,
    int non_asoc_addr_ok,
    sa_family_t fam)
{
	struct sctp_laddr *laddr, *starting_point;
	void *ifn;
	struct sctp_ifn *sctp_ifn;
	struct sctp_ifa *sctp_ifa, *sifa;
	uint8_t start_at_beginning = 0;
	struct sctp_vrf *vrf;
	uint32_t ifn_index;

	/*
	 * first question, is the ifn we will emit on in our list, if so, we
	 * want that one.
	 */
	vrf = sctp_find_vrf(vrf_id);
	if (vrf == NULL)
		return (NULL);

	ifn = SCTP_GET_IFN_VOID_FROM_ROUTE(ro);
	ifn_index = SCTP_GET_IF_INDEX_FROM_ROUTE(ro);
	sctp_ifn = sctp_find_ifn(ifn, ifn_index);

	/*
	 * first question, is the ifn we will emit on in our list?  If so,
	 * we want that one. First we look for a preferred. Second, we go
	 * for an acceptable.
	 */
	if (sctp_ifn) {
		/* first try for a preferred address on the ep */
		LIST_FOREACH(sctp_ifa, &sctp_ifn->ifalist, next_ifa) {
			if ((sctp_ifa->localifa_flags & SCTP_ADDR_DEFER_USE) && (non_asoc_addr_ok == 0))
				continue;
			if (sctp_is_addr_in_ep(inp, sctp_ifa)) {
				sifa = sctp_is_ifa_addr_preferred(sctp_ifa, dest_is_loop, dest_is_priv, fam);
				if (sifa == NULL)
					continue;
				if (((non_asoc_addr_ok == 0) &&
				    (sctp_is_addr_restricted(stcb, sifa))) ||
				    (non_asoc_addr_ok &&
				    (sctp_is_addr_restricted(stcb, sifa)) &&
				    (!sctp_is_addr_pending(stcb, sifa)))) {
					/* on the no-no list */
					continue;
				}
				atomic_add_int(&sifa->refcount, 1);
				return (sifa);
			}
		}
		/* next try for an acceptable address on the ep */
		LIST_FOREACH(sctp_ifa, &sctp_ifn->ifalist, next_ifa) {
			if ((sctp_ifa->localifa_flags & SCTP_ADDR_DEFER_USE) && (non_asoc_addr_ok == 0))
				continue;
			if (sctp_is_addr_in_ep(inp, sctp_ifa)) {
				sifa = sctp_is_ifa_addr_acceptable(sctp_ifa, dest_is_loop, dest_is_priv, fam);
				if (sifa == NULL)
					continue;
				if (((non_asoc_addr_ok == 0) &&
				    (sctp_is_addr_restricted(stcb, sifa))) ||
				    (non_asoc_addr_ok &&
				    (sctp_is_addr_restricted(stcb, sifa)) &&
				    (!sctp_is_addr_pending(stcb, sifa)))) {
					/* on the no-no list */
					continue;
				}
				atomic_add_int(&sifa->refcount, 1);
				return (sifa);
			}
		}

	}
	/*
	 * if we can't find one like that then we must look at all addresses
	 * bound to pick one at first preferable then secondly acceptable.
	 */
	starting_point = stcb->asoc.last_used_address;
sctp_from_the_top:
	if (stcb->asoc.last_used_address == NULL) {
		start_at_beginning = 1;
		stcb->asoc.last_used_address = LIST_FIRST(&inp->sctp_addr_list);
	}
	/* search beginning with the last used address */
	for (laddr = stcb->asoc.last_used_address; laddr;
	    laddr = LIST_NEXT(laddr, sctp_nxt_addr)) {
		if (laddr->ifa == NULL) {
			/* address has been removed */
			continue;
		}
		if (laddr->action == SCTP_DEL_IP_ADDRESS) {
			/* address is being deleted */
			continue;
		}
		sifa = sctp_is_ifa_addr_preferred(laddr->ifa, dest_is_loop, dest_is_priv, fam);
		if (sifa == NULL)
			continue;
		if (((non_asoc_addr_ok == 0) &&
		    (sctp_is_addr_restricted(stcb, sifa))) ||
		    (non_asoc_addr_ok &&
		    (sctp_is_addr_restricted(stcb, sifa)) &&
		    (!sctp_is_addr_pending(stcb, sifa)))) {
			/* on the no-no list */
			continue;
		}
		stcb->asoc.last_used_address = laddr;
		atomic_add_int(&sifa->refcount, 1);
		return (sifa);
	}
	if (start_at_beginning == 0) {
		stcb->asoc.last_used_address = NULL;
		goto sctp_from_the_top;
	}
	/* now try for any higher scope than the destination */
	stcb->asoc.last_used_address = starting_point;
	start_at_beginning = 0;
sctp_from_the_top2:
	if (stcb->asoc.last_used_address == NULL) {
		start_at_beginning = 1;
		stcb->asoc.last_used_address = LIST_FIRST(&inp->sctp_addr_list);
	}
	/* search beginning with the last used address */
	for (laddr = stcb->asoc.last_used_address; laddr;
	    laddr = LIST_NEXT(laddr, sctp_nxt_addr)) {
		if (laddr->ifa == NULL) {
			/* address has been removed */
			continue;
		}
		if (laddr->action == SCTP_DEL_IP_ADDRESS) {
			/* address is being deleted */
			continue;
		}
		sifa = sctp_is_ifa_addr_acceptable(laddr->ifa, dest_is_loop,
		    dest_is_priv, fam);
		if (sifa == NULL)
			continue;
		if (((non_asoc_addr_ok == 0) &&
		    (sctp_is_addr_restricted(stcb, sifa))) ||
		    (non_asoc_addr_ok &&
		    (sctp_is_addr_restricted(stcb, sifa)) &&
		    (!sctp_is_addr_pending(stcb, sifa)))) {
			/* on the no-no list */
			continue;
		}
		stcb->asoc.last_used_address = laddr;
		atomic_add_int(&sifa->refcount, 1);
		return (sifa);
	}
	if (start_at_beginning == 0) {
		stcb->asoc.last_used_address = NULL;
		goto sctp_from_the_top2;
	}
	return (NULL);
}

static struct sctp_ifa *
sctp_select_nth_preferred_addr_from_ifn_boundall(struct sctp_ifn *ifn,
    struct sctp_tcb *stcb,
    int non_asoc_addr_ok,
    uint8_t dest_is_loop,
    uint8_t dest_is_priv,
    int addr_wanted,
    sa_family_t fam,
    sctp_route_t * ro
)
{
	struct sctp_ifa *ifa, *sifa;
	int num_eligible_addr = 0;

#ifdef INET6
	struct sockaddr_in6 sin6, lsa6;

	if (fam == AF_INET6) {
		memcpy(&sin6, &ro->ro_dst, sizeof(struct sockaddr_in6));
		(void)sa6_recoverscope(&sin6);
	}
#endif				/* INET6 */
	LIST_FOREACH(ifa, &ifn->ifalist, next_ifa) {
		if ((ifa->localifa_flags & SCTP_ADDR_DEFER_USE) &&
		    (non_asoc_addr_ok == 0))
			continue;
		sifa = sctp_is_ifa_addr_preferred(ifa, dest_is_loop,
		    dest_is_priv, fam);
		if (sifa == NULL)
			continue;
#ifdef INET6
		if (fam == AF_INET6 &&
		    dest_is_loop &&
		    sifa->src_is_loop && sifa->src_is_priv) {
			/*
			 * don't allow fe80::1 to be a src on loop ::1, we
			 * don't list it to the peer so we will get an
			 * abort.
			 */
			continue;
		}
		if (fam == AF_INET6 &&
		    IN6_IS_ADDR_LINKLOCAL(&sifa->address.sin6.sin6_addr) &&
		    IN6_IS_ADDR_LINKLOCAL(&sin6.sin6_addr)) {
			/*
			 * link-local <-> link-local must belong to the same
			 * scope.
			 */
			memcpy(&lsa6, &sifa->address.sin6, sizeof(struct sockaddr_in6));
			(void)sa6_recoverscope(&lsa6);
			if (sin6.sin6_scope_id != lsa6.sin6_scope_id) {
				continue;
			}
		}
#endif				/* INET6 */

		/*
		 * Check if the IPv6 address matches to next-hop. In the
		 * mobile case, old IPv6 address may be not deleted from the
		 * interface. Then, the interface has previous and new
		 * addresses.  We should use one corresponding to the
		 * next-hop.  (by micchie)
		 */
#ifdef INET6
		if (stcb && fam == AF_INET6 &&
		    sctp_is_mobility_feature_on(stcb->sctp_ep, SCTP_MOBILITY_BASE)) {
			if (sctp_v6src_match_nexthop(&sifa->address.sin6, ro)
			    == 0) {
				continue;
			}
		}
#endif
#ifdef INET
		/* Avoid topologically incorrect IPv4 address */
		if (stcb && fam == AF_INET &&
		    sctp_is_mobility_feature_on(stcb->sctp_ep, SCTP_MOBILITY_BASE)) {
			if (sctp_v4src_match_nexthop(sifa, ro) == 0) {
				continue;
			}
		}
#endif
		if (stcb) {
			if (sctp_is_address_in_scope(ifa,
			    stcb->asoc.ipv4_addr_legal,
			    stcb->asoc.ipv6_addr_legal,
			    stcb->asoc.loopback_scope,
			    stcb->asoc.ipv4_local_scope,
			    stcb->asoc.local_scope,
			    stcb->asoc.site_scope, 0) == 0) {
				continue;
			}
			if (((non_asoc_addr_ok == 0) &&
			    (sctp_is_addr_restricted(stcb, sifa))) ||
			    (non_asoc_addr_ok &&
			    (sctp_is_addr_restricted(stcb, sifa)) &&
			    (!sctp_is_addr_pending(stcb, sifa)))) {
				/*
				 * It is restricted for some reason..
				 * probably not yet added.
				 */
				continue;
			}
		}
		if (num_eligible_addr >= addr_wanted) {
			return (sifa);
		}
		num_eligible_addr++;
	}
	return (NULL);
}


static int
sctp_count_num_preferred_boundall(struct sctp_ifn *ifn,
    struct sctp_tcb *stcb,
    int non_asoc_addr_ok,
    uint8_t dest_is_loop,
    uint8_t dest_is_priv,
    sa_family_t fam)
{
	struct sctp_ifa *ifa, *sifa;
	int num_eligible_addr = 0;

	LIST_FOREACH(ifa, &ifn->ifalist, next_ifa) {
		if ((ifa->localifa_flags & SCTP_ADDR_DEFER_USE) &&
		    (non_asoc_addr_ok == 0)) {
			continue;
		}
		sifa = sctp_is_ifa_addr_preferred(ifa, dest_is_loop,
		    dest_is_priv, fam);
		if (sifa == NULL) {
			continue;
		}
		if (stcb) {
			if (sctp_is_address_in_scope(ifa,
			    stcb->asoc.ipv4_addr_legal,
			    stcb->asoc.ipv6_addr_legal,
			    stcb->asoc.loopback_scope,
			    stcb->asoc.ipv4_local_scope,
			    stcb->asoc.local_scope,
			    stcb->asoc.site_scope, 0) == 0) {
				continue;
			}
			if (((non_asoc_addr_ok == 0) &&
			    (sctp_is_addr_restricted(stcb, sifa))) ||
			    (non_asoc_addr_ok &&
			    (sctp_is_addr_restricted(stcb, sifa)) &&
			    (!sctp_is_addr_pending(stcb, sifa)))) {
				/*
				 * It is restricted for some reason..
				 * probably not yet added.
				 */
				continue;
			}
		}
		num_eligible_addr++;
	}
	return (num_eligible_addr);
}

static struct sctp_ifa *
sctp_choose_boundall(struct sctp_tcb *stcb,
    struct sctp_nets *net,
    sctp_route_t * ro,
    uint32_t vrf_id,
    uint8_t dest_is_priv,
    uint8_t dest_is_loop,
    int non_asoc_addr_ok,
    sa_family_t fam)
{
	int cur_addr_num = 0, num_preferred = 0;
	void *ifn;
	struct sctp_ifn *sctp_ifn, *looked_at = NULL, *emit_ifn;
	struct sctp_ifa *sctp_ifa, *sifa;
	uint32_t ifn_index;
	struct sctp_vrf *vrf;

#ifdef INET
	int retried = 0;

#endif

	/*-
	 * For boundall we can use any address in the association.
	 * If non_asoc_addr_ok is set we can use any address (at least in
	 * theory). So we look for preferred addresses first. If we find one,
	 * we use it. Otherwise we next try to get an address on the
	 * interface, which we should be able to do (unless non_asoc_addr_ok
	 * is false and we are routed out that way). In these cases where we
	 * can't use the address of the interface we go through all the
	 * ifn's looking for an address we can use and fill that in. Punting
	 * means we send back address 0, which will probably cause problems
	 * actually since then IP will fill in the address of the route ifn,
	 * which means we probably already rejected it.. i.e. here comes an
	 * abort :-<.
	 */
	vrf = sctp_find_vrf(vrf_id);
	if (vrf == NULL)
		return (NULL);

	ifn = SCTP_GET_IFN_VOID_FROM_ROUTE(ro);
	ifn_index = SCTP_GET_IF_INDEX_FROM_ROUTE(ro);
	SCTPDBG(SCTP_DEBUG_OUTPUT2, "ifn from route:%p ifn_index:%d\n", ifn, ifn_index);
	emit_ifn = looked_at = sctp_ifn = sctp_find_ifn(ifn, ifn_index);
	if (sctp_ifn == NULL) {
		/* ?? We don't have this guy ?? */
		SCTPDBG(SCTP_DEBUG_OUTPUT2, "No ifn emit interface?\n");
		goto bound_all_plan_b;
	}
	SCTPDBG(SCTP_DEBUG_OUTPUT2, "ifn_index:%d name:%s is emit interface\n",
	    ifn_index, sctp_ifn->ifn_name);

	if (net) {
		cur_addr_num = net->indx_of_eligible_next_to_use;
	}
	num_preferred = sctp_count_num_preferred_boundall(sctp_ifn,
	    stcb,
	    non_asoc_addr_ok,
	    dest_is_loop,
	    dest_is_priv, fam);
	SCTPDBG(SCTP_DEBUG_OUTPUT2, "Found %d preferred source addresses for intf:%s\n",
	    num_preferred, sctp_ifn->ifn_name);
	if (num_preferred == 0) {
		/*
		 * no eligible addresses, we must use some other interface
		 * address if we can find one.
		 */
		goto bound_all_plan_b;
	}
	/*
	 * Ok we have num_eligible_addr set with how many we can use, this
	 * may vary from call to call due to addresses being deprecated
	 * etc..
	 */
	if (cur_addr_num >= num_preferred) {
		cur_addr_num = 0;
	}
	/*
	 * select the nth address from the list (where cur_addr_num is the
	 * nth) and 0 is the first one, 1 is the second one etc...
	 */
	SCTPDBG(SCTP_DEBUG_OUTPUT2, "cur_addr_num:%d\n", cur_addr_num);

	sctp_ifa = sctp_select_nth_preferred_addr_from_ifn_boundall(sctp_ifn, stcb, non_asoc_addr_ok, dest_is_loop,
	    dest_is_priv, cur_addr_num, fam, ro);

	/* if sctp_ifa is NULL something changed??, fall to plan b. */
	if (sctp_ifa) {
		atomic_add_int(&sctp_ifa->refcount, 1);
		if (net) {
			/* save off where the next one we will want */
			net->indx_of_eligible_next_to_use = cur_addr_num + 1;
		}
		return (sctp_ifa);
	}
	/*
	 * plan_b: Look at all interfaces and find a preferred address. If
	 * no preferred fall through to plan_c.
	 */
bound_all_plan_b:
	SCTPDBG(SCTP_DEBUG_OUTPUT2, "Trying Plan B\n");
	LIST_FOREACH(sctp_ifn, &vrf->ifnlist, next_ifn) {
		SCTPDBG(SCTP_DEBUG_OUTPUT2, "Examine interface %s\n",
		    sctp_ifn->ifn_name);
		if (dest_is_loop == 0 && SCTP_IFN_IS_IFT_LOOP(sctp_ifn)) {
			/* wrong base scope */
			SCTPDBG(SCTP_DEBUG_OUTPUT2, "skip\n");
			continue;
		}
		if ((sctp_ifn == looked_at) && looked_at) {
			/* already looked at this guy */
			SCTPDBG(SCTP_DEBUG_OUTPUT2, "already seen\n");
			continue;
		}
		num_preferred = sctp_count_num_preferred_boundall(sctp_ifn, stcb, non_asoc_addr_ok,
		    dest_is_loop, dest_is_priv, fam);
		SCTPDBG(SCTP_DEBUG_OUTPUT2,
		    "Found ifn:%p %d preferred source addresses\n",
		    ifn, num_preferred);
		if (num_preferred == 0) {
			/* None on this interface. */
			SCTPDBG(SCTP_DEBUG_OUTPUT2, "No prefered -- skipping to next\n");
			continue;
		}
		SCTPDBG(SCTP_DEBUG_OUTPUT2,
		    "num preferred:%d on interface:%p cur_addr_num:%d\n",
		    num_preferred, (void *)sctp_ifn, cur_addr_num);

		/*
		 * Ok we have num_eligible_addr set with how many we can
		 * use, this may vary from call to call due to addresses
		 * being deprecated etc..
		 */
		if (cur_addr_num >= num_preferred) {
			cur_addr_num = 0;
		}
		sifa = sctp_select_nth_preferred_addr_from_ifn_boundall(sctp_ifn, stcb, non_asoc_addr_ok, dest_is_loop,
		    dest_is_priv, cur_addr_num, fam, ro);
		if (sifa == NULL)
			continue;
		if (net) {
			net->indx_of_eligible_next_to_use = cur_addr_num + 1;
			SCTPDBG(SCTP_DEBUG_OUTPUT2, "we selected %d\n",
			    cur_addr_num);
			SCTPDBG(SCTP_DEBUG_OUTPUT2, "Source:");
			SCTPDBG_ADDR(SCTP_DEBUG_OUTPUT2, &sifa->address.sa);
			SCTPDBG(SCTP_DEBUG_OUTPUT2, "Dest:");
			SCTPDBG_ADDR(SCTP_DEBUG_OUTPUT2, &net->ro._l_addr.sa);
		}
		atomic_add_int(&sifa->refcount, 1);
		return (sifa);
	}
#ifdef INET
again_with_private_addresses_allowed:
#endif
	/* plan_c: do we have an acceptable address on the emit interface */
	sifa = NULL;
	SCTPDBG(SCTP_DEBUG_OUTPUT2, "Trying Plan C: find acceptable on interface\n");
	if (emit_ifn == NULL) {
		SCTPDBG(SCTP_DEBUG_OUTPUT2, "Jump to Plan D - no emit_ifn\n");
		goto plan_d;
	}
	LIST_FOREACH(sctp_ifa, &emit_ifn->ifalist, next_ifa) {
		SCTPDBG(SCTP_DEBUG_OUTPUT2, "ifa:%p\n", (void *)sctp_ifa);
		if ((sctp_ifa->localifa_flags & SCTP_ADDR_DEFER_USE) &&
		    (non_asoc_addr_ok == 0)) {
			SCTPDBG(SCTP_DEBUG_OUTPUT2, "Defer\n");
			continue;
		}
		sifa = sctp_is_ifa_addr_acceptable(sctp_ifa, dest_is_loop,
		    dest_is_priv, fam);
		if (sifa == NULL) {
			SCTPDBG(SCTP_DEBUG_OUTPUT2, "IFA not acceptable\n");
			continue;
		}
		if (stcb) {
			if (sctp_is_address_in_scope(sifa,
			    stcb->asoc.ipv4_addr_legal,
			    stcb->asoc.ipv6_addr_legal,
			    stcb->asoc.loopback_scope,
			    stcb->asoc.ipv4_local_scope,
			    stcb->asoc.local_scope,
			    stcb->asoc.site_scope, 0) == 0) {
				SCTPDBG(SCTP_DEBUG_OUTPUT2, "NOT in scope\n");
				sifa = NULL;
				continue;
			}
			if (((non_asoc_addr_ok == 0) &&
			    (sctp_is_addr_restricted(stcb, sifa))) ||
			    (non_asoc_addr_ok &&
			    (sctp_is_addr_restricted(stcb, sifa)) &&
			    (!sctp_is_addr_pending(stcb, sifa)))) {
				/*
				 * It is restricted for some reason..
				 * probably not yet added.
				 */
				SCTPDBG(SCTP_DEBUG_OUTPUT2, "Its resticted\n");
				sifa = NULL;
				continue;
			}
		} else {
			SCTP_PRINTF("Stcb is null - no print\n");
		}
		atomic_add_int(&sifa->refcount, 1);
		goto out;
	}
plan_d:
	/*
	 * plan_d: We are in trouble. No preferred address on the emit
	 * interface. And not even a preferred address on all interfaces. Go
	 * out and see if we can find an acceptable address somewhere
	 * amongst all interfaces.
	 */
	SCTPDBG(SCTP_DEBUG_OUTPUT2, "Trying Plan D looked_at is %p\n", (void *)looked_at);
	LIST_FOREACH(sctp_ifn, &vrf->ifnlist, next_ifn) {
		if (dest_is_loop == 0 && SCTP_IFN_IS_IFT_LOOP(sctp_ifn)) {
			/* wrong base scope */
			continue;
		}
		LIST_FOREACH(sctp_ifa, &sctp_ifn->ifalist, next_ifa) {
			if ((sctp_ifa->localifa_flags & SCTP_ADDR_DEFER_USE) &&
			    (non_asoc_addr_ok == 0))
				continue;
			sifa = sctp_is_ifa_addr_acceptable(sctp_ifa,
			    dest_is_loop,
			    dest_is_priv, fam);
			if (sifa == NULL)
				continue;
			if (stcb) {
				if (sctp_is_address_in_scope(sifa,
				    stcb->asoc.ipv4_addr_legal,
				    stcb->asoc.ipv6_addr_legal,
				    stcb->asoc.loopback_scope,
				    stcb->asoc.ipv4_local_scope,
				    stcb->asoc.local_scope,
				    stcb->asoc.site_scope, 0) == 0) {
					sifa = NULL;
					continue;
				}
				if (((non_asoc_addr_ok == 0) &&
				    (sctp_is_addr_restricted(stcb, sifa))) ||
				    (non_asoc_addr_ok &&
				    (sctp_is_addr_restricted(stcb, sifa)) &&
				    (!sctp_is_addr_pending(stcb, sifa)))) {
					/*
					 * It is restricted for some
					 * reason.. probably not yet added.
					 */
					sifa = NULL;
					continue;
				}
			}
			goto out;
		}
	}
#ifdef INET
	if ((retried == 0) && (stcb->asoc.ipv4_local_scope == 0)) {
		stcb->asoc.ipv4_local_scope = 1;
		retried = 1;
		goto again_with_private_addresses_allowed;
	} else if (retried == 1) {
		stcb->asoc.ipv4_local_scope = 0;
	}
#endif
out:
#ifdef INET
	if (sifa) {
		if (retried == 1) {
			LIST_FOREACH(sctp_ifn, &vrf->ifnlist, next_ifn) {
				if (dest_is_loop == 0 && SCTP_IFN_IS_IFT_LOOP(sctp_ifn)) {
					/* wrong base scope */
					continue;
				}
				LIST_FOREACH(sctp_ifa, &sctp_ifn->ifalist, next_ifa) {
					struct sctp_ifa *tmp_sifa;

					if ((sctp_ifa->localifa_flags & SCTP_ADDR_DEFER_USE) &&
					    (non_asoc_addr_ok == 0))
						continue;
					tmp_sifa = sctp_is_ifa_addr_acceptable(sctp_ifa,
					    dest_is_loop,
					    dest_is_priv, fam);
					if (tmp_sifa == NULL) {
						continue;
					}
					if (tmp_sifa == sifa) {
						continue;
					}
					if (stcb) {
						if (sctp_is_address_in_scope(tmp_sifa,
						    stcb->asoc.ipv4_addr_legal,
						    stcb->asoc.ipv6_addr_legal,
						    stcb->asoc.loopback_scope,
						    stcb->asoc.ipv4_local_scope,
						    stcb->asoc.local_scope,
						    stcb->asoc.site_scope, 0) == 0) {
							continue;
						}
						if (((non_asoc_addr_ok == 0) &&
						    (sctp_is_addr_restricted(stcb, tmp_sifa))) ||
						    (non_asoc_addr_ok &&
						    (sctp_is_addr_restricted(stcb, tmp_sifa)) &&
						    (!sctp_is_addr_pending(stcb, tmp_sifa)))) {
							/*
							 * It is restricted
							 * for some reason..
							 * probably not yet
							 * added.
							 */
							continue;
						}
					}
					if ((tmp_sifa->address.sin.sin_family == AF_INET) &&
					    (IN4_ISPRIVATE_ADDRESS(&(tmp_sifa->address.sin.sin_addr)))) {
						sctp_add_local_addr_restricted(stcb, tmp_sifa);
					}
				}
			}
		}
		atomic_add_int(&sifa->refcount, 1);
	}
#endif
	return (sifa);
}



/* tcb may be NULL */
struct sctp_ifa *
sctp_source_address_selection(struct sctp_inpcb *inp,
    struct sctp_tcb *stcb,
    sctp_route_t * ro,
    struct sctp_nets *net,
    int non_asoc_addr_ok, uint32_t vrf_id)
{
	struct sctp_ifa *answer;
	uint8_t dest_is_priv, dest_is_loop;
	sa_family_t fam;

#ifdef INET
	struct sockaddr_in *to = (struct sockaddr_in *)&ro->ro_dst;

#endif
#ifdef INET6
	struct sockaddr_in6 *to6 = (struct sockaddr_in6 *)&ro->ro_dst;

#endif

	/**
	 * Rules: - Find the route if needed, cache if I can. - Look at
	 * interface address in route, Is it in the bound list. If so we
	 * have the best source. - If not we must rotate amongst the
	 * addresses.
	 *
	 * Cavets and issues
	 *
	 * Do we need to pay attention to scope. We can have a private address
	 * or a global address we are sourcing or sending to. So if we draw
	 * it out
	 * zzzzzzzzzzzzzzzzzzzzzzzzzzzzzzzzzzzzzzzzzzzzzzzzzzzzzzz
	 * For V4
	 * ------------------------------------------
	 *      source     *      dest  *  result
	 * -----------------------------------------
	 * <a>  Private    *    Global  *  NAT
	 * -----------------------------------------
	 * <b>  Private    *    Private *  No problem
	 * -----------------------------------------
	 * <c>  Global     *    Private *  Huh, How will this work?
	 * -----------------------------------------
	 * <d>  Global     *    Global  *  No Problem
	 *------------------------------------------
	 * zzzzzzzzzzzzzzzzzzzzzzzzzzzzzzzzzzzzzzzzzzzzzzzzzzzzzzz
	 * For V6
	 *------------------------------------------
	 *      source     *      dest  *  result
	 * -----------------------------------------
	 * <a>  Linklocal  *    Global  *
	 * -----------------------------------------
	 * <b>  Linklocal  * Linklocal  *  No problem
	 * -----------------------------------------
	 * <c>  Global     * Linklocal  *  Huh, How will this work?
	 * -----------------------------------------
	 * <d>  Global     *    Global  *  No Problem
	 *------------------------------------------
	 * zzzzzzzzzzzzzzzzzzzzzzzzzzzzzzzzzzzzzzzzzzzzzzzzzzzzzzz
	 *
	 * And then we add to that what happens if there are multiple addresses
	 * assigned to an interface. Remember the ifa on a ifn is a linked
	 * list of addresses. So one interface can have more than one IP
	 * address. What happens if we have both a private and a global
	 * address? Do we then use context of destination to sort out which
	 * one is best? And what about NAT's sending P->G may get you a NAT
	 * translation, or should you select the G thats on the interface in
	 * preference.
	 *
	 * Decisions:
	 *
	 * - count the number of addresses on the interface.
	 * - if it is one, no problem except case <c>.
	 *   For <a> we will assume a NAT out there.
	 * - if there are more than one, then we need to worry about scope P
	 *   or G. We should prefer G -> G and P -> P if possible.
	 *   Then as a secondary fall back to mixed types G->P being a last
	 *   ditch one.
	 * - The above all works for bound all, but bound specific we need to
	 *   use the same concept but instead only consider the bound
	 *   addresses. If the bound set is NOT assigned to the interface then
	 *   we must use rotation amongst the bound addresses..
	 */
	if (ro->ro_rt == NULL) {
		/*
		 * Need a route to cache.
		 */
		SCTP_RTALLOC(ro, vrf_id);
	}
	if (ro->ro_rt == NULL) {
		return (NULL);
	}
	fam = ro->ro_dst.sa_family;
	dest_is_priv = dest_is_loop = 0;
	/* Setup our scopes for the destination */
	switch (fam) {
#ifdef INET
	case AF_INET:
		/* Scope based on outbound address */
		if (IN4_ISLOOPBACK_ADDRESS(&to->sin_addr)) {
			dest_is_loop = 1;
			if (net != NULL) {
				/* mark it as local */
				net->addr_is_local = 1;
			}
		} else if ((IN4_ISPRIVATE_ADDRESS(&to->sin_addr))) {
			dest_is_priv = 1;
		}
		break;
#endif
#ifdef INET6
	case AF_INET6:
		/* Scope based on outbound address */
		if (IN6_IS_ADDR_LOOPBACK(&to6->sin6_addr) ||
		    SCTP_ROUTE_IS_REAL_LOOP(ro)) {
			/*
			 * If the address is a loopback address, which
			 * consists of "::1" OR "fe80::1%lo0", we are
			 * loopback scope. But we don't use dest_is_priv
			 * (link local addresses).
			 */
			dest_is_loop = 1;
			if (net != NULL) {
				/* mark it as local */
				net->addr_is_local = 1;
			}
		} else if (IN6_IS_ADDR_LINKLOCAL(&to6->sin6_addr)) {
			dest_is_priv = 1;
		}
		break;
#endif
	}
	SCTPDBG(SCTP_DEBUG_OUTPUT2, "Select source addr for:");
	SCTPDBG_ADDR(SCTP_DEBUG_OUTPUT2, (struct sockaddr *)&ro->ro_dst);
	SCTP_IPI_ADDR_RLOCK();
	if (inp->sctp_flags & SCTP_PCB_FLAGS_BOUNDALL) {
		/*
		 * Bound all case
		 */
		answer = sctp_choose_boundall(stcb, net, ro, vrf_id,
		    dest_is_priv, dest_is_loop,
		    non_asoc_addr_ok, fam);
		SCTP_IPI_ADDR_RUNLOCK();
		return (answer);
	}
	/*
	 * Subset bound case
	 */
	if (stcb) {
		answer = sctp_choose_boundspecific_stcb(inp, stcb, ro,
		    vrf_id, dest_is_priv,
		    dest_is_loop,
		    non_asoc_addr_ok, fam);
	} else {
		answer = sctp_choose_boundspecific_inp(inp, ro, vrf_id,
		    non_asoc_addr_ok,
		    dest_is_priv,
		    dest_is_loop, fam);
	}
	SCTP_IPI_ADDR_RUNLOCK();
	return (answer);
}

static int
sctp_find_cmsg(int c_type, void *data, struct mbuf *control, size_t cpsize)
{
	struct cmsghdr cmh;
	int tlen, at, found;
	struct sctp_sndinfo sndinfo;
	struct sctp_prinfo prinfo;
	struct sctp_authinfo authinfo;

	tlen = SCTP_BUF_LEN(control);
	at = 0;
	found = 0;
	/*
	 * Independent of how many mbufs, find the c_type inside the control
	 * structure and copy out the data.
	 */
	while (at < tlen) {
		if ((tlen - at) < (int)CMSG_ALIGN(sizeof(cmh))) {
			/* There is not enough room for one more. */
			return (found);
		}
		m_copydata(control, at, sizeof(cmh), (caddr_t)&cmh);
		if (cmh.cmsg_len < CMSG_ALIGN(sizeof(cmh))) {
			/* We dont't have a complete CMSG header. */
			return (found);
		}
		if (((int)cmh.cmsg_len + at) > tlen) {
			/* We don't have the complete CMSG. */
			return (found);
		}
		if ((cmh.cmsg_level == IPPROTO_SCTP) &&
		    ((c_type == cmh.cmsg_type) ||
		    ((c_type == SCTP_SNDRCV) &&
		    ((cmh.cmsg_type == SCTP_SNDINFO) ||
		    (cmh.cmsg_type == SCTP_PRINFO) ||
		    (cmh.cmsg_type == SCTP_AUTHINFO))))) {
			if (c_type == cmh.cmsg_type) {
				if ((size_t)(cmh.cmsg_len - CMSG_ALIGN(sizeof(cmh))) < cpsize) {
					return (found);
				}
				/* It is exactly what we want. Copy it out. */
				m_copydata(control, at + CMSG_ALIGN(sizeof(cmh)), cpsize, (caddr_t)data);
				return (1);
			} else {
				struct sctp_sndrcvinfo *sndrcvinfo;

				sndrcvinfo = (struct sctp_sndrcvinfo *)data;
				if (found == 0) {
					if (cpsize < sizeof(struct sctp_sndrcvinfo)) {
						return (found);
					}
					memset(sndrcvinfo, 0, sizeof(struct sctp_sndrcvinfo));
				}
				switch (cmh.cmsg_type) {
				case SCTP_SNDINFO:
					if ((size_t)(cmh.cmsg_len - CMSG_ALIGN(sizeof(cmh))) < sizeof(struct sctp_sndinfo)) {
						return (found);
					}
					m_copydata(control, at + CMSG_ALIGN(sizeof(cmh)), sizeof(struct sctp_sndinfo), (caddr_t)&sndinfo);
					sndrcvinfo->sinfo_stream = sndinfo.snd_sid;
					sndrcvinfo->sinfo_flags = sndinfo.snd_flags;
					sndrcvinfo->sinfo_ppid = sndinfo.snd_ppid;
					sndrcvinfo->sinfo_context = sndinfo.snd_context;
					sndrcvinfo->sinfo_assoc_id = sndinfo.snd_assoc_id;
					break;
				case SCTP_PRINFO:
					if ((size_t)(cmh.cmsg_len - CMSG_ALIGN(sizeof(cmh))) < sizeof(struct sctp_prinfo)) {
						return (found);
					}
					m_copydata(control, at + CMSG_ALIGN(sizeof(cmh)), sizeof(struct sctp_prinfo), (caddr_t)&prinfo);
					sndrcvinfo->sinfo_timetolive = prinfo.pr_value;
					sndrcvinfo->sinfo_flags |= prinfo.pr_policy;
					break;
				case SCTP_AUTHINFO:
					if ((size_t)(cmh.cmsg_len - CMSG_ALIGN(sizeof(cmh))) < sizeof(struct sctp_authinfo)) {
						return (found);
					}
					m_copydata(control, at + CMSG_ALIGN(sizeof(cmh)), sizeof(struct sctp_authinfo), (caddr_t)&authinfo);
					sndrcvinfo->sinfo_keynumber_valid = 1;
					sndrcvinfo->sinfo_keynumber = authinfo.auth_keynumber;
					break;
				default:
					return (found);
				}
				found = 1;
			}
		}
		at += CMSG_ALIGN(cmh.cmsg_len);
	}
	return (found);
}

static int
sctp_process_cmsgs_for_init(struct sctp_tcb *stcb, struct mbuf *control, int *error)
{
	struct cmsghdr cmh;
	int tlen, at;
	struct sctp_initmsg initmsg;

#ifdef INET
	struct sockaddr_in sin;

#endif
#ifdef INET6
	struct sockaddr_in6 sin6;

#endif

	tlen = SCTP_BUF_LEN(control);
	at = 0;
	while (at < tlen) {
		if ((tlen - at) < (int)CMSG_ALIGN(sizeof(cmh))) {
			/* There is not enough room for one more. */
			*error = EINVAL;
			return (1);
		}
		m_copydata(control, at, sizeof(cmh), (caddr_t)&cmh);
		if (cmh.cmsg_len < CMSG_ALIGN(sizeof(cmh))) {
			/* We dont't have a complete CMSG header. */
			*error = EINVAL;
			return (1);
		}
		if (((int)cmh.cmsg_len + at) > tlen) {
			/* We don't have the complete CMSG. */
			*error = EINVAL;
			return (1);
		}
		if (cmh.cmsg_level == IPPROTO_SCTP) {
			switch (cmh.cmsg_type) {
			case SCTP_INIT:
				if ((size_t)(cmh.cmsg_len - CMSG_ALIGN(sizeof(cmh))) < sizeof(struct sctp_initmsg)) {
					*error = EINVAL;
					return (1);
				}
				m_copydata(control, at + CMSG_ALIGN(sizeof(cmh)), sizeof(struct sctp_initmsg), (caddr_t)&initmsg);
				if (initmsg.sinit_max_attempts)
					stcb->asoc.max_init_times = initmsg.sinit_max_attempts;
				if (initmsg.sinit_num_ostreams)
					stcb->asoc.pre_open_streams = initmsg.sinit_num_ostreams;
				if (initmsg.sinit_max_instreams)
					stcb->asoc.max_inbound_streams = initmsg.sinit_max_instreams;
				if (initmsg.sinit_max_init_timeo)
					stcb->asoc.initial_init_rto_max = initmsg.sinit_max_init_timeo;
				if (stcb->asoc.streamoutcnt < stcb->asoc.pre_open_streams) {
					struct sctp_stream_out *tmp_str;
					unsigned int i;

					/* Default is NOT correct */
					SCTPDBG(SCTP_DEBUG_OUTPUT1, "Ok, default:%d pre_open:%d\n",
					    stcb->asoc.streamoutcnt, stcb->asoc.pre_open_streams);
					SCTP_TCB_UNLOCK(stcb);
					SCTP_MALLOC(tmp_str,
					    struct sctp_stream_out *,
					    (stcb->asoc.pre_open_streams * sizeof(struct sctp_stream_out)),
					    SCTP_M_STRMO);
					SCTP_TCB_LOCK(stcb);
					if (tmp_str != NULL) {
						SCTP_FREE(stcb->asoc.strmout, SCTP_M_STRMO);
						stcb->asoc.strmout = tmp_str;
						stcb->asoc.strm_realoutsize = stcb->asoc.streamoutcnt = stcb->asoc.pre_open_streams;
					} else {
						stcb->asoc.pre_open_streams = stcb->asoc.streamoutcnt;
					}
					for (i = 0; i < stcb->asoc.streamoutcnt; i++) {
						stcb->asoc.strmout[i].next_sequence_sent = 0;
						TAILQ_INIT(&stcb->asoc.strmout[i].outqueue);
						stcb->asoc.strmout[i].stream_no = i;
						stcb->asoc.strmout[i].last_msg_incomplete = 0;
						stcb->asoc.ss_functions.sctp_ss_init_stream(&stcb->asoc.strmout[i], NULL);
					}
				}
				break;
#ifdef INET
			case SCTP_DSTADDRV4:
				if ((size_t)(cmh.cmsg_len - CMSG_ALIGN(sizeof(cmh))) < sizeof(struct in_addr)) {
					*error = EINVAL;
					return (1);
				}
				memset(&sin, 0, sizeof(struct sockaddr_in));
				sin.sin_family = AF_INET;
				sin.sin_len = sizeof(struct sockaddr_in);
				sin.sin_port = stcb->rport;
				m_copydata(control, at + CMSG_ALIGN(sizeof(cmh)), sizeof(struct in_addr), (caddr_t)&sin.sin_addr);
				if ((sin.sin_addr.s_addr == INADDR_ANY) ||
				    (sin.sin_addr.s_addr == INADDR_BROADCAST) ||
				    IN_MULTICAST(ntohl(sin.sin_addr.s_addr))) {
					*error = EINVAL;
					return (1);
				}
				if (sctp_add_remote_addr(stcb, (struct sockaddr *)&sin, NULL,
				    SCTP_DONOT_SETSCOPE, SCTP_ADDR_IS_CONFIRMED)) {
					*error = ENOBUFS;
					return (1);
				}
				break;
#endif
#ifdef INET6
			case SCTP_DSTADDRV6:
				if ((size_t)(cmh.cmsg_len - CMSG_ALIGN(sizeof(cmh))) < sizeof(struct in6_addr)) {
					*error = EINVAL;
					return (1);
				}
				memset(&sin6, 0, sizeof(struct sockaddr_in6));
				sin6.sin6_family = AF_INET6;
				sin6.sin6_len = sizeof(struct sockaddr_in6);
				sin6.sin6_port = stcb->rport;
				m_copydata(control, at + CMSG_ALIGN(sizeof(cmh)), sizeof(struct in6_addr), (caddr_t)&sin6.sin6_addr);
				if (IN6_IS_ADDR_UNSPECIFIED(&sin6.sin6_addr) ||
				    IN6_IS_ADDR_MULTICAST(&sin6.sin6_addr)) {
					*error = EINVAL;
					return (1);
				}
#ifdef INET
				if (IN6_IS_ADDR_V4MAPPED(&sin6.sin6_addr)) {
					in6_sin6_2_sin(&sin, &sin6);
					if ((sin.sin_addr.s_addr == INADDR_ANY) ||
					    (sin.sin_addr.s_addr == INADDR_BROADCAST) ||
					    IN_MULTICAST(ntohl(sin.sin_addr.s_addr))) {
						*error = EINVAL;
						return (1);
					}
					if (sctp_add_remote_addr(stcb, (struct sockaddr *)&sin, NULL,
					    SCTP_DONOT_SETSCOPE, SCTP_ADDR_IS_CONFIRMED)) {
						*error = ENOBUFS;
						return (1);
					}
				} else
#endif
					if (sctp_add_remote_addr(stcb, (struct sockaddr *)&sin6, NULL,
				    SCTP_DONOT_SETSCOPE, SCTP_ADDR_IS_CONFIRMED)) {
					*error = ENOBUFS;
					return (1);
				}
				break;
#endif
			default:
				break;
			}
		}
		at += CMSG_ALIGN(cmh.cmsg_len);
	}
	return (0);
}

static struct sctp_tcb *
sctp_findassociation_cmsgs(struct sctp_inpcb **inp_p,
    in_port_t port,
    struct mbuf *control,
    struct sctp_nets **net_p,
    int *error)
{
	struct cmsghdr cmh;
	int tlen, at;
	struct sctp_tcb *stcb;
	struct sockaddr *addr;

#ifdef INET
	struct sockaddr_in sin;

#endif
#ifdef INET6
	struct sockaddr_in6 sin6;

#endif

	tlen = SCTP_BUF_LEN(control);
	at = 0;
	while (at < tlen) {
		if ((tlen - at) < (int)CMSG_ALIGN(sizeof(cmh))) {
			/* There is not enough room for one more. */
			*error = EINVAL;
			return (NULL);
		}
		m_copydata(control, at, sizeof(cmh), (caddr_t)&cmh);
		if (cmh.cmsg_len < CMSG_ALIGN(sizeof(cmh))) {
			/* We dont't have a complete CMSG header. */
			*error = EINVAL;
			return (NULL);
		}
		if (((int)cmh.cmsg_len + at) > tlen) {
			/* We don't have the complete CMSG. */
			*error = EINVAL;
			return (NULL);
		}
		if (cmh.cmsg_level == IPPROTO_SCTP) {
			switch (cmh.cmsg_type) {
#ifdef INET
			case SCTP_DSTADDRV4:
				if ((size_t)(cmh.cmsg_len - CMSG_ALIGN(sizeof(cmh))) < sizeof(struct in_addr)) {
					*error = EINVAL;
					return (NULL);
				}
				memset(&sin, 0, sizeof(struct sockaddr_in));
				sin.sin_family = AF_INET;
				sin.sin_len = sizeof(struct sockaddr_in);
				sin.sin_port = port;
				m_copydata(control, at + CMSG_ALIGN(sizeof(cmh)), sizeof(struct in_addr), (caddr_t)&sin.sin_addr);
				addr = (struct sockaddr *)&sin;
				break;
#endif
#ifdef INET6
			case SCTP_DSTADDRV6:
				if ((size_t)(cmh.cmsg_len - CMSG_ALIGN(sizeof(cmh))) < sizeof(struct in6_addr)) {
					*error = EINVAL;
					return (NULL);
				}
				memset(&sin6, 0, sizeof(struct sockaddr_in6));
				sin6.sin6_family = AF_INET6;
				sin6.sin6_len = sizeof(struct sockaddr_in6);
				sin6.sin6_port = port;
				m_copydata(control, at + CMSG_ALIGN(sizeof(cmh)), sizeof(struct in6_addr), (caddr_t)&sin6.sin6_addr);
#ifdef INET
				if (IN6_IS_ADDR_V4MAPPED(&sin6.sin6_addr)) {
					in6_sin6_2_sin(&sin, &sin6);
					addr = (struct sockaddr *)&sin;
				} else
#endif
					addr = (struct sockaddr *)&sin6;
				break;
#endif
			default:
				addr = NULL;
				break;
			}
			if (addr) {
				stcb = sctp_findassociation_ep_addr(inp_p, addr, net_p, NULL, NULL);
				if (stcb != NULL) {
					return (stcb);
				}
			}
		}
		at += CMSG_ALIGN(cmh.cmsg_len);
	}
	return (NULL);
}

static struct mbuf *
sctp_add_cookie(struct mbuf *init, int init_offset,
    struct mbuf *initack, int initack_offset, struct sctp_state_cookie *stc_in, uint8_t ** signature)
{
	struct mbuf *copy_init, *copy_initack, *m_at, *sig, *mret;
	struct sctp_state_cookie *stc;
	struct sctp_paramhdr *ph;
	uint8_t *foo;
	int sig_offset;
	uint16_t cookie_sz;

	mret = NULL;
	mret = sctp_get_mbuf_for_msg((sizeof(struct sctp_state_cookie) +
	    sizeof(struct sctp_paramhdr)), 0,
	    M_DONTWAIT, 1, MT_DATA);
	if (mret == NULL) {
		return (NULL);
	}
	copy_init = SCTP_M_COPYM(init, init_offset, M_COPYALL, M_DONTWAIT);
	if (copy_init == NULL) {
		sctp_m_freem(mret);
		return (NULL);
	}
#ifdef SCTP_MBUF_LOGGING
	if (SCTP_BASE_SYSCTL(sctp_logging_level) & SCTP_MBUF_LOGGING_ENABLE) {
		struct mbuf *mat;

		for (mat = copy_init; mat; mat = SCTP_BUF_NEXT(mat)) {
			if (SCTP_BUF_IS_EXTENDED(mat)) {
				sctp_log_mb(mat, SCTP_MBUF_ICOPY);
			}
		}
	}
#endif
	copy_initack = SCTP_M_COPYM(initack, initack_offset, M_COPYALL,
	    M_DONTWAIT);
	if (copy_initack == NULL) {
		sctp_m_freem(mret);
		sctp_m_freem(copy_init);
		return (NULL);
	}
#ifdef SCTP_MBUF_LOGGING
	if (SCTP_BASE_SYSCTL(sctp_logging_level) & SCTP_MBUF_LOGGING_ENABLE) {
		struct mbuf *mat;

		for (mat = copy_initack; mat; mat = SCTP_BUF_NEXT(mat)) {
			if (SCTP_BUF_IS_EXTENDED(mat)) {
				sctp_log_mb(mat, SCTP_MBUF_ICOPY);
			}
		}
	}
#endif
	/* easy side we just drop it on the end */
	ph = mtod(mret, struct sctp_paramhdr *);
	SCTP_BUF_LEN(mret) = sizeof(struct sctp_state_cookie) +
	    sizeof(struct sctp_paramhdr);
	stc = (struct sctp_state_cookie *)((caddr_t)ph +
	    sizeof(struct sctp_paramhdr));
	ph->param_type = htons(SCTP_STATE_COOKIE);
	ph->param_length = 0;	/* fill in at the end */
	/* Fill in the stc cookie data */
	memcpy(stc, stc_in, sizeof(struct sctp_state_cookie));

	/* tack the INIT and then the INIT-ACK onto the chain */
	cookie_sz = 0;
	for (m_at = mret; m_at; m_at = SCTP_BUF_NEXT(m_at)) {
		cookie_sz += SCTP_BUF_LEN(m_at);
		if (SCTP_BUF_NEXT(m_at) == NULL) {
			SCTP_BUF_NEXT(m_at) = copy_init;
			break;
		}
	}
	for (m_at = copy_init; m_at; m_at = SCTP_BUF_NEXT(m_at)) {
		cookie_sz += SCTP_BUF_LEN(m_at);
		if (SCTP_BUF_NEXT(m_at) == NULL) {
			SCTP_BUF_NEXT(m_at) = copy_initack;
			break;
		}
	}
	for (m_at = copy_initack; m_at; m_at = SCTP_BUF_NEXT(m_at)) {
		cookie_sz += SCTP_BUF_LEN(m_at);
		if (SCTP_BUF_NEXT(m_at) == NULL) {
			break;
		}
	}
	sig = sctp_get_mbuf_for_msg(SCTP_SECRET_SIZE, 0, M_DONTWAIT, 1, MT_DATA);
	if (sig == NULL) {
		/* no space, so free the entire chain */
		sctp_m_freem(mret);
		return (NULL);
	}
	SCTP_BUF_LEN(sig) = 0;
	SCTP_BUF_NEXT(m_at) = sig;
	sig_offset = 0;
	foo = (uint8_t *) (mtod(sig, caddr_t)+sig_offset);
	memset(foo, 0, SCTP_SIGNATURE_SIZE);
	*signature = foo;
	SCTP_BUF_LEN(sig) += SCTP_SIGNATURE_SIZE;
	cookie_sz += SCTP_SIGNATURE_SIZE;
	ph->param_length = htons(cookie_sz);
	return (mret);
}


static uint8_t
sctp_get_ect(struct sctp_tcb *stcb)
{
	if ((stcb != NULL) && (stcb->asoc.ecn_allowed == 1)) {
		return (SCTP_ECT0_BIT);
	} else {
		return (0);
	}
}

#if defined(INET) || defined(INET6)
static void
sctp_handle_no_route(struct sctp_tcb *stcb,
    struct sctp_nets *net,
    int so_locked)
{
	SCTPDBG(SCTP_DEBUG_OUTPUT1, "dropped packet - no valid source addr\n");

	if (net) {
		SCTPDBG(SCTP_DEBUG_OUTPUT1, "Destination was ");
		SCTPDBG_ADDR(SCTP_DEBUG_OUTPUT1, &net->ro._l_addr.sa);
		if (net->dest_state & SCTP_ADDR_CONFIRMED) {
			if ((net->dest_state & SCTP_ADDR_REACHABLE) && stcb) {
				SCTPDBG(SCTP_DEBUG_OUTPUT1, "no route takes interface %p down\n", (void *)net);
				sctp_ulp_notify(SCTP_NOTIFY_INTERFACE_DOWN,
				    stcb, 0,
				    (void *)net,
				    so_locked);
				net->dest_state &= ~SCTP_ADDR_REACHABLE;
				net->dest_state &= ~SCTP_ADDR_PF;
			}
		}
		if (stcb) {
			if (net == stcb->asoc.primary_destination) {
				/* need a new primary */
				struct sctp_nets *alt;

				alt = sctp_find_alternate_net(stcb, net, 0);
				if (alt != net) {
					if (stcb->asoc.alternate) {
						sctp_free_remote_addr(stcb->asoc.alternate);
					}
					stcb->asoc.alternate = alt;
					atomic_add_int(&stcb->asoc.alternate->ref_count, 1);
					if (net->ro._s_addr) {
						sctp_free_ifa(net->ro._s_addr);
						net->ro._s_addr = NULL;
					}
					net->src_addr_selected = 0;
				}
			}
		}
	}
}

#endif

static int
sctp_lowlevel_chunk_output(struct sctp_inpcb *inp,
    struct sctp_tcb *stcb,	/* may be NULL */
    struct sctp_nets *net,
    struct sockaddr *to,
    struct mbuf *m,
    uint32_t auth_offset,
    struct sctp_auth_chunk *auth,
    uint16_t auth_keyid,
    int nofragment_flag,
    int ecn_ok,
    int out_of_asoc_ok,
    uint16_t src_port,
    uint16_t dest_port,
    uint32_t v_tag,
    uint16_t port,
    union sctp_sockstore *over_addr,
    uint8_t use_mflowid, uint32_t mflowid,
#if !defined(__APPLE__) && !defined(SCTP_SO_LOCK_TESTING)
    int so_locked SCTP_UNUSED
#else
    int so_locked
#endif
)
/* nofragment_flag to tell if IP_DF should be set (IPv4 only) */
{
	/**
	 * Given a mbuf chain (via SCTP_BUF_NEXT()) that holds a packet header
	 * WITH an SCTPHDR but no IP header, endpoint inp and sa structure:
	 * - fill in the HMAC digest of any AUTH chunk in the packet.
	 * - calculate and fill in the SCTP checksum.
	 * - prepend an IP address header.
	 * - if boundall use INADDR_ANY.
	 * - if boundspecific do source address selection.
	 * - set fragmentation option for ipV4.
	 * - On return from IP output, check/adjust mtu size of output
	 *   interface and smallest_mtu size as well.
	 */
	/* Will need ifdefs around this */
	struct mbuf *newm;
	struct sctphdr *sctphdr;
	int packet_length;
	int ret;
	uint32_t vrf_id;

#if defined(INET) || defined(INET6)
	struct mbuf *o_pak;
	sctp_route_t *ro = NULL;
	struct udphdr *udp = NULL;

#endif
	uint8_t tos_value;

#if defined(__APPLE__) || defined(SCTP_SO_LOCK_TESTING)
	struct socket *so = NULL;

#endif

	if ((net) && (net->dest_state & SCTP_ADDR_OUT_OF_SCOPE)) {
		SCTP_LTRACE_ERR_RET_PKT(m, inp, stcb, net, SCTP_FROM_SCTP_OUTPUT, EFAULT);
		sctp_m_freem(m);
		return (EFAULT);
	}
	if (stcb) {
		vrf_id = stcb->asoc.vrf_id;
	} else {
		vrf_id = inp->def_vrf_id;
	}

	/* fill in the HMAC digest for any AUTH chunk in the packet */
	if ((auth != NULL) && (stcb != NULL)) {
		sctp_fill_hmac_digest_m(m, auth_offset, auth, stcb, auth_keyid);
	}
	if (net) {
		tos_value = net->dscp;
	} else if (stcb) {
		tos_value = stcb->asoc.default_dscp;
	} else {
		tos_value = inp->sctp_ep.default_dscp;
	}

	switch (to->sa_family) {
#ifdef INET
	case AF_INET:
		{
			struct ip *ip = NULL;
			sctp_route_t iproute;
			int len;

			len = sizeof(struct ip) + sizeof(struct sctphdr);
			if (port) {
				len += sizeof(struct udphdr);
			}
			newm = sctp_get_mbuf_for_msg(len, 1, M_DONTWAIT, 1, MT_DATA);
			if (newm == NULL) {
				sctp_m_freem(m);
				SCTP_LTRACE_ERR_RET(inp, stcb, NULL, SCTP_FROM_SCTP_OUTPUT, ENOMEM);
				return (ENOMEM);
			}
			SCTP_ALIGN_TO_END(newm, len);
			SCTP_BUF_LEN(newm) = len;
			SCTP_BUF_NEXT(newm) = m;
			m = newm;
			if (net != NULL) {
#ifdef INVARIANTS
				if (net->flowidset == 0) {
					panic("Flow ID not set");
				}
#endif
				m->m_pkthdr.flowid = net->flowid;
				m->m_flags |= M_FLOWID;
			} else {
				if (use_mflowid != 0) {
					m->m_pkthdr.flowid = mflowid;
					m->m_flags |= M_FLOWID;
				}
			}
			packet_length = sctp_calculate_len(m);
			ip = mtod(m, struct ip *);
			ip->ip_v = IPVERSION;
			ip->ip_hl = (sizeof(struct ip) >> 2);
			if (tos_value == 0) {
				/*
				 * This means especially, that it is not set
				 * at the SCTP layer. So use the value from
				 * the IP layer.
				 */
				tos_value = inp->ip_inp.inp.inp_ip_tos;
			}
			tos_value &= 0xfc;
			if (ecn_ok) {
				tos_value |= sctp_get_ect(stcb);
			}
			if ((nofragment_flag) && (port == 0)) {
				ip->ip_off = htons(IP_DF);
<<<<<<< HEAD
			} else
				ip->ip_off = htons(0);

=======
			} else {
				ip->ip_off = htons(0);
			}
>>>>>>> 6eb4b395
			/* FreeBSD has a function for ip_id's */
			ip->ip_id = ip_newid();

			ip->ip_ttl = inp->ip_inp.inp.inp_ip_ttl;
			ip->ip_len = htons(packet_length);
			ip->ip_tos = tos_value;
			if (port) {
				ip->ip_p = IPPROTO_UDP;
			} else {
				ip->ip_p = IPPROTO_SCTP;
			}
			ip->ip_sum = 0;
			if (net == NULL) {
				ro = &iproute;
				memset(&iproute, 0, sizeof(iproute));
				memcpy(&ro->ro_dst, to, to->sa_len);
			} else {
				ro = (sctp_route_t *) & net->ro;
			}
			/* Now the address selection part */
			ip->ip_dst.s_addr = ((struct sockaddr_in *)to)->sin_addr.s_addr;

			/* call the routine to select the src address */
			if (net && out_of_asoc_ok == 0) {
				if (net->ro._s_addr && (net->ro._s_addr->localifa_flags & (SCTP_BEING_DELETED | SCTP_ADDR_IFA_UNUSEABLE))) {
					sctp_free_ifa(net->ro._s_addr);
					net->ro._s_addr = NULL;
					net->src_addr_selected = 0;
					if (ro->ro_rt) {
						RTFREE(ro->ro_rt);
						ro->ro_rt = NULL;
					}
				}
				if (net->src_addr_selected == 0) {
					/* Cache the source address */
					net->ro._s_addr = sctp_source_address_selection(inp, stcb,
					    ro, net, 0,
					    vrf_id);
					net->src_addr_selected = 1;
				}
				if (net->ro._s_addr == NULL) {
					/* No route to host */
					net->src_addr_selected = 0;
					sctp_handle_no_route(stcb, net, so_locked);
					SCTP_LTRACE_ERR_RET_PKT(m, inp, stcb, NULL, SCTP_FROM_SCTP_OUTPUT, EHOSTUNREACH);
					sctp_m_freem(m);
					return (EHOSTUNREACH);
				}
				ip->ip_src = net->ro._s_addr->address.sin.sin_addr;
			} else {
				if (over_addr == NULL) {
					struct sctp_ifa *_lsrc;

					_lsrc = sctp_source_address_selection(inp, stcb, ro,
					    net,
					    out_of_asoc_ok,
					    vrf_id);
					if (_lsrc == NULL) {
						sctp_handle_no_route(stcb, net, so_locked);
						SCTP_LTRACE_ERR_RET_PKT(m, inp, stcb, NULL, SCTP_FROM_SCTP_OUTPUT, EHOSTUNREACH);
						sctp_m_freem(m);
						return (EHOSTUNREACH);
					}
					ip->ip_src = _lsrc->address.sin.sin_addr;
					sctp_free_ifa(_lsrc);
				} else {
					ip->ip_src = over_addr->sin.sin_addr;
					SCTP_RTALLOC(ro, vrf_id);
				}
			}
			if (port) {
				if (htons(SCTP_BASE_SYSCTL(sctp_udp_tunneling_port)) == 0) {
					sctp_handle_no_route(stcb, net, so_locked);
					SCTP_LTRACE_ERR_RET_PKT(m, inp, stcb, NULL, SCTP_FROM_SCTP_OUTPUT, EHOSTUNREACH);
					sctp_m_freem(m);
					return (EHOSTUNREACH);
				}
				udp = (struct udphdr *)((caddr_t)ip + sizeof(struct ip));
				udp->uh_sport = htons(SCTP_BASE_SYSCTL(sctp_udp_tunneling_port));
				udp->uh_dport = port;
				udp->uh_ulen = htons(packet_length - sizeof(struct ip));
				if (V_udp_cksum) {
					udp->uh_sum = in_pseudo(ip->ip_src.s_addr, ip->ip_dst.s_addr, udp->uh_ulen + htons(IPPROTO_UDP));
				} else {
					udp->uh_sum = 0;
				}
				sctphdr = (struct sctphdr *)((caddr_t)udp + sizeof(struct udphdr));
			} else {
				sctphdr = (struct sctphdr *)((caddr_t)ip + sizeof(struct ip));
			}

			sctphdr->src_port = src_port;
			sctphdr->dest_port = dest_port;
			sctphdr->v_tag = v_tag;
			sctphdr->checksum = 0;

			/*
			 * If source address selection fails and we find no
			 * route then the ip_output should fail as well with
			 * a NO_ROUTE_TO_HOST type error. We probably should
			 * catch that somewhere and abort the association
			 * right away (assuming this is an INIT being sent).
			 */
			if (ro->ro_rt == NULL) {
				/*
				 * src addr selection failed to find a route
				 * (or valid source addr), so we can't get
				 * there from here (yet)!
				 */
				sctp_handle_no_route(stcb, net, so_locked);
				SCTP_LTRACE_ERR_RET_PKT(m, inp, stcb, NULL, SCTP_FROM_SCTP_OUTPUT, EHOSTUNREACH);
				sctp_m_freem(m);
				return (EHOSTUNREACH);
			}
			if (ro != &iproute) {
				memcpy(&iproute, ro, sizeof(*ro));
			}
			SCTPDBG(SCTP_DEBUG_OUTPUT3, "Calling ipv4 output routine from low level src addr:%x\n",
			    (uint32_t) (ntohl(ip->ip_src.s_addr)));
			SCTPDBG(SCTP_DEBUG_OUTPUT3, "Destination is %x\n",
			    (uint32_t) (ntohl(ip->ip_dst.s_addr)));
			SCTPDBG(SCTP_DEBUG_OUTPUT3, "RTP route is %p through\n",
			    (void *)ro->ro_rt);

			if (SCTP_GET_HEADER_FOR_OUTPUT(o_pak)) {
				/* failed to prepend data, give up */
				SCTP_LTRACE_ERR_RET_PKT(m, inp, stcb, NULL, SCTP_FROM_SCTP_OUTPUT, ENOMEM);
				sctp_m_freem(m);
				return (ENOMEM);
			}
			SCTP_ATTACH_CHAIN(o_pak, m, packet_length);
			if (port) {
#if defined(SCTP_WITH_NO_CSUM)
				SCTP_STAT_INCR(sctps_sendnocrc);
#else
				sctphdr->checksum = sctp_calculate_cksum(m, sizeof(struct ip) + sizeof(struct udphdr));
				SCTP_STAT_INCR(sctps_sendswcrc);
#endif
				if (V_udp_cksum) {
					SCTP_ENABLE_UDP_CSUM(o_pak);
				}
			} else {
#if defined(SCTP_WITH_NO_CSUM)
				SCTP_STAT_INCR(sctps_sendnocrc);
#else
				m->m_pkthdr.csum_flags = CSUM_SCTP;
				m->m_pkthdr.csum_data = 0;
				SCTP_STAT_INCR(sctps_sendhwcrc);
#endif
			}
#ifdef SCTP_PACKET_LOGGING
			if (SCTP_BASE_SYSCTL(sctp_logging_level) & SCTP_LAST_PACKET_TRACING)
				sctp_packet_log(o_pak);
#endif
			/* send it out.  table id is taken from stcb */
#if defined(__APPLE__) || defined(SCTP_SO_LOCK_TESTING)
			if ((SCTP_BASE_SYSCTL(sctp_output_unlocked)) && (so_locked)) {
				so = SCTP_INP_SO(inp);
				SCTP_SOCKET_UNLOCK(so, 0);
			}
#endif
			SCTP_IP_OUTPUT(ret, o_pak, ro, stcb, vrf_id);
#if defined(__APPLE__) || defined(SCTP_SO_LOCK_TESTING)
			if ((SCTP_BASE_SYSCTL(sctp_output_unlocked)) && (so_locked)) {
				atomic_add_int(&stcb->asoc.refcnt, 1);
				SCTP_TCB_UNLOCK(stcb);
				SCTP_SOCKET_LOCK(so, 0);
				SCTP_TCB_LOCK(stcb);
				atomic_subtract_int(&stcb->asoc.refcnt, 1);
			}
#endif
			SCTP_STAT_INCR(sctps_sendpackets);
			SCTP_STAT_INCR_COUNTER64(sctps_outpackets);
			if (ret)
				SCTP_STAT_INCR(sctps_senderrors);

			SCTPDBG(SCTP_DEBUG_OUTPUT3, "IP output returns %d\n", ret);
			if (net == NULL) {
				/* free tempy routes */
				RO_RTFREE(ro);
			} else {
				/*
				 * PMTU check versus smallest asoc MTU goes
				 * here
				 */
				if ((ro->ro_rt != NULL) &&
				    (net->ro._s_addr)) {
					uint32_t mtu;

					mtu = SCTP_GATHER_MTU_FROM_ROUTE(net->ro._s_addr, &net->ro._l_addr.sa, ro->ro_rt);
					if (net->port) {
						mtu -= sizeof(struct udphdr);
					}
					if (mtu && (stcb->asoc.smallest_mtu > mtu)) {
						sctp_mtu_size_reset(inp, &stcb->asoc, mtu);
						net->mtu = mtu;
					}
				} else if (ro->ro_rt == NULL) {
					/* route was freed */
					if (net->ro._s_addr &&
					    net->src_addr_selected) {
						sctp_free_ifa(net->ro._s_addr);
						net->ro._s_addr = NULL;
					}
					net->src_addr_selected = 0;
				}
			}
			return (ret);
		}
#endif
#ifdef INET6
	case AF_INET6:
		{
			uint32_t flowlabel, flowinfo;
			struct ip6_hdr *ip6h;
			struct route_in6 ip6route;
			struct ifnet *ifp;
			struct sockaddr_in6 *sin6, tmp, *lsa6, lsa6_tmp;
			int prev_scope = 0;
			struct sockaddr_in6 lsa6_storage;
			int error;
			u_short prev_port = 0;
			int len;

			if (net) {
				flowlabel = net->flowlabel;
			} else if (stcb) {
				flowlabel = stcb->asoc.default_flowlabel;
			} else {
				flowlabel = inp->sctp_ep.default_flowlabel;
			}
			if (flowlabel == 0) {
				/*
				 * This means especially, that it is not set
				 * at the SCTP layer. So use the value from
				 * the IP layer.
				 */
				flowlabel = ntohl(((struct in6pcb *)inp)->in6p_flowinfo);
			}
			flowlabel &= 0x000fffff;
			len = sizeof(struct ip6_hdr) + sizeof(struct sctphdr);
			if (port) {
				len += sizeof(struct udphdr);
			}
			newm = sctp_get_mbuf_for_msg(len, 1, M_DONTWAIT, 1, MT_DATA);
			if (newm == NULL) {
				sctp_m_freem(m);
				SCTP_LTRACE_ERR_RET(inp, stcb, NULL, SCTP_FROM_SCTP_OUTPUT, ENOMEM);
				return (ENOMEM);
			}
			SCTP_ALIGN_TO_END(newm, len);
			SCTP_BUF_LEN(newm) = len;
			SCTP_BUF_NEXT(newm) = m;
			m = newm;
			if (net != NULL) {
#ifdef INVARIANTS
				if (net->flowidset == 0) {
					panic("Flow ID not set");
				}
#endif
				m->m_pkthdr.flowid = net->flowid;
				m->m_flags |= M_FLOWID;
			} else {
				if (use_mflowid != 0) {
					m->m_pkthdr.flowid = mflowid;
					m->m_flags |= M_FLOWID;
				}
			}
			packet_length = sctp_calculate_len(m);

			ip6h = mtod(m, struct ip6_hdr *);
			/* protect *sin6 from overwrite */
			sin6 = (struct sockaddr_in6 *)to;
			tmp = *sin6;
			sin6 = &tmp;

			/* KAME hack: embed scopeid */
			if (sa6_embedscope(sin6, MODULE_GLOBAL(ip6_use_defzone)) != 0) {
				SCTP_LTRACE_ERR_RET_PKT(m, inp, stcb, net, SCTP_FROM_SCTP_OUTPUT, EINVAL);
				return (EINVAL);
			}
			if (net == NULL) {
				memset(&ip6route, 0, sizeof(ip6route));
				ro = (sctp_route_t *) & ip6route;
				memcpy(&ro->ro_dst, sin6, sin6->sin6_len);
			} else {
				ro = (sctp_route_t *) & net->ro;
			}
			/*
			 * We assume here that inp_flow is in host byte
			 * order within the TCB!
			 */
			if (tos_value == 0) {
				/*
				 * This means especially, that it is not set
				 * at the SCTP layer. So use the value from
				 * the IP layer.
				 */
				tos_value = (ntohl(((struct in6pcb *)inp)->in6p_flowinfo) >> 20) & 0xff;
			}
			tos_value &= 0xfc;
			if (ecn_ok) {
				tos_value |= sctp_get_ect(stcb);
			}
			flowinfo = 0x06;
			flowinfo <<= 8;
			flowinfo |= tos_value;
			flowinfo <<= 20;
			flowinfo |= flowlabel;
			ip6h->ip6_flow = htonl(flowinfo);
			if (port) {
				ip6h->ip6_nxt = IPPROTO_UDP;
			} else {
				ip6h->ip6_nxt = IPPROTO_SCTP;
			}
			ip6h->ip6_plen = (packet_length - sizeof(struct ip6_hdr));
			ip6h->ip6_dst = sin6->sin6_addr;

			/*
			 * Add SRC address selection here: we can only reuse
			 * to a limited degree the kame src-addr-sel, since
			 * we can try their selection but it may not be
			 * bound.
			 */
			bzero(&lsa6_tmp, sizeof(lsa6_tmp));
			lsa6_tmp.sin6_family = AF_INET6;
			lsa6_tmp.sin6_len = sizeof(lsa6_tmp);
			lsa6 = &lsa6_tmp;
			if (net && out_of_asoc_ok == 0) {
				if (net->ro._s_addr && (net->ro._s_addr->localifa_flags & (SCTP_BEING_DELETED | SCTP_ADDR_IFA_UNUSEABLE))) {
					sctp_free_ifa(net->ro._s_addr);
					net->ro._s_addr = NULL;
					net->src_addr_selected = 0;
					if (ro->ro_rt) {
						RTFREE(ro->ro_rt);
						ro->ro_rt = NULL;
					}
				}
				if (net->src_addr_selected == 0) {
					sin6 = (struct sockaddr_in6 *)&net->ro._l_addr;
					/* KAME hack: embed scopeid */
					if (sa6_embedscope(sin6, MODULE_GLOBAL(ip6_use_defzone)) != 0) {
						SCTP_LTRACE_ERR_RET_PKT(m, inp, stcb, net, SCTP_FROM_SCTP_OUTPUT, EINVAL);
						return (EINVAL);
					}
					/* Cache the source address */
					net->ro._s_addr = sctp_source_address_selection(inp,
					    stcb,
					    ro,
					    net,
					    0,
					    vrf_id);
					(void)sa6_recoverscope(sin6);
					net->src_addr_selected = 1;
				}
				if (net->ro._s_addr == NULL) {
					SCTPDBG(SCTP_DEBUG_OUTPUT3, "V6:No route to host\n");
					net->src_addr_selected = 0;
					sctp_handle_no_route(stcb, net, so_locked);
					SCTP_LTRACE_ERR_RET_PKT(m, inp, stcb, NULL, SCTP_FROM_SCTP_OUTPUT, EHOSTUNREACH);
					sctp_m_freem(m);
					return (EHOSTUNREACH);
				}
				lsa6->sin6_addr = net->ro._s_addr->address.sin6.sin6_addr;
			} else {
				sin6 = (struct sockaddr_in6 *)&ro->ro_dst;
				/* KAME hack: embed scopeid */
				if (sa6_embedscope(sin6, MODULE_GLOBAL(ip6_use_defzone)) != 0) {
					SCTP_LTRACE_ERR_RET_PKT(m, inp, stcb, net, SCTP_FROM_SCTP_OUTPUT, EINVAL);
					return (EINVAL);
				}
				if (over_addr == NULL) {
					struct sctp_ifa *_lsrc;

					_lsrc = sctp_source_address_selection(inp, stcb, ro,
					    net,
					    out_of_asoc_ok,
					    vrf_id);
					if (_lsrc == NULL) {
						sctp_handle_no_route(stcb, net, so_locked);
						SCTP_LTRACE_ERR_RET_PKT(m, inp, stcb, NULL, SCTP_FROM_SCTP_OUTPUT, EHOSTUNREACH);
						sctp_m_freem(m);
						return (EHOSTUNREACH);
					}
					lsa6->sin6_addr = _lsrc->address.sin6.sin6_addr;
					sctp_free_ifa(_lsrc);
				} else {
					lsa6->sin6_addr = over_addr->sin6.sin6_addr;
					SCTP_RTALLOC(ro, vrf_id);
				}
				(void)sa6_recoverscope(sin6);
			}
			lsa6->sin6_port = inp->sctp_lport;

			if (ro->ro_rt == NULL) {
				/*
				 * src addr selection failed to find a route
				 * (or valid source addr), so we can't get
				 * there from here!
				 */
				sctp_handle_no_route(stcb, net, so_locked);
				SCTP_LTRACE_ERR_RET_PKT(m, inp, stcb, NULL, SCTP_FROM_SCTP_OUTPUT, EHOSTUNREACH);
				sctp_m_freem(m);
				return (EHOSTUNREACH);
			}
			/*
			 * XXX: sa6 may not have a valid sin6_scope_id in
			 * the non-SCOPEDROUTING case.
			 */
			bzero(&lsa6_storage, sizeof(lsa6_storage));
			lsa6_storage.sin6_family = AF_INET6;
			lsa6_storage.sin6_len = sizeof(lsa6_storage);
			lsa6_storage.sin6_addr = lsa6->sin6_addr;
			if ((error = sa6_recoverscope(&lsa6_storage)) != 0) {
				SCTPDBG(SCTP_DEBUG_OUTPUT3, "recover scope fails error %d\n", error);
				sctp_m_freem(m);
				return (error);
			}
			/* XXX */
			lsa6_storage.sin6_addr = lsa6->sin6_addr;
			lsa6_storage.sin6_port = inp->sctp_lport;
			lsa6 = &lsa6_storage;
			ip6h->ip6_src = lsa6->sin6_addr;

			if (port) {
				if (htons(SCTP_BASE_SYSCTL(sctp_udp_tunneling_port)) == 0) {
					sctp_handle_no_route(stcb, net, so_locked);
					SCTP_LTRACE_ERR_RET_PKT(m, inp, stcb, NULL, SCTP_FROM_SCTP_OUTPUT, EHOSTUNREACH);
					sctp_m_freem(m);
					return (EHOSTUNREACH);
				}
				udp = (struct udphdr *)((caddr_t)ip6h + sizeof(struct ip6_hdr));
				udp->uh_sport = htons(SCTP_BASE_SYSCTL(sctp_udp_tunneling_port));
				udp->uh_dport = port;
				udp->uh_ulen = htons(packet_length - sizeof(struct ip6_hdr));
				udp->uh_sum = 0;
				sctphdr = (struct sctphdr *)((caddr_t)udp + sizeof(struct udphdr));
			} else {
				sctphdr = (struct sctphdr *)((caddr_t)ip6h + sizeof(struct ip6_hdr));
			}

			sctphdr->src_port = src_port;
			sctphdr->dest_port = dest_port;
			sctphdr->v_tag = v_tag;
			sctphdr->checksum = 0;

			/*
			 * We set the hop limit now since there is a good
			 * chance that our ro pointer is now filled
			 */
			ip6h->ip6_hlim = SCTP_GET_HLIM(inp, ro);
			ifp = SCTP_GET_IFN_VOID_FROM_ROUTE(ro);

#ifdef SCTP_DEBUG
			/* Copy to be sure something bad is not happening */
			sin6->sin6_addr = ip6h->ip6_dst;
			lsa6->sin6_addr = ip6h->ip6_src;
#endif

			SCTPDBG(SCTP_DEBUG_OUTPUT3, "Calling ipv6 output routine from low level\n");
			SCTPDBG(SCTP_DEBUG_OUTPUT3, "src: ");
			SCTPDBG_ADDR(SCTP_DEBUG_OUTPUT3, (struct sockaddr *)lsa6);
			SCTPDBG(SCTP_DEBUG_OUTPUT3, "dst: ");
			SCTPDBG_ADDR(SCTP_DEBUG_OUTPUT3, (struct sockaddr *)sin6);
			if (net) {
				sin6 = (struct sockaddr_in6 *)&net->ro._l_addr;
				/*
				 * preserve the port and scope for link
				 * local send
				 */
				prev_scope = sin6->sin6_scope_id;
				prev_port = sin6->sin6_port;
			}
			if (SCTP_GET_HEADER_FOR_OUTPUT(o_pak)) {
				/* failed to prepend data, give up */
				sctp_m_freem(m);
				SCTP_LTRACE_ERR_RET(inp, stcb, NULL, SCTP_FROM_SCTP_OUTPUT, ENOMEM);
				return (ENOMEM);
			}
			SCTP_ATTACH_CHAIN(o_pak, m, packet_length);
			if (port) {
#if defined(SCTP_WITH_NO_CSUM)
				SCTP_STAT_INCR(sctps_sendnocrc);
#else
				sctphdr->checksum = sctp_calculate_cksum(m, sizeof(struct ip6_hdr) + sizeof(struct udphdr));
				SCTP_STAT_INCR(sctps_sendswcrc);
#endif
				if ((udp->uh_sum = in6_cksum(o_pak, IPPROTO_UDP, sizeof(struct ip6_hdr), packet_length - sizeof(struct ip6_hdr))) == 0) {
					udp->uh_sum = 0xffff;
				}
			} else {
#if defined(SCTP_WITH_NO_CSUM)
				SCTP_STAT_INCR(sctps_sendnocrc);
#else
				m->m_pkthdr.csum_flags = CSUM_SCTP_IPV6;
				m->m_pkthdr.csum_data = 0;
				SCTP_STAT_INCR(sctps_sendhwcrc);
#endif
			}
			/* send it out. table id is taken from stcb */
#if defined(__APPLE__) || defined(SCTP_SO_LOCK_TESTING)
			if ((SCTP_BASE_SYSCTL(sctp_output_unlocked)) && (so_locked)) {
				so = SCTP_INP_SO(inp);
				SCTP_SOCKET_UNLOCK(so, 0);
			}
#endif
#ifdef SCTP_PACKET_LOGGING
			if (SCTP_BASE_SYSCTL(sctp_logging_level) & SCTP_LAST_PACKET_TRACING)
				sctp_packet_log(o_pak);
#endif
			SCTP_IP6_OUTPUT(ret, o_pak, (struct route_in6 *)ro, &ifp, stcb, vrf_id);
#if defined(__APPLE__) || defined(SCTP_SO_LOCK_TESTING)
			if ((SCTP_BASE_SYSCTL(sctp_output_unlocked)) && (so_locked)) {
				atomic_add_int(&stcb->asoc.refcnt, 1);
				SCTP_TCB_UNLOCK(stcb);
				SCTP_SOCKET_LOCK(so, 0);
				SCTP_TCB_LOCK(stcb);
				atomic_subtract_int(&stcb->asoc.refcnt, 1);
			}
#endif
			if (net) {
				/* for link local this must be done */
				sin6->sin6_scope_id = prev_scope;
				sin6->sin6_port = prev_port;
			}
			SCTPDBG(SCTP_DEBUG_OUTPUT3, "return from send is %d\n", ret);
			SCTP_STAT_INCR(sctps_sendpackets);
			SCTP_STAT_INCR_COUNTER64(sctps_outpackets);
			if (ret) {
				SCTP_STAT_INCR(sctps_senderrors);
			}
			if (net == NULL) {
				/* Now if we had a temp route free it */
				RO_RTFREE(ro);
			} else {
				/*
				 * PMTU check versus smallest asoc MTU goes
				 * here
				 */
				if (ro->ro_rt == NULL) {
					/* Route was freed */
					if (net->ro._s_addr &&
					    net->src_addr_selected) {
						sctp_free_ifa(net->ro._s_addr);
						net->ro._s_addr = NULL;
					}
					net->src_addr_selected = 0;
				}
				if ((ro->ro_rt != NULL) &&
				    (net->ro._s_addr)) {
					uint32_t mtu;

					mtu = SCTP_GATHER_MTU_FROM_ROUTE(net->ro._s_addr, &net->ro._l_addr.sa, ro->ro_rt);
					if (mtu &&
					    (stcb->asoc.smallest_mtu > mtu)) {
						sctp_mtu_size_reset(inp, &stcb->asoc, mtu);
						net->mtu = mtu;
						if (net->port) {
							net->mtu -= sizeof(struct udphdr);
						}
					}
				} else if (ifp) {
					if (ND_IFINFO(ifp)->linkmtu &&
					    (stcb->asoc.smallest_mtu > ND_IFINFO(ifp)->linkmtu)) {
						sctp_mtu_size_reset(inp,
						    &stcb->asoc,
						    ND_IFINFO(ifp)->linkmtu);
					}
				}
			}
			return (ret);
		}
#endif
	default:
		SCTPDBG(SCTP_DEBUG_OUTPUT1, "Unknown protocol (TSNH) type %d\n",
		    ((struct sockaddr *)to)->sa_family);
		sctp_m_freem(m);
		SCTP_LTRACE_ERR_RET_PKT(m, inp, stcb, net, SCTP_FROM_SCTP_OUTPUT, EFAULT);
		return (EFAULT);
	}
}


void
sctp_send_initiate(struct sctp_inpcb *inp, struct sctp_tcb *stcb, int so_locked
#if !defined(__APPLE__) && !defined(SCTP_SO_LOCK_TESTING)
    SCTP_UNUSED
#endif
)
{
	struct mbuf *m, *m_at, *mp_last;
	struct sctp_nets *net;
	struct sctp_init_chunk *init;
	struct sctp_supported_addr_param *sup_addr;
	struct sctp_adaptation_layer_indication *ali;
	struct sctp_ecn_supported_param *ecn;
	struct sctp_prsctp_supported_param *prsctp;
	struct sctp_supported_chunk_types_param *pr_supported;
	int cnt_inits_to = 0;
	int padval, ret;
	int num_ext;
	int p_len;

	/* INIT's always go to the primary (and usually ONLY address) */
	mp_last = NULL;
	net = stcb->asoc.primary_destination;
	if (net == NULL) {
		net = TAILQ_FIRST(&stcb->asoc.nets);
		if (net == NULL) {
			/* TSNH */
			return;
		}
		/* we confirm any address we send an INIT to */
		net->dest_state &= ~SCTP_ADDR_UNCONFIRMED;
		(void)sctp_set_primary_addr(stcb, NULL, net);
	} else {
		/* we confirm any address we send an INIT to */
		net->dest_state &= ~SCTP_ADDR_UNCONFIRMED;
	}
	SCTPDBG(SCTP_DEBUG_OUTPUT4, "Sending INIT\n");
#ifdef INET6
	if (((struct sockaddr *)&(net->ro._l_addr))->sa_family == AF_INET6) {
		/*
		 * special hook, if we are sending to link local it will not
		 * show up in our private address count.
		 */
		struct sockaddr_in6 *sin6l;

		sin6l = &net->ro._l_addr.sin6;
		if (IN6_IS_ADDR_LINKLOCAL(&sin6l->sin6_addr))
			cnt_inits_to = 1;
	}
#endif
	if (SCTP_OS_TIMER_PENDING(&net->rxt_timer.timer)) {
		/* This case should not happen */
		SCTPDBG(SCTP_DEBUG_OUTPUT4, "Sending INIT - failed timer?\n");
		return;
	}
	/* start the INIT timer */
	sctp_timer_start(SCTP_TIMER_TYPE_INIT, inp, stcb, net);

	m = sctp_get_mbuf_for_msg(MCLBYTES, 1, M_DONTWAIT, 1, MT_DATA);
	if (m == NULL) {
		/* No memory, INIT timer will re-attempt. */
		SCTPDBG(SCTP_DEBUG_OUTPUT4, "Sending INIT - mbuf?\n");
		return;
	}
	SCTP_BUF_LEN(m) = sizeof(struct sctp_init_chunk);
	/*
	 * assume peer supports asconf in order to be able to queue local
	 * address changes while an INIT is in flight and before the assoc
	 * is established.
	 */
	stcb->asoc.peer_supports_asconf = 1;
	/* Now lets put the SCTP header in place */
	init = mtod(m, struct sctp_init_chunk *);
	/* now the chunk header */
	init->ch.chunk_type = SCTP_INITIATION;
	init->ch.chunk_flags = 0;
	/* fill in later from mbuf we build */
	init->ch.chunk_length = 0;
	/* place in my tag */
	init->init.initiate_tag = htonl(stcb->asoc.my_vtag);
	/* set up some of the credits. */
	init->init.a_rwnd = htonl(max(inp->sctp_socket ? SCTP_SB_LIMIT_RCV(inp->sctp_socket) : 0,
	    SCTP_MINIMAL_RWND));

	init->init.num_outbound_streams = htons(stcb->asoc.pre_open_streams);
	init->init.num_inbound_streams = htons(stcb->asoc.max_inbound_streams);
	init->init.initial_tsn = htonl(stcb->asoc.init_seq_number);
	/* now the address restriction */
	/* XXX Should we take the address family of the socket into account? */
	sup_addr = (struct sctp_supported_addr_param *)((caddr_t)init +
	    sizeof(*init));
	sup_addr->ph.param_type = htons(SCTP_SUPPORTED_ADDRTYPE);
#ifdef INET6
#ifdef INET
	/* we support 2 types: IPv4/IPv6 */
	sup_addr->ph.param_length = htons(sizeof(struct sctp_paramhdr) + 2 * sizeof(uint16_t));
	sup_addr->addr_type[0] = htons(SCTP_IPV4_ADDRESS);
	sup_addr->addr_type[1] = htons(SCTP_IPV6_ADDRESS);
#else
	/* we support 1 type: IPv6 */
	sup_addr->ph.param_length = htons(sizeof(struct sctp_paramhdr) + sizeof(uint16_t));
	sup_addr->addr_type[0] = htons(SCTP_IPV6_ADDRESS);
	sup_addr->addr_type[1] = htons(0);	/* this is the padding */
#endif
#else
	/* we support 1 type: IPv4 */
	sup_addr->ph.param_length = htons(sizeof(struct sctp_paramhdr) + sizeof(uint16_t));
	sup_addr->addr_type[0] = htons(SCTP_IPV4_ADDRESS);
	sup_addr->addr_type[1] = htons(0);	/* this is the padding */
#endif
	SCTP_BUF_LEN(m) += sizeof(struct sctp_supported_addr_param);
	/* adaptation layer indication parameter */
	ali = (struct sctp_adaptation_layer_indication *)((caddr_t)sup_addr + sizeof(struct sctp_supported_addr_param));
	ali->ph.param_type = htons(SCTP_ULP_ADAPTATION);
	ali->ph.param_length = htons(sizeof(*ali));
	ali->indication = ntohl(inp->sctp_ep.adaptation_layer_indicator);
	SCTP_BUF_LEN(m) += sizeof(*ali);
	ecn = (struct sctp_ecn_supported_param *)((caddr_t)ali + sizeof(*ali));

	if (SCTP_BASE_SYSCTL(sctp_inits_include_nat_friendly)) {
		/* Add NAT friendly parameter */
		struct sctp_paramhdr *ph;

		ph = (struct sctp_paramhdr *)(mtod(m, caddr_t)+SCTP_BUF_LEN(m));
		ph->param_type = htons(SCTP_HAS_NAT_SUPPORT);
		ph->param_length = htons(sizeof(struct sctp_paramhdr));
		SCTP_BUF_LEN(m) += sizeof(struct sctp_paramhdr);
		ecn = (struct sctp_ecn_supported_param *)((caddr_t)ph + sizeof(*ph));
	}
	/* now any cookie time extensions */
	if (stcb->asoc.cookie_preserve_req) {
		struct sctp_cookie_perserve_param *cookie_preserve;

		cookie_preserve = (struct sctp_cookie_perserve_param *)(ecn);
		cookie_preserve->ph.param_type = htons(SCTP_COOKIE_PRESERVE);
		cookie_preserve->ph.param_length = htons(
		    sizeof(*cookie_preserve));
		cookie_preserve->time = htonl(stcb->asoc.cookie_preserve_req);
		SCTP_BUF_LEN(m) += sizeof(*cookie_preserve);
		ecn = (struct sctp_ecn_supported_param *)(
		    (caddr_t)cookie_preserve + sizeof(*cookie_preserve));
		stcb->asoc.cookie_preserve_req = 0;
	}
	/* ECN parameter */
	if (stcb->asoc.ecn_allowed == 1) {
		ecn->ph.param_type = htons(SCTP_ECN_CAPABLE);
		ecn->ph.param_length = htons(sizeof(*ecn));
		SCTP_BUF_LEN(m) += sizeof(*ecn);
		prsctp = (struct sctp_prsctp_supported_param *)((caddr_t)ecn +
		    sizeof(*ecn));
	} else {
		prsctp = (struct sctp_prsctp_supported_param *)((caddr_t)ecn);
	}
	/* And now tell the peer we do pr-sctp */
	prsctp->ph.param_type = htons(SCTP_PRSCTP_SUPPORTED);
	prsctp->ph.param_length = htons(sizeof(*prsctp));
	SCTP_BUF_LEN(m) += sizeof(*prsctp);

	/* And now tell the peer we do all the extensions */
	pr_supported = (struct sctp_supported_chunk_types_param *)
	    ((caddr_t)prsctp + sizeof(*prsctp));
	pr_supported->ph.param_type = htons(SCTP_SUPPORTED_CHUNK_EXT);
	num_ext = 0;
	pr_supported->chunk_types[num_ext++] = SCTP_ASCONF;
	pr_supported->chunk_types[num_ext++] = SCTP_ASCONF_ACK;
	pr_supported->chunk_types[num_ext++] = SCTP_FORWARD_CUM_TSN;
	pr_supported->chunk_types[num_ext++] = SCTP_PACKET_DROPPED;
	pr_supported->chunk_types[num_ext++] = SCTP_STREAM_RESET;
	if (!SCTP_BASE_SYSCTL(sctp_auth_disable)) {
		pr_supported->chunk_types[num_ext++] = SCTP_AUTHENTICATION;
	}
	if (stcb->asoc.sctp_nr_sack_on_off == 1) {
		pr_supported->chunk_types[num_ext++] = SCTP_NR_SELECTIVE_ACK;
	}
	p_len = sizeof(*pr_supported) + num_ext;
	pr_supported->ph.param_length = htons(p_len);
	bzero((caddr_t)pr_supported + p_len, SCTP_SIZE32(p_len) - p_len);
	SCTP_BUF_LEN(m) += SCTP_SIZE32(p_len);


	/* add authentication parameters */
	if (!SCTP_BASE_SYSCTL(sctp_auth_disable)) {
		struct sctp_auth_random *randp;
		struct sctp_auth_hmac_algo *hmacs;
		struct sctp_auth_chunk_list *chunks;

		/* attach RANDOM parameter, if available */
		if (stcb->asoc.authinfo.random != NULL) {
			randp = (struct sctp_auth_random *)(mtod(m, caddr_t)+SCTP_BUF_LEN(m));
			p_len = sizeof(*randp) + stcb->asoc.authinfo.random_len;
			/* random key already contains the header */
			bcopy(stcb->asoc.authinfo.random->key, randp, p_len);
			/* zero out any padding required */
			bzero((caddr_t)randp + p_len, SCTP_SIZE32(p_len) - p_len);
			SCTP_BUF_LEN(m) += SCTP_SIZE32(p_len);
		}
		/* add HMAC_ALGO parameter */
		hmacs = (struct sctp_auth_hmac_algo *)(mtod(m, caddr_t)+SCTP_BUF_LEN(m));
		p_len = sctp_serialize_hmaclist(stcb->asoc.local_hmacs,
		    (uint8_t *) hmacs->hmac_ids);
		if (p_len > 0) {
			p_len += sizeof(*hmacs);
			hmacs->ph.param_type = htons(SCTP_HMAC_LIST);
			hmacs->ph.param_length = htons(p_len);
			/* zero out any padding required */
			bzero((caddr_t)hmacs + p_len, SCTP_SIZE32(p_len) - p_len);
			SCTP_BUF_LEN(m) += SCTP_SIZE32(p_len);
		}
		/* add CHUNKS parameter */
		chunks = (struct sctp_auth_chunk_list *)(mtod(m, caddr_t)+SCTP_BUF_LEN(m));
		p_len = sctp_serialize_auth_chunks(stcb->asoc.local_auth_chunks,
		    chunks->chunk_types);
		if (p_len > 0) {
			p_len += sizeof(*chunks);
			chunks->ph.param_type = htons(SCTP_CHUNK_LIST);
			chunks->ph.param_length = htons(p_len);
			/* zero out any padding required */
			bzero((caddr_t)chunks + p_len, SCTP_SIZE32(p_len) - p_len);
			SCTP_BUF_LEN(m) += SCTP_SIZE32(p_len);
		}
	}
	/* now the addresses */
	{
		struct sctp_scoping scp;

		/*
		 * To optimize this we could put the scoping stuff into a
		 * structure and remove the individual uint8's from the
		 * assoc structure. Then we could just sifa in the address
		 * within the stcb. But for now this is a quick hack to get
		 * the address stuff teased apart.
		 */

		scp.ipv4_addr_legal = stcb->asoc.ipv4_addr_legal;
		scp.ipv6_addr_legal = stcb->asoc.ipv6_addr_legal;
		scp.loopback_scope = stcb->asoc.loopback_scope;
		scp.ipv4_local_scope = stcb->asoc.ipv4_local_scope;
		scp.local_scope = stcb->asoc.local_scope;
		scp.site_scope = stcb->asoc.site_scope;

		sctp_add_addresses_to_i_ia(inp, stcb, &scp, m, cnt_inits_to);
	}

	/* calulate the size and update pkt header and chunk header */
	p_len = 0;
	for (m_at = m; m_at; m_at = SCTP_BUF_NEXT(m_at)) {
		if (SCTP_BUF_NEXT(m_at) == NULL)
			mp_last = m_at;
		p_len += SCTP_BUF_LEN(m_at);
	}
	init->ch.chunk_length = htons(p_len);
	/*
	 * We sifa 0 here to NOT set IP_DF if its IPv4, we ignore the return
	 * here since the timer will drive a retranmission.
	 */

	/* I don't expect this to execute but we will be safe here */
	padval = p_len % 4;
	if ((padval) && (mp_last)) {
		/*
		 * The compiler worries that mp_last may not be set even
		 * though I think it is impossible :-> however we add
		 * mp_last here just in case.
		 */
		ret = sctp_add_pad_tombuf(mp_last, (4 - padval));
		if (ret) {
			/* Houston we have a problem, no space */
			sctp_m_freem(m);
			return;
		}
	}
	SCTPDBG(SCTP_DEBUG_OUTPUT4, "Sending INIT - calls lowlevel_output\n");
	ret = sctp_lowlevel_chunk_output(inp, stcb, net,
	    (struct sockaddr *)&net->ro._l_addr,
	    m, 0, NULL, 0, 0, 0, 0,
	    inp->sctp_lport, stcb->rport, htonl(0),
	    net->port, NULL,
	    0, 0,
	    so_locked);
	SCTPDBG(SCTP_DEBUG_OUTPUT4, "lowlevel_output - %d\n", ret);
	SCTP_STAT_INCR_COUNTER64(sctps_outcontrolchunks);
	(void)SCTP_GETTIME_TIMEVAL(&net->last_sent_time);
}

struct mbuf *
sctp_arethere_unrecognized_parameters(struct mbuf *in_initpkt,
    int param_offset, int *abort_processing, struct sctp_chunkhdr *cp, int *nat_friendly)
{
	/*
	 * Given a mbuf containing an INIT or INIT-ACK with the param_offset
	 * being equal to the beginning of the params i.e. (iphlen +
	 * sizeof(struct sctp_init_msg) parse through the parameters to the
	 * end of the mbuf verifying that all parameters are known.
	 * 
	 * For unknown parameters build and return a mbuf with
	 * UNRECOGNIZED_PARAMETER errors. If the flags indicate to stop
	 * processing this chunk stop, and set *abort_processing to 1.
	 * 
	 * By having param_offset be pre-set to where parameters begin it is
	 * hoped that this routine may be reused in the future by new
	 * features.
	 */
	struct sctp_paramhdr *phdr, params;

	struct mbuf *mat, *op_err;
	char tempbuf[SCTP_PARAM_BUFFER_SIZE];
	int at, limit, pad_needed;
	uint16_t ptype, plen, padded_size;
	int err_at;

	*abort_processing = 0;
	mat = in_initpkt;
	err_at = 0;
	limit = ntohs(cp->chunk_length) - sizeof(struct sctp_init_chunk);
	at = param_offset;
	op_err = NULL;
	SCTPDBG(SCTP_DEBUG_OUTPUT1, "Check for unrecognized param's\n");
	phdr = sctp_get_next_param(mat, at, &params, sizeof(params));
	while ((phdr != NULL) && ((size_t)limit >= sizeof(struct sctp_paramhdr))) {
		ptype = ntohs(phdr->param_type);
		plen = ntohs(phdr->param_length);
		if ((plen > limit) || (plen < sizeof(struct sctp_paramhdr))) {
			/* wacked parameter */
			SCTPDBG(SCTP_DEBUG_OUTPUT1, "Invalid size - error %d\n", plen);
			goto invalid_size;
		}
		limit -= SCTP_SIZE32(plen);
		/*-
		 * All parameters for all chunks that we know/understand are
		 * listed here. We process them other places and make
		 * appropriate stop actions per the upper bits. However this
		 * is the generic routine processor's can call to get back
		 * an operr.. to either incorporate (init-ack) or send.
		 */
		padded_size = SCTP_SIZE32(plen);
		switch (ptype) {
			/* Param's with variable size */
		case SCTP_HEARTBEAT_INFO:
		case SCTP_STATE_COOKIE:
		case SCTP_UNRECOG_PARAM:
		case SCTP_ERROR_CAUSE_IND:
			/* ok skip fwd */
			at += padded_size;
			break;
			/* Param's with variable size within a range */
		case SCTP_CHUNK_LIST:
		case SCTP_SUPPORTED_CHUNK_EXT:
			if (padded_size > (sizeof(struct sctp_supported_chunk_types_param) + (sizeof(uint8_t) * SCTP_MAX_SUPPORTED_EXT))) {
				SCTPDBG(SCTP_DEBUG_OUTPUT1, "Invalid size - error chklist %d\n", plen);
				goto invalid_size;
			}
			at += padded_size;
			break;
		case SCTP_SUPPORTED_ADDRTYPE:
			if (padded_size > SCTP_MAX_ADDR_PARAMS_SIZE) {
				SCTPDBG(SCTP_DEBUG_OUTPUT1, "Invalid size - error supaddrtype %d\n", plen);
				goto invalid_size;
			}
			at += padded_size;
			break;
		case SCTP_RANDOM:
			if (padded_size > (sizeof(struct sctp_auth_random) + SCTP_RANDOM_MAX_SIZE)) {
				SCTPDBG(SCTP_DEBUG_OUTPUT1, "Invalid size - error random %d\n", plen);
				goto invalid_size;
			}
			at += padded_size;
			break;
		case SCTP_SET_PRIM_ADDR:
		case SCTP_DEL_IP_ADDRESS:
		case SCTP_ADD_IP_ADDRESS:
			if ((padded_size != sizeof(struct sctp_asconf_addrv4_param)) &&
			    (padded_size != sizeof(struct sctp_asconf_addr_param))) {
				SCTPDBG(SCTP_DEBUG_OUTPUT1, "Invalid size - error setprim %d\n", plen);
				goto invalid_size;
			}
			at += padded_size;
			break;
			/* Param's with a fixed size */
		case SCTP_IPV4_ADDRESS:
			if (padded_size != sizeof(struct sctp_ipv4addr_param)) {
				SCTPDBG(SCTP_DEBUG_OUTPUT1, "Invalid size - error ipv4 addr %d\n", plen);
				goto invalid_size;
			}
			at += padded_size;
			break;
		case SCTP_IPV6_ADDRESS:
			if (padded_size != sizeof(struct sctp_ipv6addr_param)) {
				SCTPDBG(SCTP_DEBUG_OUTPUT1, "Invalid size - error ipv6 addr %d\n", plen);
				goto invalid_size;
			}
			at += padded_size;
			break;
		case SCTP_COOKIE_PRESERVE:
			if (padded_size != sizeof(struct sctp_cookie_perserve_param)) {
				SCTPDBG(SCTP_DEBUG_OUTPUT1, "Invalid size - error cookie-preserve %d\n", plen);
				goto invalid_size;
			}
			at += padded_size;
			break;
		case SCTP_HAS_NAT_SUPPORT:
			*nat_friendly = 1;
			/* fall through */
		case SCTP_PRSCTP_SUPPORTED:

			if (padded_size != sizeof(struct sctp_paramhdr)) {
				SCTPDBG(SCTP_DEBUG_OUTPUT1, "Invalid size - error prsctp/nat support %d\n", plen);
				goto invalid_size;
			}
			at += padded_size;
			break;
		case SCTP_ECN_CAPABLE:
			if (padded_size != sizeof(struct sctp_ecn_supported_param)) {
				SCTPDBG(SCTP_DEBUG_OUTPUT1, "Invalid size - error ecn %d\n", plen);
				goto invalid_size;
			}
			at += padded_size;
			break;
		case SCTP_ULP_ADAPTATION:
			if (padded_size != sizeof(struct sctp_adaptation_layer_indication)) {
				SCTPDBG(SCTP_DEBUG_OUTPUT1, "Invalid size - error adapatation %d\n", plen);
				goto invalid_size;
			}
			at += padded_size;
			break;
		case SCTP_SUCCESS_REPORT:
			if (padded_size != sizeof(struct sctp_asconf_paramhdr)) {
				SCTPDBG(SCTP_DEBUG_OUTPUT1, "Invalid size - error success %d\n", plen);
				goto invalid_size;
			}
			at += padded_size;
			break;
		case SCTP_HOSTNAME_ADDRESS:
			{
				/* We can NOT handle HOST NAME addresses!! */
				int l_len;

				SCTPDBG(SCTP_DEBUG_OUTPUT1, "Can't handle hostname addresses.. abort processing\n");
				*abort_processing = 1;
				if (op_err == NULL) {
					/* Ok need to try to get a mbuf */
#ifdef INET6
					l_len = sizeof(struct ip6_hdr) + sizeof(struct sctphdr) + sizeof(struct sctp_chunkhdr);
#else
					l_len = sizeof(struct ip) + sizeof(struct sctphdr) + sizeof(struct sctp_chunkhdr);
#endif
					l_len += plen;
					l_len += sizeof(struct sctp_paramhdr);
					op_err = sctp_get_mbuf_for_msg(l_len, 0, M_DONTWAIT, 1, MT_DATA);
					if (op_err) {
						SCTP_BUF_LEN(op_err) = 0;
						/*
						 * pre-reserve space for ip
						 * and sctp header  and
						 * chunk hdr
						 */
#ifdef INET6
						SCTP_BUF_RESV_UF(op_err, sizeof(struct ip6_hdr));
#else
						SCTP_BUF_RESV_UF(op_err, sizeof(struct ip));
#endif
						SCTP_BUF_RESV_UF(op_err, sizeof(struct sctphdr));
						SCTP_BUF_RESV_UF(op_err, sizeof(struct sctp_chunkhdr));
					}
				}
				if (op_err) {
					/* If we have space */
					struct sctp_paramhdr s;

					if (err_at % 4) {
						uint32_t cpthis = 0;

						pad_needed = 4 - (err_at % 4);
						m_copyback(op_err, err_at, pad_needed, (caddr_t)&cpthis);
						err_at += pad_needed;
					}
					s.param_type = htons(SCTP_CAUSE_UNRESOLVABLE_ADDR);
					s.param_length = htons(sizeof(s) + plen);
					m_copyback(op_err, err_at, sizeof(s), (caddr_t)&s);
					err_at += sizeof(s);
					phdr = sctp_get_next_param(mat, at, (struct sctp_paramhdr *)tempbuf, min(sizeof(tempbuf), plen));
					if (phdr == NULL) {
						sctp_m_freem(op_err);
						/*
						 * we are out of memory but
						 * we still need to have a
						 * look at what to do (the
						 * system is in trouble
						 * though).
						 */
						return (NULL);
					}
					m_copyback(op_err, err_at, plen, (caddr_t)phdr);
				}
				return (op_err);
				break;
			}
		default:
			/*
			 * we do not recognize the parameter figure out what
			 * we do.
			 */
			SCTPDBG(SCTP_DEBUG_OUTPUT1, "Hit default param %x\n", ptype);
			if ((ptype & 0x4000) == 0x4000) {
				/* Report bit is set?? */
				SCTPDBG(SCTP_DEBUG_OUTPUT1, "report op err\n");
				if (op_err == NULL) {
					int l_len;

					/* Ok need to try to get an mbuf */
#ifdef INET6
					l_len = sizeof(struct ip6_hdr) + sizeof(struct sctphdr) + sizeof(struct sctp_chunkhdr);
#else
					l_len = sizeof(struct ip) + sizeof(struct sctphdr) + sizeof(struct sctp_chunkhdr);
#endif
					l_len += plen;
					l_len += sizeof(struct sctp_paramhdr);
					op_err = sctp_get_mbuf_for_msg(l_len, 0, M_DONTWAIT, 1, MT_DATA);
					if (op_err) {
						SCTP_BUF_LEN(op_err) = 0;
#ifdef INET6
						SCTP_BUF_RESV_UF(op_err, sizeof(struct ip6_hdr));
#else
						SCTP_BUF_RESV_UF(op_err, sizeof(struct ip));
#endif
						SCTP_BUF_RESV_UF(op_err, sizeof(struct sctphdr));
						SCTP_BUF_RESV_UF(op_err, sizeof(struct sctp_chunkhdr));
					}
				}
				if (op_err) {
					/* If we have space */
					struct sctp_paramhdr s;

					if (err_at % 4) {
						uint32_t cpthis = 0;

						pad_needed = 4 - (err_at % 4);
						m_copyback(op_err, err_at, pad_needed, (caddr_t)&cpthis);
						err_at += pad_needed;
					}
					s.param_type = htons(SCTP_UNRECOG_PARAM);
					s.param_length = htons(sizeof(s) + plen);
					m_copyback(op_err, err_at, sizeof(s), (caddr_t)&s);
					err_at += sizeof(s);
					if (plen > sizeof(tempbuf)) {
						plen = sizeof(tempbuf);
					}
					phdr = sctp_get_next_param(mat, at, (struct sctp_paramhdr *)tempbuf, min(sizeof(tempbuf), plen));
					if (phdr == NULL) {
						sctp_m_freem(op_err);
						/*
						 * we are out of memory but
						 * we still need to have a
						 * look at what to do (the
						 * system is in trouble
						 * though).
						 */
						op_err = NULL;
						goto more_processing;
					}
					m_copyback(op_err, err_at, plen, (caddr_t)phdr);
					err_at += plen;
				}
			}
	more_processing:
			if ((ptype & 0x8000) == 0x0000) {
				SCTPDBG(SCTP_DEBUG_OUTPUT1, "stop proc\n");
				return (op_err);
			} else {
				/* skip this chunk and continue processing */
				SCTPDBG(SCTP_DEBUG_OUTPUT1, "move on\n");
				at += SCTP_SIZE32(plen);
			}
			break;

		}
		phdr = sctp_get_next_param(mat, at, &params, sizeof(params));
	}
	return (op_err);
invalid_size:
	SCTPDBG(SCTP_DEBUG_OUTPUT1, "abort flag set\n");
	*abort_processing = 1;
	if ((op_err == NULL) && phdr) {
		int l_len;

#ifdef INET6
		l_len = sizeof(struct ip6_hdr) + sizeof(struct sctphdr) + sizeof(struct sctp_chunkhdr);
#else
		l_len = sizeof(struct ip) + sizeof(struct sctphdr) + sizeof(struct sctp_chunkhdr);
#endif
		l_len += (2 * sizeof(struct sctp_paramhdr));
		op_err = sctp_get_mbuf_for_msg(l_len, 0, M_DONTWAIT, 1, MT_DATA);
		if (op_err) {
			SCTP_BUF_LEN(op_err) = 0;
#ifdef INET6
			SCTP_BUF_RESV_UF(op_err, sizeof(struct ip6_hdr));
#else
			SCTP_BUF_RESV_UF(op_err, sizeof(struct ip));
#endif
			SCTP_BUF_RESV_UF(op_err, sizeof(struct sctphdr));
			SCTP_BUF_RESV_UF(op_err, sizeof(struct sctp_chunkhdr));
		}
	}
	if ((op_err) && phdr) {
		struct sctp_paramhdr s;

		if (err_at % 4) {
			uint32_t cpthis = 0;

			pad_needed = 4 - (err_at % 4);
			m_copyback(op_err, err_at, pad_needed, (caddr_t)&cpthis);
			err_at += pad_needed;
		}
		s.param_type = htons(SCTP_CAUSE_PROTOCOL_VIOLATION);
		s.param_length = htons(sizeof(s) + sizeof(struct sctp_paramhdr));
		m_copyback(op_err, err_at, sizeof(s), (caddr_t)&s);
		err_at += sizeof(s);
		/* Only copy back the p-hdr that caused the issue */
		m_copyback(op_err, err_at, sizeof(struct sctp_paramhdr), (caddr_t)phdr);
	}
	return (op_err);
}

static int
sctp_are_there_new_addresses(struct sctp_association *asoc,
    struct mbuf *in_initpkt, int offset, struct sockaddr *src)
{
	/*
	 * Given a INIT packet, look through the packet to verify that there
	 * are NO new addresses. As we go through the parameters add reports
	 * of any un-understood parameters that require an error.  Also we
	 * must return (1) to drop the packet if we see a un-understood
	 * parameter that tells us to drop the chunk.
	 */
	struct sockaddr *sa_touse;
	struct sockaddr *sa;
	struct sctp_paramhdr *phdr, params;
	uint16_t ptype, plen;
	uint8_t fnd;
	struct sctp_nets *net;

#ifdef INET
	struct sockaddr_in sin4, *sa4;

#endif
#ifdef INET6
	struct sockaddr_in6 sin6, *sa6;

#endif

#ifdef INET
	memset(&sin4, 0, sizeof(sin4));
	sin4.sin_family = AF_INET;
	sin4.sin_len = sizeof(sin4);
#endif
#ifdef INET6
	memset(&sin6, 0, sizeof(sin6));
	sin6.sin6_family = AF_INET6;
	sin6.sin6_len = sizeof(sin6);
#endif
	/* First what about the src address of the pkt ? */
	fnd = 0;
	TAILQ_FOREACH(net, &asoc->nets, sctp_next) {
		sa = (struct sockaddr *)&net->ro._l_addr;
		if (sa->sa_family == src->sa_family) {
#ifdef INET
			if (sa->sa_family == AF_INET) {
				struct sockaddr_in *src4;

				sa4 = (struct sockaddr_in *)sa;
				src4 = (struct sockaddr_in *)src;
				if (sa4->sin_addr.s_addr == src4->sin_addr.s_addr) {
					fnd = 1;
					break;
				}
			}
#endif
#ifdef INET6
			if (sa->sa_family == AF_INET6) {
				struct sockaddr_in6 *src6;

				sa6 = (struct sockaddr_in6 *)sa;
				src6 = (struct sockaddr_in6 *)src;
				if (SCTP6_ARE_ADDR_EQUAL(sa6, src6)) {
					fnd = 1;
					break;
				}
			}
#endif
		}
	}
	if (fnd == 0) {
		/* New address added! no need to look futher. */
		return (1);
	}
	/* Ok so far lets munge through the rest of the packet */
	offset += sizeof(struct sctp_init_chunk);
	phdr = sctp_get_next_param(in_initpkt, offset, &params, sizeof(params));
	while (phdr) {
		sa_touse = NULL;
		ptype = ntohs(phdr->param_type);
		plen = ntohs(phdr->param_length);
		switch (ptype) {
#ifdef INET
		case SCTP_IPV4_ADDRESS:
			{
				struct sctp_ipv4addr_param *p4, p4_buf;

				phdr = sctp_get_next_param(in_initpkt, offset,
				    (struct sctp_paramhdr *)&p4_buf, sizeof(p4_buf));
				if (plen != sizeof(struct sctp_ipv4addr_param) ||
				    phdr == NULL) {
					return (1);
				}
				p4 = (struct sctp_ipv4addr_param *)phdr;
				sin4.sin_addr.s_addr = p4->addr;
				sa_touse = (struct sockaddr *)&sin4;
				break;
			}
#endif
#ifdef INET6
		case SCTP_IPV6_ADDRESS:
			{
				struct sctp_ipv6addr_param *p6, p6_buf;

				phdr = sctp_get_next_param(in_initpkt, offset,
				    (struct sctp_paramhdr *)&p6_buf, sizeof(p6_buf));
				if (plen != sizeof(struct sctp_ipv6addr_param) ||
				    phdr == NULL) {
					return (1);
				}
				p6 = (struct sctp_ipv6addr_param *)phdr;
				memcpy((caddr_t)&sin6.sin6_addr, p6->addr,
				    sizeof(p6->addr));
				sa_touse = (struct sockaddr *)&sin6;
				break;
			}
#endif
		default:
			sa_touse = NULL;
			break;
		}
		if (sa_touse) {
			/* ok, sa_touse points to one to check */
			fnd = 0;
			TAILQ_FOREACH(net, &asoc->nets, sctp_next) {
				sa = (struct sockaddr *)&net->ro._l_addr;
				if (sa->sa_family != sa_touse->sa_family) {
					continue;
				}
#ifdef INET
				if (sa->sa_family == AF_INET) {
					sa4 = (struct sockaddr_in *)sa;
					if (sa4->sin_addr.s_addr ==
					    sin4.sin_addr.s_addr) {
						fnd = 1;
						break;
					}
				}
#endif
#ifdef INET6
				if (sa->sa_family == AF_INET6) {
					sa6 = (struct sockaddr_in6 *)sa;
					if (SCTP6_ARE_ADDR_EQUAL(
					    sa6, &sin6)) {
						fnd = 1;
						break;
					}
				}
#endif
			}
			if (!fnd) {
				/* New addr added! no need to look further */
				return (1);
			}
		}
		offset += SCTP_SIZE32(plen);
		phdr = sctp_get_next_param(in_initpkt, offset, &params, sizeof(params));
	}
	return (0);
}

/*
 * Given a MBUF chain that was sent into us containing an INIT. Build a
 * INIT-ACK with COOKIE and send back. We assume that the in_initpkt has done
 * a pullup to include IPv6/4header, SCTP header and initial part of INIT
 * message (i.e. the struct sctp_init_msg).
 */
void
sctp_send_initiate_ack(struct sctp_inpcb *inp, struct sctp_tcb *stcb,
    struct mbuf *init_pkt, int iphlen, int offset,
    struct sockaddr *src, struct sockaddr *dst,
    struct sctphdr *sh, struct sctp_init_chunk *init_chk,
    uint8_t use_mflowid, uint32_t mflowid,
    uint32_t vrf_id, uint16_t port, int hold_inp_lock)
{
	struct sctp_association *asoc;
	struct mbuf *m, *m_at, *m_tmp, *m_cookie, *op_err, *mp_last;
	struct sctp_init_ack_chunk *initack;
	struct sctp_adaptation_layer_indication *ali;
	struct sctp_ecn_supported_param *ecn;
	struct sctp_prsctp_supported_param *prsctp;
	struct sctp_supported_chunk_types_param *pr_supported;
	union sctp_sockstore *over_addr;

#ifdef INET
	struct sockaddr_in *dst4 = (struct sockaddr_in *)dst;
	struct sockaddr_in *src4 = (struct sockaddr_in *)src;
	struct sockaddr_in *sin;

#endif
#ifdef INET6
	struct sockaddr_in6 *dst6 = (struct sockaddr_in6 *)dst;
	struct sockaddr_in6 *src6 = (struct sockaddr_in6 *)src;
	struct sockaddr_in6 *sin6;

#endif
	struct sockaddr *to;
	struct sctp_state_cookie stc;
	struct sctp_nets *net = NULL;
	uint8_t *signature = NULL;
	int cnt_inits_to = 0;
	uint16_t his_limit, i_want;
	int abort_flag, padval;
	int num_ext;
	int p_len;
	int nat_friendly = 0;
	struct socket *so;

	if (stcb) {
		asoc = &stcb->asoc;
	} else {
		asoc = NULL;
	}
	mp_last = NULL;
	if ((asoc != NULL) &&
	    (SCTP_GET_STATE(asoc) != SCTP_STATE_COOKIE_WAIT) &&
	    (sctp_are_there_new_addresses(asoc, init_pkt, offset, src))) {
		/* new addresses, out of here in non-cookie-wait states */
		/*
		 * Send a ABORT, we don't add the new address error clause
		 * though we even set the T bit and copy in the 0 tag.. this
		 * looks no different than if no listener was present.
		 */
		sctp_send_abort(init_pkt, iphlen, src, dst, sh, 0, NULL,
		    use_mflowid, mflowid,
		    vrf_id, port);
		return;
	}
	abort_flag = 0;
	op_err = sctp_arethere_unrecognized_parameters(init_pkt,
	    (offset + sizeof(struct sctp_init_chunk)),
	    &abort_flag, (struct sctp_chunkhdr *)init_chk, &nat_friendly);
	if (abort_flag) {
do_a_abort:
		sctp_send_abort(init_pkt, iphlen, src, dst, sh,
		    init_chk->init.initiate_tag, op_err,
		    use_mflowid, mflowid,
		    vrf_id, port);
		return;
	}
	m = sctp_get_mbuf_for_msg(MCLBYTES, 0, M_DONTWAIT, 1, MT_DATA);
	if (m == NULL) {
		/* No memory, INIT timer will re-attempt. */
		if (op_err)
			sctp_m_freem(op_err);
		return;
	}
	SCTP_BUF_LEN(m) = sizeof(struct sctp_init_chunk);

	/* the time I built cookie */
	(void)SCTP_GETTIME_TIMEVAL(&stc.time_entered);

	/* populate any tie tags */
	if (asoc != NULL) {
		/* unlock before tag selections */
		stc.tie_tag_my_vtag = asoc->my_vtag_nonce;
		stc.tie_tag_peer_vtag = asoc->peer_vtag_nonce;
		stc.cookie_life = asoc->cookie_life;
		net = asoc->primary_destination;
	} else {
		stc.tie_tag_my_vtag = 0;
		stc.tie_tag_peer_vtag = 0;
		/* life I will award this cookie */
		stc.cookie_life = inp->sctp_ep.def_cookie_life;
	}

	/* copy in the ports for later check */
	stc.myport = sh->dest_port;
	stc.peerport = sh->src_port;

	/*
	 * If we wanted to honor cookie life extentions, we would add to
	 * stc.cookie_life. For now we should NOT honor any extension
	 */
	stc.site_scope = stc.local_scope = stc.loopback_scope = 0;
	if (inp->sctp_flags & SCTP_PCB_FLAGS_BOUND_V6) {
		struct inpcb *in_inp;

		/* Its a V6 socket */
		in_inp = (struct inpcb *)inp;
		stc.ipv6_addr_legal = 1;
		/* Now look at the binding flag to see if V4 will be legal */
		if (SCTP_IPV6_V6ONLY(in_inp) == 0) {
			stc.ipv4_addr_legal = 1;
		} else {
			/* V4 addresses are NOT legal on the association */
			stc.ipv4_addr_legal = 0;
		}
	} else {
		/* Its a V4 socket, no - V6 */
		stc.ipv4_addr_legal = 1;
		stc.ipv6_addr_legal = 0;
	}

#ifdef SCTP_DONT_DO_PRIVADDR_SCOPE
	stc.ipv4_scope = 1;
#else
	stc.ipv4_scope = 0;
#endif
	if (net == NULL) {
		to = src;
		switch (dst->sa_family) {
#ifdef INET
		case AF_INET:
			{
				/* lookup address */
				stc.address[0] = src4->sin_addr.s_addr;
				stc.address[1] = 0;
				stc.address[2] = 0;
				stc.address[3] = 0;
				stc.addr_type = SCTP_IPV4_ADDRESS;
				/* local from address */
				stc.laddress[0] = dst4->sin_addr.s_addr;
				stc.laddress[1] = 0;
				stc.laddress[2] = 0;
				stc.laddress[3] = 0;
				stc.laddr_type = SCTP_IPV4_ADDRESS;
				/* scope_id is only for v6 */
				stc.scope_id = 0;
#ifndef SCTP_DONT_DO_PRIVADDR_SCOPE
				if (IN4_ISPRIVATE_ADDRESS(&src4->sin_addr)) {
					stc.ipv4_scope = 1;
				}
#else
				stc.ipv4_scope = 1;
#endif				/* SCTP_DONT_DO_PRIVADDR_SCOPE */
				/* Must use the address in this case */
				if (sctp_is_address_on_local_host(src, vrf_id)) {
					stc.loopback_scope = 1;
					stc.ipv4_scope = 1;
					stc.site_scope = 1;
					stc.local_scope = 0;
				}
				break;
			}
#endif
#ifdef INET6
		case AF_INET6:
			{
				stc.addr_type = SCTP_IPV6_ADDRESS;
				memcpy(&stc.address, &src6->sin6_addr, sizeof(struct in6_addr));
				stc.scope_id = in6_getscope(&src6->sin6_addr);
				if (sctp_is_address_on_local_host(src, vrf_id)) {
					stc.loopback_scope = 1;
					stc.local_scope = 0;
					stc.site_scope = 1;
					stc.ipv4_scope = 1;
				} else if (IN6_IS_ADDR_LINKLOCAL(&src6->sin6_addr)) {
					/*
					 * If the new destination is a
					 * LINK_LOCAL we must have common
					 * both site and local scope. Don't
					 * set local scope though since we
					 * must depend on the source to be
					 * added implicitly. We cannot
					 * assure just because we share one
					 * link that all links are common.
					 */
					stc.local_scope = 0;
					stc.site_scope = 1;
					stc.ipv4_scope = 1;
					/*
					 * we start counting for the private
					 * address stuff at 1. since the
					 * link local we source from won't
					 * show up in our scoped count.
					 */
					cnt_inits_to = 1;
					/*
					 * pull out the scope_id from
					 * incoming pkt
					 */
				} else if (IN6_IS_ADDR_SITELOCAL(&src6->sin6_addr)) {
					/*
					 * If the new destination is
					 * SITE_LOCAL then we must have site
					 * scope in common.
					 */
					stc.site_scope = 1;
				}
				memcpy(&stc.laddress, &dst6->sin6_addr, sizeof(struct in6_addr));
				stc.laddr_type = SCTP_IPV6_ADDRESS;
				break;
			}
#endif
		default:
			/* TSNH */
			goto do_a_abort;
			break;
		}
	} else {
		/* set the scope per the existing tcb */

#ifdef INET6
		struct sctp_nets *lnet;

#endif

		stc.loopback_scope = asoc->loopback_scope;
		stc.ipv4_scope = asoc->ipv4_local_scope;
		stc.site_scope = asoc->site_scope;
		stc.local_scope = asoc->local_scope;
#ifdef INET6
		/* Why do we not consider IPv4 LL addresses? */
		TAILQ_FOREACH(lnet, &asoc->nets, sctp_next) {
			if (lnet->ro._l_addr.sin6.sin6_family == AF_INET6) {
				if (IN6_IS_ADDR_LINKLOCAL(&lnet->ro._l_addr.sin6.sin6_addr)) {
					/*
					 * if we have a LL address, start
					 * counting at 1.
					 */
					cnt_inits_to = 1;
				}
			}
		}
#endif
		/* use the net pointer */
		to = (struct sockaddr *)&net->ro._l_addr;
		switch (to->sa_family) {
#ifdef INET
		case AF_INET:
			sin = (struct sockaddr_in *)to;
			stc.address[0] = sin->sin_addr.s_addr;
			stc.address[1] = 0;
			stc.address[2] = 0;
			stc.address[3] = 0;
			stc.addr_type = SCTP_IPV4_ADDRESS;
			if (net->src_addr_selected == 0) {
				/*
				 * strange case here, the INIT should have
				 * did the selection.
				 */
				net->ro._s_addr = sctp_source_address_selection(inp,
				    stcb, (sctp_route_t *) & net->ro,
				    net, 0, vrf_id);
				if (net->ro._s_addr == NULL)
					return;

				net->src_addr_selected = 1;

			}
			stc.laddress[0] = net->ro._s_addr->address.sin.sin_addr.s_addr;
			stc.laddress[1] = 0;
			stc.laddress[2] = 0;
			stc.laddress[3] = 0;
			stc.laddr_type = SCTP_IPV4_ADDRESS;
			/* scope_id is only for v6 */
			stc.scope_id = 0;
			break;
#endif
#ifdef INET6
		case AF_INET6:
			sin6 = (struct sockaddr_in6 *)to;
			memcpy(&stc.address, &sin6->sin6_addr,
			    sizeof(struct in6_addr));
			stc.addr_type = SCTP_IPV6_ADDRESS;
			stc.scope_id = sin6->sin6_scope_id;
			if (net->src_addr_selected == 0) {
				/*
				 * strange case here, the INIT should have
				 * done the selection.
				 */
				net->ro._s_addr = sctp_source_address_selection(inp,
				    stcb, (sctp_route_t *) & net->ro,
				    net, 0, vrf_id);
				if (net->ro._s_addr == NULL)
					return;

				net->src_addr_selected = 1;
			}
			memcpy(&stc.laddress, &net->ro._s_addr->address.sin6.sin6_addr,
			    sizeof(struct in6_addr));
			stc.laddr_type = SCTP_IPV6_ADDRESS;
			break;
#endif
		}
	}
	/* Now lets put the SCTP header in place */
	initack = mtod(m, struct sctp_init_ack_chunk *);
	/* Save it off for quick ref */
	stc.peers_vtag = init_chk->init.initiate_tag;
	/* who are we */
	memcpy(stc.identification, SCTP_VERSION_STRING,
	    min(strlen(SCTP_VERSION_STRING), sizeof(stc.identification)));
	memset(stc.reserved, 0, SCTP_RESERVE_SPACE);
	/* now the chunk header */
	initack->ch.chunk_type = SCTP_INITIATION_ACK;
	initack->ch.chunk_flags = 0;
	/* fill in later from mbuf we build */
	initack->ch.chunk_length = 0;
	/* place in my tag */
	if ((asoc != NULL) &&
	    ((SCTP_GET_STATE(asoc) == SCTP_STATE_COOKIE_WAIT) ||
	    (SCTP_GET_STATE(asoc) == SCTP_STATE_INUSE) ||
	    (SCTP_GET_STATE(asoc) == SCTP_STATE_COOKIE_ECHOED))) {
		/* re-use the v-tags and init-seq here */
		initack->init.initiate_tag = htonl(asoc->my_vtag);
		initack->init.initial_tsn = htonl(asoc->init_seq_number);
	} else {
		uint32_t vtag, itsn;

		if (hold_inp_lock) {
			SCTP_INP_INCR_REF(inp);
			SCTP_INP_RUNLOCK(inp);
		}
		if (asoc) {
			atomic_add_int(&asoc->refcnt, 1);
			SCTP_TCB_UNLOCK(stcb);
	new_tag:
			vtag = sctp_select_a_tag(inp, inp->sctp_lport, sh->src_port, 1);
			if ((asoc->peer_supports_nat) && (vtag == asoc->my_vtag)) {
				/*
				 * Got a duplicate vtag on some guy behind a
				 * nat make sure we don't use it.
				 */
				goto new_tag;
			}
			initack->init.initiate_tag = htonl(vtag);
			/* get a TSN to use too */
			itsn = sctp_select_initial_TSN(&inp->sctp_ep);
			initack->init.initial_tsn = htonl(itsn);
			SCTP_TCB_LOCK(stcb);
			atomic_add_int(&asoc->refcnt, -1);
		} else {
			vtag = sctp_select_a_tag(inp, inp->sctp_lport, sh->src_port, 1);
			initack->init.initiate_tag = htonl(vtag);
			/* get a TSN to use too */
			initack->init.initial_tsn = htonl(sctp_select_initial_TSN(&inp->sctp_ep));
		}
		if (hold_inp_lock) {
			SCTP_INP_RLOCK(inp);
			SCTP_INP_DECR_REF(inp);
		}
	}
	/* save away my tag to */
	stc.my_vtag = initack->init.initiate_tag;

	/* set up some of the credits. */
	so = inp->sctp_socket;
	if (so == NULL) {
		/* memory problem */
		sctp_m_freem(m);
		return;
	} else {
		initack->init.a_rwnd = htonl(max(SCTP_SB_LIMIT_RCV(so), SCTP_MINIMAL_RWND));
	}
	/* set what I want */
	his_limit = ntohs(init_chk->init.num_inbound_streams);
	/* choose what I want */
	if (asoc != NULL) {
		if (asoc->streamoutcnt > inp->sctp_ep.pre_open_stream_count) {
			i_want = asoc->streamoutcnt;
		} else {
			i_want = inp->sctp_ep.pre_open_stream_count;
		}
	} else {
		i_want = inp->sctp_ep.pre_open_stream_count;
	}
	if (his_limit < i_want) {
		/* I Want more :< */
		initack->init.num_outbound_streams = init_chk->init.num_inbound_streams;
	} else {
		/* I can have what I want :> */
		initack->init.num_outbound_streams = htons(i_want);
	}
	/* tell him his limt. */
	initack->init.num_inbound_streams =
	    htons(inp->sctp_ep.max_open_streams_intome);

	/* adaptation layer indication parameter */
	ali = (struct sctp_adaptation_layer_indication *)((caddr_t)initack + sizeof(*initack));
	ali->ph.param_type = htons(SCTP_ULP_ADAPTATION);
	ali->ph.param_length = htons(sizeof(*ali));
	ali->indication = ntohl(inp->sctp_ep.adaptation_layer_indicator);
	SCTP_BUF_LEN(m) += sizeof(*ali);
	ecn = (struct sctp_ecn_supported_param *)((caddr_t)ali + sizeof(*ali));

	/* ECN parameter */
	if (((asoc != NULL) && (asoc->ecn_allowed == 1)) ||
	    (inp->sctp_ecn_enable == 1)) {
		ecn->ph.param_type = htons(SCTP_ECN_CAPABLE);
		ecn->ph.param_length = htons(sizeof(*ecn));
		SCTP_BUF_LEN(m) += sizeof(*ecn);

		prsctp = (struct sctp_prsctp_supported_param *)((caddr_t)ecn +
		    sizeof(*ecn));
	} else {
		prsctp = (struct sctp_prsctp_supported_param *)((caddr_t)ecn);
	}
	/* And now tell the peer we do  pr-sctp */
	prsctp->ph.param_type = htons(SCTP_PRSCTP_SUPPORTED);
	prsctp->ph.param_length = htons(sizeof(*prsctp));
	SCTP_BUF_LEN(m) += sizeof(*prsctp);
	if (nat_friendly) {
		/* Add NAT friendly parameter */
		struct sctp_paramhdr *ph;

		ph = (struct sctp_paramhdr *)(mtod(m, caddr_t)+SCTP_BUF_LEN(m));
		ph->param_type = htons(SCTP_HAS_NAT_SUPPORT);
		ph->param_length = htons(sizeof(struct sctp_paramhdr));
		SCTP_BUF_LEN(m) += sizeof(struct sctp_paramhdr);
	}
	/* And now tell the peer we do all the extensions */
	pr_supported = (struct sctp_supported_chunk_types_param *)(mtod(m, caddr_t)+SCTP_BUF_LEN(m));
	pr_supported->ph.param_type = htons(SCTP_SUPPORTED_CHUNK_EXT);
	num_ext = 0;
	pr_supported->chunk_types[num_ext++] = SCTP_ASCONF;
	pr_supported->chunk_types[num_ext++] = SCTP_ASCONF_ACK;
	pr_supported->chunk_types[num_ext++] = SCTP_FORWARD_CUM_TSN;
	pr_supported->chunk_types[num_ext++] = SCTP_PACKET_DROPPED;
	pr_supported->chunk_types[num_ext++] = SCTP_STREAM_RESET;
	if (!SCTP_BASE_SYSCTL(sctp_auth_disable))
		pr_supported->chunk_types[num_ext++] = SCTP_AUTHENTICATION;
	if (SCTP_BASE_SYSCTL(sctp_nr_sack_on_off))
		pr_supported->chunk_types[num_ext++] = SCTP_NR_SELECTIVE_ACK;
	p_len = sizeof(*pr_supported) + num_ext;
	pr_supported->ph.param_length = htons(p_len);
	bzero((caddr_t)pr_supported + p_len, SCTP_SIZE32(p_len) - p_len);
	SCTP_BUF_LEN(m) += SCTP_SIZE32(p_len);

	/* add authentication parameters */
	if (!SCTP_BASE_SYSCTL(sctp_auth_disable)) {
		struct sctp_auth_random *randp;
		struct sctp_auth_hmac_algo *hmacs;
		struct sctp_auth_chunk_list *chunks;
		uint16_t random_len;

		/* generate and add RANDOM parameter */
		random_len = SCTP_AUTH_RANDOM_SIZE_DEFAULT;
		randp = (struct sctp_auth_random *)(mtod(m, caddr_t)+SCTP_BUF_LEN(m));
		randp->ph.param_type = htons(SCTP_RANDOM);
		p_len = sizeof(*randp) + random_len;
		randp->ph.param_length = htons(p_len);
		SCTP_READ_RANDOM(randp->random_data, random_len);
		/* zero out any padding required */
		bzero((caddr_t)randp + p_len, SCTP_SIZE32(p_len) - p_len);
		SCTP_BUF_LEN(m) += SCTP_SIZE32(p_len);

		/* add HMAC_ALGO parameter */
		hmacs = (struct sctp_auth_hmac_algo *)(mtod(m, caddr_t)+SCTP_BUF_LEN(m));
		p_len = sctp_serialize_hmaclist(inp->sctp_ep.local_hmacs,
		    (uint8_t *) hmacs->hmac_ids);
		if (p_len > 0) {
			p_len += sizeof(*hmacs);
			hmacs->ph.param_type = htons(SCTP_HMAC_LIST);
			hmacs->ph.param_length = htons(p_len);
			/* zero out any padding required */
			bzero((caddr_t)hmacs + p_len, SCTP_SIZE32(p_len) - p_len);
			SCTP_BUF_LEN(m) += SCTP_SIZE32(p_len);
		}
		/* add CHUNKS parameter */
		chunks = (struct sctp_auth_chunk_list *)(mtod(m, caddr_t)+SCTP_BUF_LEN(m));
		p_len = sctp_serialize_auth_chunks(inp->sctp_ep.local_auth_chunks,
		    chunks->chunk_types);
		if (p_len > 0) {
			p_len += sizeof(*chunks);
			chunks->ph.param_type = htons(SCTP_CHUNK_LIST);
			chunks->ph.param_length = htons(p_len);
			/* zero out any padding required */
			bzero((caddr_t)chunks + p_len, SCTP_SIZE32(p_len) - p_len);
			SCTP_BUF_LEN(m) += SCTP_SIZE32(p_len);
		}
	}
	m_at = m;
	/* now the addresses */
	{
		struct sctp_scoping scp;

		/*
		 * To optimize this we could put the scoping stuff into a
		 * structure and remove the individual uint8's from the stc
		 * structure. Then we could just sifa in the address within
		 * the stc.. but for now this is a quick hack to get the
		 * address stuff teased apart.
		 */
		scp.ipv4_addr_legal = stc.ipv4_addr_legal;
		scp.ipv6_addr_legal = stc.ipv6_addr_legal;
		scp.loopback_scope = stc.loopback_scope;
		scp.ipv4_local_scope = stc.ipv4_scope;
		scp.local_scope = stc.local_scope;
		scp.site_scope = stc.site_scope;
		m_at = sctp_add_addresses_to_i_ia(inp, stcb, &scp, m_at, cnt_inits_to);
	}

	/* tack on the operational error if present */
	if (op_err) {
		struct mbuf *ol;
		int llen;

		llen = 0;
		ol = op_err;

		while (ol) {
			llen += SCTP_BUF_LEN(ol);
			ol = SCTP_BUF_NEXT(ol);
		}
		if (llen % 4) {
			/* must add a pad to the param */
			uint32_t cpthis = 0;
			int padlen;

			padlen = 4 - (llen % 4);
			m_copyback(op_err, llen, padlen, (caddr_t)&cpthis);
		}
		while (SCTP_BUF_NEXT(m_at) != NULL) {
			m_at = SCTP_BUF_NEXT(m_at);
		}
		SCTP_BUF_NEXT(m_at) = op_err;
		while (SCTP_BUF_NEXT(m_at) != NULL) {
			m_at = SCTP_BUF_NEXT(m_at);
		}
	}
	/* pre-calulate the size and update pkt header and chunk header */
	p_len = 0;
	for (m_tmp = m; m_tmp; m_tmp = SCTP_BUF_NEXT(m_tmp)) {
		p_len += SCTP_BUF_LEN(m_tmp);
		if (SCTP_BUF_NEXT(m_tmp) == NULL) {
			/* m_tmp should now point to last one */
			break;
		}
	}

	/* Now we must build a cookie */
	m_cookie = sctp_add_cookie(init_pkt, offset, m, 0, &stc, &signature);
	if (m_cookie == NULL) {
		/* memory problem */
		sctp_m_freem(m);
		return;
	}
	/* Now append the cookie to the end and update the space/size */
	SCTP_BUF_NEXT(m_tmp) = m_cookie;

	for (m_tmp = m_cookie; m_tmp; m_tmp = SCTP_BUF_NEXT(m_tmp)) {
		p_len += SCTP_BUF_LEN(m_tmp);
		if (SCTP_BUF_NEXT(m_tmp) == NULL) {
			/* m_tmp should now point to last one */
			mp_last = m_tmp;
			break;
		}
	}
	/*
	 * Place in the size, but we don't include the last pad (if any) in
	 * the INIT-ACK.
	 */
	initack->ch.chunk_length = htons(p_len);

	/*
	 * Time to sign the cookie, we don't sign over the cookie signature
	 * though thus we set trailer.
	 */
	(void)sctp_hmac_m(SCTP_HMAC,
	    (uint8_t *) inp->sctp_ep.secret_key[(int)(inp->sctp_ep.current_secret_number)],
	    SCTP_SECRET_SIZE, m_cookie, sizeof(struct sctp_paramhdr),
	    (uint8_t *) signature, SCTP_SIGNATURE_SIZE);
	/*
	 * We sifa 0 here to NOT set IP_DF if its IPv4, we ignore the return
	 * here since the timer will drive a retranmission.
	 */
	padval = p_len % 4;
	if ((padval) && (mp_last)) {
		/* see my previous comments on mp_last */
		if (sctp_add_pad_tombuf(mp_last, (4 - padval))) {
			/* Houston we have a problem, no space */
			sctp_m_freem(m);
			return;
		}
	}
	if (stc.loopback_scope) {
		over_addr = (union sctp_sockstore *)dst;
	} else {
		over_addr = NULL;
	}

	(void)sctp_lowlevel_chunk_output(inp, NULL, NULL, to, m, 0, NULL, 0, 0,
	    0, 0,
	    inp->sctp_lport, sh->src_port, init_chk->init.initiate_tag,
	    port, over_addr,
	    use_mflowid, mflowid,
	    SCTP_SO_NOT_LOCKED);
	SCTP_STAT_INCR_COUNTER64(sctps_outcontrolchunks);
}


static void
sctp_prune_prsctp(struct sctp_tcb *stcb,
    struct sctp_association *asoc,
    struct sctp_sndrcvinfo *srcv,
    int dataout)
{
	int freed_spc = 0;
	struct sctp_tmit_chunk *chk, *nchk;

	SCTP_TCB_LOCK_ASSERT(stcb);
	if ((asoc->peer_supports_prsctp) &&
	    (asoc->sent_queue_cnt_removeable > 0)) {
		TAILQ_FOREACH(chk, &asoc->sent_queue, sctp_next) {
			/*
			 * Look for chunks marked with the PR_SCTP flag AND
			 * the buffer space flag. If the one being sent is
			 * equal or greater priority then purge the old one
			 * and free some space.
			 */
			if (PR_SCTP_BUF_ENABLED(chk->flags)) {
				/*
				 * This one is PR-SCTP AND buffer space
				 * limited type
				 */
				if (chk->rec.data.timetodrop.tv_sec >= (long)srcv->sinfo_timetolive) {
					/*
					 * Lower numbers equates to higher
					 * priority so if the one we are
					 * looking at has a larger or equal
					 * priority we want to drop the data
					 * and NOT retransmit it.
					 */
					if (chk->data) {
						/*
						 * We release the book_size
						 * if the mbuf is here
						 */
						int ret_spc;
						uint8_t sent;

						if (chk->sent > SCTP_DATAGRAM_UNSENT)
							sent = 1;
						else
							sent = 0;
						ret_spc = sctp_release_pr_sctp_chunk(stcb, chk,
						    sent,
						    SCTP_SO_LOCKED);
						freed_spc += ret_spc;
						if (freed_spc >= dataout) {
							return;
						}
					}	/* if chunk was present */
				}	/* if of sufficent priority */
			}	/* if chunk has enabled */
		}		/* tailqforeach */

		TAILQ_FOREACH_SAFE(chk, &asoc->send_queue, sctp_next, nchk) {
			/* Here we must move to the sent queue and mark */
			if (PR_SCTP_BUF_ENABLED(chk->flags)) {
				if (chk->rec.data.timetodrop.tv_sec >= (long)srcv->sinfo_timetolive) {
					if (chk->data) {
						/*
						 * We release the book_size
						 * if the mbuf is here
						 */
						int ret_spc;

						ret_spc = sctp_release_pr_sctp_chunk(stcb, chk,
						    0, SCTP_SO_LOCKED);

						freed_spc += ret_spc;
						if (freed_spc >= dataout) {
							return;
						}
					}	/* end if chk->data */
				}	/* end if right class */
			}	/* end if chk pr-sctp */
		}		/* tailqforeachsafe (chk) */
	}			/* if enabled in asoc */
}

int
sctp_get_frag_point(struct sctp_tcb *stcb,
    struct sctp_association *asoc)
{
	int siz, ovh;

	/*
	 * For endpoints that have both v6 and v4 addresses we must reserve
	 * room for the ipv6 header, for those that are only dealing with V4
	 * we use a larger frag point.
	 */
	if (stcb->sctp_ep->sctp_flags & SCTP_PCB_FLAGS_BOUND_V6) {
		ovh = SCTP_MED_OVERHEAD;
	} else {
		ovh = SCTP_MED_V4_OVERHEAD;
	}

	if (stcb->asoc.sctp_frag_point > asoc->smallest_mtu)
		siz = asoc->smallest_mtu - ovh;
	else
		siz = (stcb->asoc.sctp_frag_point - ovh);
	/*
	 * if (siz > (MCLBYTES-sizeof(struct sctp_data_chunk))) {
	 */
	/* A data chunk MUST fit in a cluster */
	/* siz = (MCLBYTES - sizeof(struct sctp_data_chunk)); */
	/* } */

	/* adjust for an AUTH chunk if DATA requires auth */
	if (sctp_auth_is_required_chunk(SCTP_DATA, stcb->asoc.peer_auth_chunks))
		siz -= sctp_get_auth_chunk_len(stcb->asoc.peer_hmac_id);

	if (siz % 4) {
		/* make it an even word boundary please */
		siz -= (siz % 4);
	}
	return (siz);
}

static void
sctp_set_prsctp_policy(struct sctp_stream_queue_pending *sp)
{
	sp->pr_sctp_on = 0;
	/*
	 * We assume that the user wants PR_SCTP_TTL if the user provides a
	 * positive lifetime but does not specify any PR_SCTP policy. This
	 * is a BAD assumption and causes problems at least with the
	 * U-Vancovers MPI folks. I will change this to be no policy means
	 * NO PR-SCTP.
	 */
	if (PR_SCTP_ENABLED(sp->sinfo_flags)) {
		sp->act_flags |= PR_SCTP_POLICY(sp->sinfo_flags);
		sp->pr_sctp_on = 1;
	} else {
		return;
	}
	switch (PR_SCTP_POLICY(sp->sinfo_flags)) {
	case CHUNK_FLAGS_PR_SCTP_BUF:
		/*
		 * Time to live is a priority stored in tv_sec when doing
		 * the buffer drop thing.
		 */
		sp->ts.tv_sec = sp->timetolive;
		sp->ts.tv_usec = 0;
		break;
	case CHUNK_FLAGS_PR_SCTP_TTL:
		{
			struct timeval tv;

			(void)SCTP_GETTIME_TIMEVAL(&sp->ts);
			tv.tv_sec = sp->timetolive / 1000;
			tv.tv_usec = (sp->timetolive * 1000) % 1000000;
			/*
			 * TODO sctp_constants.h needs alternative time
			 * macros when _KERNEL is undefined.
			 */
			timevaladd(&sp->ts, &tv);
		}
		break;
	case CHUNK_FLAGS_PR_SCTP_RTX:
		/*
		 * Time to live is a the number or retransmissions stored in
		 * tv_sec.
		 */
		sp->ts.tv_sec = sp->timetolive;
		sp->ts.tv_usec = 0;
		break;
	default:
		SCTPDBG(SCTP_DEBUG_USRREQ1,
		    "Unknown PR_SCTP policy %u.\n",
		    PR_SCTP_POLICY(sp->sinfo_flags));
		break;
	}
}

static int
sctp_msg_append(struct sctp_tcb *stcb,
    struct sctp_nets *net,
    struct mbuf *m,
    struct sctp_sndrcvinfo *srcv, int hold_stcb_lock)
{
	int error = 0;
	struct mbuf *at;
	struct sctp_stream_queue_pending *sp = NULL;
	struct sctp_stream_out *strm;

	/*
	 * Given an mbuf chain, put it into the association send queue and
	 * place it on the wheel
	 */
	if (srcv->sinfo_stream >= stcb->asoc.streamoutcnt) {
		/* Invalid stream number */
		SCTP_LTRACE_ERR_RET_PKT(m, NULL, stcb, net, SCTP_FROM_SCTP_OUTPUT, EINVAL);
		error = EINVAL;
		goto out_now;
	}
	if ((stcb->asoc.stream_locked) &&
	    (stcb->asoc.stream_locked_on != srcv->sinfo_stream)) {
		SCTP_LTRACE_ERR_RET_PKT(m, NULL, stcb, net, SCTP_FROM_SCTP_OUTPUT, EINVAL);
		error = EINVAL;
		goto out_now;
	}
	strm = &stcb->asoc.strmout[srcv->sinfo_stream];
	/* Now can we send this? */
	if ((SCTP_GET_STATE(&stcb->asoc) == SCTP_STATE_SHUTDOWN_SENT) ||
	    (SCTP_GET_STATE(&stcb->asoc) == SCTP_STATE_SHUTDOWN_ACK_SENT) ||
	    (SCTP_GET_STATE(&stcb->asoc) == SCTP_STATE_SHUTDOWN_RECEIVED) ||
	    (stcb->asoc.state & SCTP_STATE_SHUTDOWN_PENDING)) {
		/* got data while shutting down */
		SCTP_LTRACE_ERR_RET(NULL, stcb, NULL, SCTP_FROM_SCTP_OUTPUT, ECONNRESET);
		error = ECONNRESET;
		goto out_now;
	}
	sctp_alloc_a_strmoq(stcb, sp);
	if (sp == NULL) {
		SCTP_LTRACE_ERR_RET(NULL, stcb, NULL, SCTP_FROM_SCTP_OUTPUT, ENOMEM);
		error = ENOMEM;
		goto out_now;
	}
	sp->sinfo_flags = srcv->sinfo_flags;
	sp->timetolive = srcv->sinfo_timetolive;
	sp->ppid = srcv->sinfo_ppid;
	sp->context = srcv->sinfo_context;
	sp->strseq = 0;
	if (sp->sinfo_flags & SCTP_ADDR_OVER) {
		sp->net = net;
		atomic_add_int(&sp->net->ref_count, 1);
	} else {
		sp->net = NULL;
	}
	(void)SCTP_GETTIME_TIMEVAL(&sp->ts);
	sp->stream = srcv->sinfo_stream;
	sp->msg_is_complete = 1;
	sp->sender_all_done = 1;
	sp->some_taken = 0;
	sp->data = m;
	sp->tail_mbuf = NULL;
	sctp_set_prsctp_policy(sp);
	/*
	 * We could in theory (for sendall) sifa the length in, but we would
	 * still have to hunt through the chain since we need to setup the
	 * tail_mbuf
	 */
	sp->length = 0;
	for (at = m; at; at = SCTP_BUF_NEXT(at)) {
		if (SCTP_BUF_NEXT(at) == NULL)
			sp->tail_mbuf = at;
		sp->length += SCTP_BUF_LEN(at);
	}
	if (srcv->sinfo_keynumber_valid) {
		sp->auth_keyid = srcv->sinfo_keynumber;
	} else {
		sp->auth_keyid = stcb->asoc.authinfo.active_keyid;
	}
	if (sctp_auth_is_required_chunk(SCTP_DATA, stcb->asoc.peer_auth_chunks)) {
		sctp_auth_key_acquire(stcb, sp->auth_keyid);
		sp->holds_key_ref = 1;
	}
	if (hold_stcb_lock == 0) {
		SCTP_TCB_SEND_LOCK(stcb);
	}
	sctp_snd_sb_alloc(stcb, sp->length);
	atomic_add_int(&stcb->asoc.stream_queue_cnt, 1);
	TAILQ_INSERT_TAIL(&strm->outqueue, sp, next);
	if ((srcv->sinfo_flags & SCTP_UNORDERED) == 0) {
		sp->strseq = strm->next_sequence_sent;
		strm->next_sequence_sent++;
	}
	stcb->asoc.ss_functions.sctp_ss_add_to_stream(stcb, &stcb->asoc, strm, sp, 1);
	m = NULL;
	if (hold_stcb_lock == 0) {
		SCTP_TCB_SEND_UNLOCK(stcb);
	}
out_now:
	if (m) {
		sctp_m_freem(m);
	}
	return (error);
}


static struct mbuf *
sctp_copy_mbufchain(struct mbuf *clonechain,
    struct mbuf *outchain,
    struct mbuf **endofchain,
    int can_take_mbuf,
    int sizeofcpy,
    uint8_t copy_by_ref)
{
	struct mbuf *m;
	struct mbuf *appendchain;
	caddr_t cp;
	int len;

	if (endofchain == NULL) {
		/* error */
error_out:
		if (outchain)
			sctp_m_freem(outchain);
		return (NULL);
	}
	if (can_take_mbuf) {
		appendchain = clonechain;
	} else {
		if (!copy_by_ref &&
		    (sizeofcpy <= (int)((((SCTP_BASE_SYSCTL(sctp_mbuf_threshold_count) - 1) * MLEN) + MHLEN)))
		    ) {
			/* Its not in a cluster */
			if (*endofchain == NULL) {
				/* lets get a mbuf cluster */
				if (outchain == NULL) {
					/* This is the general case */
			new_mbuf:
					outchain = sctp_get_mbuf_for_msg(MCLBYTES, 0, M_DONTWAIT, 1, MT_HEADER);
					if (outchain == NULL) {
						goto error_out;
					}
					SCTP_BUF_LEN(outchain) = 0;
					*endofchain = outchain;
					/* get the prepend space */
					SCTP_BUF_RESV_UF(outchain, (SCTP_FIRST_MBUF_RESV + 4));
				} else {
					/*
					 * We really should not get a NULL
					 * in endofchain
					 */
					/* find end */
					m = outchain;
					while (m) {
						if (SCTP_BUF_NEXT(m) == NULL) {
							*endofchain = m;
							break;
						}
						m = SCTP_BUF_NEXT(m);
					}
					/* sanity */
					if (*endofchain == NULL) {
						/*
						 * huh, TSNH XXX maybe we
						 * should panic
						 */
						sctp_m_freem(outchain);
						goto new_mbuf;
					}
				}
				/* get the new end of length */
				len = M_TRAILINGSPACE(*endofchain);
			} else {
				/* how much is left at the end? */
				len = M_TRAILINGSPACE(*endofchain);
			}
			/* Find the end of the data, for appending */
			cp = (mtod((*endofchain), caddr_t)+SCTP_BUF_LEN((*endofchain)));

			/* Now lets copy it out */
			if (len >= sizeofcpy) {
				/* It all fits, copy it in */
				m_copydata(clonechain, 0, sizeofcpy, cp);
				SCTP_BUF_LEN((*endofchain)) += sizeofcpy;
			} else {
				/* fill up the end of the chain */
				if (len > 0) {
					m_copydata(clonechain, 0, len, cp);
					SCTP_BUF_LEN((*endofchain)) += len;
					/* now we need another one */
					sizeofcpy -= len;
				}
				m = sctp_get_mbuf_for_msg(MCLBYTES, 0, M_DONTWAIT, 1, MT_HEADER);
				if (m == NULL) {
					/* We failed */
					goto error_out;
				}
				SCTP_BUF_NEXT((*endofchain)) = m;
				*endofchain = m;
				cp = mtod((*endofchain), caddr_t);
				m_copydata(clonechain, len, sizeofcpy, cp);
				SCTP_BUF_LEN((*endofchain)) += sizeofcpy;
			}
			return (outchain);
		} else {
			/* copy the old fashion way */
			appendchain = SCTP_M_COPYM(clonechain, 0, M_COPYALL, M_DONTWAIT);
#ifdef SCTP_MBUF_LOGGING
			if (SCTP_BASE_SYSCTL(sctp_logging_level) & SCTP_MBUF_LOGGING_ENABLE) {
				struct mbuf *mat;

				for (mat = appendchain; mat; mat = SCTP_BUF_NEXT(mat)) {
					if (SCTP_BUF_IS_EXTENDED(mat)) {
						sctp_log_mb(mat, SCTP_MBUF_ICOPY);
					}
				}
			}
#endif
		}
	}
	if (appendchain == NULL) {
		/* error */
		if (outchain)
			sctp_m_freem(outchain);
		return (NULL);
	}
	if (outchain) {
		/* tack on to the end */
		if (*endofchain != NULL) {
			SCTP_BUF_NEXT(((*endofchain))) = appendchain;
		} else {
			m = outchain;
			while (m) {
				if (SCTP_BUF_NEXT(m) == NULL) {
					SCTP_BUF_NEXT(m) = appendchain;
					break;
				}
				m = SCTP_BUF_NEXT(m);
			}
		}
		/*
		 * save off the end and update the end-chain postion
		 */
		m = appendchain;
		while (m) {
			if (SCTP_BUF_NEXT(m) == NULL) {
				*endofchain = m;
				break;
			}
			m = SCTP_BUF_NEXT(m);
		}
		return (outchain);
	} else {
		/* save off the end and update the end-chain postion */
		m = appendchain;
		while (m) {
			if (SCTP_BUF_NEXT(m) == NULL) {
				*endofchain = m;
				break;
			}
			m = SCTP_BUF_NEXT(m);
		}
		return (appendchain);
	}
}

static int
sctp_med_chunk_output(struct sctp_inpcb *inp,
    struct sctp_tcb *stcb,
    struct sctp_association *asoc,
    int *num_out,
    int *reason_code,
    int control_only, int from_where,
    struct timeval *now, int *now_filled, int frag_point, int so_locked
#if !defined(__APPLE__) && !defined(SCTP_SO_LOCK_TESTING)
    SCTP_UNUSED
#endif
);

static void
sctp_sendall_iterator(struct sctp_inpcb *inp, struct sctp_tcb *stcb, void *ptr,
    uint32_t val SCTP_UNUSED)
{
	struct sctp_copy_all *ca;
	struct mbuf *m;
	int ret = 0;
	int added_control = 0;
	int un_sent, do_chunk_output = 1;
	struct sctp_association *asoc;
	struct sctp_nets *net;

	ca = (struct sctp_copy_all *)ptr;
	if (ca->m == NULL) {
		return;
	}
	if (ca->inp != inp) {
		/* TSNH */
		return;
	}
	if ((ca->m) && ca->sndlen) {
		m = SCTP_M_COPYM(ca->m, 0, M_COPYALL, M_DONTWAIT);
		if (m == NULL) {
			/* can't copy so we are done */
			ca->cnt_failed++;
			return;
		}
#ifdef SCTP_MBUF_LOGGING
		if (SCTP_BASE_SYSCTL(sctp_logging_level) & SCTP_MBUF_LOGGING_ENABLE) {
			struct mbuf *mat;

			for (mat = m; mat; mat = SCTP_BUF_NEXT(mat)) {
				if (SCTP_BUF_IS_EXTENDED(mat)) {
					sctp_log_mb(mat, SCTP_MBUF_ICOPY);
				}
			}
		}
#endif
	} else {
		m = NULL;
	}
	SCTP_TCB_LOCK_ASSERT(stcb);
	if (stcb->asoc.alternate) {
		net = stcb->asoc.alternate;
	} else {
		net = stcb->asoc.primary_destination;
	}
	if (ca->sndrcv.sinfo_flags & SCTP_ABORT) {
		/* Abort this assoc with m as the user defined reason */
		if (m) {
			struct sctp_paramhdr *ph;

			SCTP_BUF_PREPEND(m, sizeof(struct sctp_paramhdr), M_DONTWAIT);
			if (m) {
				ph = mtod(m, struct sctp_paramhdr *);
				ph->param_type = htons(SCTP_CAUSE_USER_INITIATED_ABT);
				ph->param_length = htons(ca->sndlen);
			}
			/*
			 * We add one here to keep the assoc from
			 * dis-appearing on us.
			 */
			atomic_add_int(&stcb->asoc.refcnt, 1);
			sctp_abort_an_association(inp, stcb, m, SCTP_SO_NOT_LOCKED);
			/*
			 * sctp_abort_an_association calls sctp_free_asoc()
			 * free association will NOT free it since we
			 * incremented the refcnt .. we do this to prevent
			 * it being freed and things getting tricky since we
			 * could end up (from free_asoc) calling inpcb_free
			 * which would get a recursive lock call to the
			 * iterator lock.. But as a consequence of that the
			 * stcb will return to us un-locked.. since
			 * free_asoc returns with either no TCB or the TCB
			 * unlocked, we must relock.. to unlock in the
			 * iterator timer :-0
			 */
			SCTP_TCB_LOCK(stcb);
			atomic_add_int(&stcb->asoc.refcnt, -1);
			goto no_chunk_output;
		}
	} else {
		if (m) {
			ret = sctp_msg_append(stcb, net, m,
			    &ca->sndrcv, 1);
		}
		asoc = &stcb->asoc;
		if (ca->sndrcv.sinfo_flags & SCTP_EOF) {
			/* shutdown this assoc */
			int cnt;

			cnt = sctp_is_there_unsent_data(stcb, SCTP_SO_NOT_LOCKED);

			if (TAILQ_EMPTY(&asoc->send_queue) &&
			    TAILQ_EMPTY(&asoc->sent_queue) &&
			    (cnt == 0)) {
				if (asoc->locked_on_sending) {
					goto abort_anyway;
				}
				/*
				 * there is nothing queued to send, so I'm
				 * done...
				 */
				if ((SCTP_GET_STATE(asoc) != SCTP_STATE_SHUTDOWN_SENT) &&
				    (SCTP_GET_STATE(asoc) != SCTP_STATE_SHUTDOWN_RECEIVED) &&
				    (SCTP_GET_STATE(asoc) != SCTP_STATE_SHUTDOWN_ACK_SENT)) {
					/*
					 * only send SHUTDOWN the first time
					 * through
					 */
					sctp_send_shutdown(stcb, net);
					if (SCTP_GET_STATE(asoc) == SCTP_STATE_OPEN) {
						SCTP_STAT_DECR_GAUGE32(sctps_currestab);
					}
					SCTP_SET_STATE(asoc, SCTP_STATE_SHUTDOWN_SENT);
					SCTP_CLEAR_SUBSTATE(asoc, SCTP_STATE_SHUTDOWN_PENDING);
					sctp_timer_start(SCTP_TIMER_TYPE_SHUTDOWN, stcb->sctp_ep, stcb,
					    net);
					sctp_timer_start(SCTP_TIMER_TYPE_SHUTDOWNGUARD, stcb->sctp_ep, stcb,
					    asoc->primary_destination);
					added_control = 1;
					do_chunk_output = 0;
				}
			} else {
				/*
				 * we still got (or just got) data to send,
				 * so set SHUTDOWN_PENDING
				 */
				/*
				 * XXX sockets draft says that SCTP_EOF
				 * should be sent with no data.  currently,
				 * we will allow user data to be sent first
				 * and move to SHUTDOWN-PENDING
				 */
				if ((SCTP_GET_STATE(asoc) != SCTP_STATE_SHUTDOWN_SENT) &&
				    (SCTP_GET_STATE(asoc) != SCTP_STATE_SHUTDOWN_RECEIVED) &&
				    (SCTP_GET_STATE(asoc) != SCTP_STATE_SHUTDOWN_ACK_SENT)) {
					if (asoc->locked_on_sending) {
						/*
						 * Locked to send out the
						 * data
						 */
						struct sctp_stream_queue_pending *sp;

						sp = TAILQ_LAST(&asoc->locked_on_sending->outqueue, sctp_streamhead);
						if (sp) {
							if ((sp->length == 0) && (sp->msg_is_complete == 0))
								asoc->state |= SCTP_STATE_PARTIAL_MSG_LEFT;
						}
					}
					asoc->state |= SCTP_STATE_SHUTDOWN_PENDING;
					if (TAILQ_EMPTY(&asoc->send_queue) &&
					    TAILQ_EMPTY(&asoc->sent_queue) &&
					    (asoc->state & SCTP_STATE_PARTIAL_MSG_LEFT)) {
				abort_anyway:
						atomic_add_int(&stcb->asoc.refcnt, 1);
						sctp_abort_an_association(stcb->sctp_ep, stcb,
						    NULL, SCTP_SO_NOT_LOCKED);
						atomic_add_int(&stcb->asoc.refcnt, -1);
						goto no_chunk_output;
					}
					sctp_timer_start(SCTP_TIMER_TYPE_SHUTDOWNGUARD, stcb->sctp_ep, stcb,
					    asoc->primary_destination);
				}
			}

		}
	}
	un_sent = ((stcb->asoc.total_output_queue_size - stcb->asoc.total_flight) +
	    (stcb->asoc.stream_queue_cnt * sizeof(struct sctp_data_chunk)));

	if ((sctp_is_feature_off(inp, SCTP_PCB_FLAGS_NODELAY)) &&
	    (stcb->asoc.total_flight > 0) &&
	    (un_sent < (int)(stcb->asoc.smallest_mtu - SCTP_MIN_OVERHEAD))
	    ) {
		do_chunk_output = 0;
	}
	if (do_chunk_output)
		sctp_chunk_output(inp, stcb, SCTP_OUTPUT_FROM_USR_SEND, SCTP_SO_NOT_LOCKED);
	else if (added_control) {
		int num_out = 0, reason = 0, now_filled = 0;
		struct timeval now;
		int frag_point;

		frag_point = sctp_get_frag_point(stcb, &stcb->asoc);
		(void)sctp_med_chunk_output(inp, stcb, &stcb->asoc, &num_out,
		    &reason, 1, 1, &now, &now_filled, frag_point, SCTP_SO_NOT_LOCKED);
	}
no_chunk_output:
	if (ret) {
		ca->cnt_failed++;
	} else {
		ca->cnt_sent++;
	}
}

static void
sctp_sendall_completes(void *ptr, uint32_t val SCTP_UNUSED)
{
	struct sctp_copy_all *ca;

	ca = (struct sctp_copy_all *)ptr;
	/*
	 * Do a notify here? Kacheong suggests that the notify be done at
	 * the send time.. so you would push up a notification if any send
	 * failed. Don't know if this is feasable since the only failures we
	 * have is "memory" related and if you cannot get an mbuf to send
	 * the data you surely can't get an mbuf to send up to notify the
	 * user you can't send the data :->
	 */

	/* now free everything */
	sctp_m_freem(ca->m);
	SCTP_FREE(ca, SCTP_M_COPYAL);
}


#define	MC_ALIGN(m, len) do {						\
	SCTP_BUF_RESV_UF(m, ((MCLBYTES - (len)) & ~(sizeof(long) - 1));	\
} while (0)



static struct mbuf *
sctp_copy_out_all(struct uio *uio, int len)
{
	struct mbuf *ret, *at;
	int left, willcpy, cancpy, error;

	ret = sctp_get_mbuf_for_msg(MCLBYTES, 0, M_WAIT, 1, MT_DATA);
	if (ret == NULL) {
		/* TSNH */
		return (NULL);
	}
	left = len;
	SCTP_BUF_LEN(ret) = 0;
	/* save space for the data chunk header */
	cancpy = M_TRAILINGSPACE(ret);
	willcpy = min(cancpy, left);
	at = ret;
	while (left > 0) {
		/* Align data to the end */
		error = uiomove(mtod(at, caddr_t), willcpy, uio);
		if (error) {
	err_out_now:
			sctp_m_freem(at);
			return (NULL);
		}
		SCTP_BUF_LEN(at) = willcpy;
		SCTP_BUF_NEXT_PKT(at) = SCTP_BUF_NEXT(at) = 0;
		left -= willcpy;
		if (left > 0) {
			SCTP_BUF_NEXT(at) = sctp_get_mbuf_for_msg(left, 0, M_WAIT, 1, MT_DATA);
			if (SCTP_BUF_NEXT(at) == NULL) {
				goto err_out_now;
			}
			at = SCTP_BUF_NEXT(at);
			SCTP_BUF_LEN(at) = 0;
			cancpy = M_TRAILINGSPACE(at);
			willcpy = min(cancpy, left);
		}
	}
	return (ret);
}

static int
sctp_sendall(struct sctp_inpcb *inp, struct uio *uio, struct mbuf *m,
    struct sctp_sndrcvinfo *srcv)
{
	int ret;
	struct sctp_copy_all *ca;

	SCTP_MALLOC(ca, struct sctp_copy_all *, sizeof(struct sctp_copy_all),
	    SCTP_M_COPYAL);
	if (ca == NULL) {
		sctp_m_freem(m);
		SCTP_LTRACE_ERR_RET(inp, NULL, NULL, SCTP_FROM_SCTP_OUTPUT, ENOMEM);
		return (ENOMEM);
	}
	memset(ca, 0, sizeof(struct sctp_copy_all));

	ca->inp = inp;
	if (srcv) {
		memcpy(&ca->sndrcv, srcv, sizeof(struct sctp_nonpad_sndrcvinfo));
	}
	/*
	 * take off the sendall flag, it would be bad if we failed to do
	 * this :-0
	 */
	ca->sndrcv.sinfo_flags &= ~SCTP_SENDALL;
	/* get length and mbuf chain */
	if (uio) {
		ca->sndlen = uio->uio_resid;
		ca->m = sctp_copy_out_all(uio, ca->sndlen);
		if (ca->m == NULL) {
			SCTP_FREE(ca, SCTP_M_COPYAL);
			SCTP_LTRACE_ERR_RET(inp, NULL, NULL, SCTP_FROM_SCTP_OUTPUT, ENOMEM);
			return (ENOMEM);
		}
	} else {
		/* Gather the length of the send */
		struct mbuf *mat;

		mat = m;
		ca->sndlen = 0;
		while (m) {
			ca->sndlen += SCTP_BUF_LEN(m);
			m = SCTP_BUF_NEXT(m);
		}
		ca->m = mat;
	}
	ret = sctp_initiate_iterator(NULL, sctp_sendall_iterator, NULL,
	    SCTP_PCB_ANY_FLAGS, SCTP_PCB_ANY_FEATURES,
	    SCTP_ASOC_ANY_STATE,
	    (void *)ca, 0,
	    sctp_sendall_completes, inp, 1);
	if (ret) {
		SCTP_PRINTF("Failed to initiate iterator for sendall\n");
		SCTP_FREE(ca, SCTP_M_COPYAL);
		SCTP_LTRACE_ERR_RET_PKT(m, inp, NULL, NULL, SCTP_FROM_SCTP_OUTPUT, EFAULT);
		return (EFAULT);
	}
	return (0);
}


void
sctp_toss_old_cookies(struct sctp_tcb *stcb, struct sctp_association *asoc)
{
	struct sctp_tmit_chunk *chk, *nchk;

	TAILQ_FOREACH_SAFE(chk, &asoc->control_send_queue, sctp_next, nchk) {
		if (chk->rec.chunk_id.id == SCTP_COOKIE_ECHO) {
			TAILQ_REMOVE(&asoc->control_send_queue, chk, sctp_next);
			if (chk->data) {
				sctp_m_freem(chk->data);
				chk->data = NULL;
			}
			asoc->ctrl_queue_cnt--;
			sctp_free_a_chunk(stcb, chk, SCTP_SO_NOT_LOCKED);
		}
	}
}

void
sctp_toss_old_asconf(struct sctp_tcb *stcb)
{
	struct sctp_association *asoc;
	struct sctp_tmit_chunk *chk, *nchk;
	struct sctp_asconf_chunk *acp;

	asoc = &stcb->asoc;
	TAILQ_FOREACH_SAFE(chk, &asoc->asconf_send_queue, sctp_next, nchk) {
		/* find SCTP_ASCONF chunk in queue */
		if (chk->rec.chunk_id.id == SCTP_ASCONF) {
			if (chk->data) {
				acp = mtod(chk->data, struct sctp_asconf_chunk *);
				if (SCTP_TSN_GT(ntohl(acp->serial_number), asoc->asconf_seq_out_acked)) {
					/* Not Acked yet */
					break;
				}
			}
			TAILQ_REMOVE(&asoc->asconf_send_queue, chk, sctp_next);
			if (chk->data) {
				sctp_m_freem(chk->data);
				chk->data = NULL;
			}
			asoc->ctrl_queue_cnt--;
			sctp_free_a_chunk(stcb, chk, SCTP_SO_NOT_LOCKED);
		}
	}
}


static void
sctp_clean_up_datalist(struct sctp_tcb *stcb,
    struct sctp_association *asoc,
    struct sctp_tmit_chunk **data_list,
    int bundle_at,
    struct sctp_nets *net)
{
	int i;
	struct sctp_tmit_chunk *tp1;

	for (i = 0; i < bundle_at; i++) {
		/* off of the send queue */
		TAILQ_REMOVE(&asoc->send_queue, data_list[i], sctp_next);
		asoc->send_queue_cnt--;
		if (i > 0) {
			/*
			 * Any chunk NOT 0 you zap the time chunk 0 gets
			 * zapped or set based on if a RTO measurment is
			 * needed.
			 */
			data_list[i]->do_rtt = 0;
		}
		/* record time */
		data_list[i]->sent_rcv_time = net->last_sent_time;
		data_list[i]->rec.data.cwnd_at_send = net->cwnd;
		data_list[i]->rec.data.fast_retran_tsn = data_list[i]->rec.data.TSN_seq;
		if (data_list[i]->whoTo == NULL) {
			data_list[i]->whoTo = net;
			atomic_add_int(&net->ref_count, 1);
		}
		/* on to the sent queue */
		tp1 = TAILQ_LAST(&asoc->sent_queue, sctpchunk_listhead);
		if ((tp1) && SCTP_TSN_GT(tp1->rec.data.TSN_seq, data_list[i]->rec.data.TSN_seq)) {
			struct sctp_tmit_chunk *tpp;

			/* need to move back */
	back_up_more:
			tpp = TAILQ_PREV(tp1, sctpchunk_listhead, sctp_next);
			if (tpp == NULL) {
				TAILQ_INSERT_BEFORE(tp1, data_list[i], sctp_next);
				goto all_done;
			}
			tp1 = tpp;
			if (SCTP_TSN_GT(tp1->rec.data.TSN_seq, data_list[i]->rec.data.TSN_seq)) {
				goto back_up_more;
			}
			TAILQ_INSERT_AFTER(&asoc->sent_queue, tp1, data_list[i], sctp_next);
		} else {
			TAILQ_INSERT_TAIL(&asoc->sent_queue,
			    data_list[i],
			    sctp_next);
		}
all_done:
		/* This does not lower until the cum-ack passes it */
		asoc->sent_queue_cnt++;
		if ((asoc->peers_rwnd <= 0) &&
		    (asoc->total_flight == 0) &&
		    (bundle_at == 1)) {
			/* Mark the chunk as being a window probe */
			SCTP_STAT_INCR(sctps_windowprobed);
		}
#ifdef SCTP_AUDITING_ENABLED
		sctp_audit_log(0xC2, 3);
#endif
		data_list[i]->sent = SCTP_DATAGRAM_SENT;
		data_list[i]->snd_count = 1;
		data_list[i]->rec.data.chunk_was_revoked = 0;
		if (SCTP_BASE_SYSCTL(sctp_logging_level) & SCTP_FLIGHT_LOGGING_ENABLE) {
			sctp_misc_ints(SCTP_FLIGHT_LOG_UP,
			    data_list[i]->whoTo->flight_size,
			    data_list[i]->book_size,
			    (uintptr_t) data_list[i]->whoTo,
			    data_list[i]->rec.data.TSN_seq);
		}
		sctp_flight_size_increase(data_list[i]);
		sctp_total_flight_increase(stcb, data_list[i]);
		if (SCTP_BASE_SYSCTL(sctp_logging_level) & SCTP_LOG_RWND_ENABLE) {
			sctp_log_rwnd(SCTP_DECREASE_PEER_RWND,
			    asoc->peers_rwnd, data_list[i]->send_size, SCTP_BASE_SYSCTL(sctp_peer_chunk_oh));
		}
		asoc->peers_rwnd = sctp_sbspace_sub(asoc->peers_rwnd,
		    (uint32_t) (data_list[i]->send_size + SCTP_BASE_SYSCTL(sctp_peer_chunk_oh)));
		if (asoc->peers_rwnd < stcb->sctp_ep->sctp_ep.sctp_sws_sender) {
			/* SWS sender side engages */
			asoc->peers_rwnd = 0;
		}
	}
	if (asoc->cc_functions.sctp_cwnd_update_packet_transmitted) {
		(*asoc->cc_functions.sctp_cwnd_update_packet_transmitted) (stcb, net);
	}
}

static void
sctp_clean_up_ctl(struct sctp_tcb *stcb, struct sctp_association *asoc, int so_locked
#if !defined(__APPLE__) && !defined(SCTP_SO_LOCK_TESTING)
    SCTP_UNUSED
#endif
)
{
	struct sctp_tmit_chunk *chk, *nchk;

	TAILQ_FOREACH_SAFE(chk, &asoc->control_send_queue, sctp_next, nchk) {
		if ((chk->rec.chunk_id.id == SCTP_SELECTIVE_ACK) ||
		    (chk->rec.chunk_id.id == SCTP_NR_SELECTIVE_ACK) ||	/* EY */
		    (chk->rec.chunk_id.id == SCTP_HEARTBEAT_REQUEST) ||
		    (chk->rec.chunk_id.id == SCTP_HEARTBEAT_ACK) ||
		    (chk->rec.chunk_id.id == SCTP_FORWARD_CUM_TSN) ||
		    (chk->rec.chunk_id.id == SCTP_SHUTDOWN) ||
		    (chk->rec.chunk_id.id == SCTP_SHUTDOWN_ACK) ||
		    (chk->rec.chunk_id.id == SCTP_OPERATION_ERROR) ||
		    (chk->rec.chunk_id.id == SCTP_PACKET_DROPPED) ||
		    (chk->rec.chunk_id.id == SCTP_COOKIE_ACK) ||
		    (chk->rec.chunk_id.id == SCTP_ECN_CWR) ||
		    (chk->rec.chunk_id.id == SCTP_ASCONF_ACK)) {
			/* Stray chunks must be cleaned up */
	clean_up_anyway:
			TAILQ_REMOVE(&asoc->control_send_queue, chk, sctp_next);
			if (chk->data) {
				sctp_m_freem(chk->data);
				chk->data = NULL;
			}
			asoc->ctrl_queue_cnt--;
			if (chk->rec.chunk_id.id == SCTP_FORWARD_CUM_TSN)
				asoc->fwd_tsn_cnt--;
			sctp_free_a_chunk(stcb, chk, so_locked);
		} else if (chk->rec.chunk_id.id == SCTP_STREAM_RESET) {
			/* special handling, we must look into the param */
			if (chk != asoc->str_reset) {
				goto clean_up_anyway;
			}
		}
	}
}


static int
sctp_can_we_split_this(struct sctp_tcb *stcb,
    uint32_t length,
    uint32_t goal_mtu, uint32_t frag_point, int eeor_on)
{
	/*
	 * Make a decision on if I should split a msg into multiple parts.
	 * This is only asked of incomplete messages.
	 */
	if (eeor_on) {
		/*
		 * If we are doing EEOR we need to always send it if its the
		 * entire thing, since it might be all the guy is putting in
		 * the hopper.
		 */
		if (goal_mtu >= length) {
			/*-
			 * If we have data outstanding,
			 * we get another chance when the sack
			 * arrives to transmit - wait for more data
			 */
			if (stcb->asoc.total_flight == 0) {
				/*
				 * If nothing is in flight, we zero the
				 * packet counter.
				 */
				return (length);
			}
			return (0);

		} else {
			/* You can fill the rest */
			return (goal_mtu);
		}
	}
	/*-
	 * For those strange folk that make the send buffer
	 * smaller than our fragmentation point, we can't
	 * get a full msg in so we have to allow splitting.
	 */
	if (SCTP_SB_LIMIT_SND(stcb->sctp_socket) < frag_point) {
		return (length);
	}
	if ((length <= goal_mtu) ||
	    ((length - goal_mtu) < SCTP_BASE_SYSCTL(sctp_min_residual))) {
		/* Sub-optimial residual don't split in non-eeor mode. */
		return (0);
	}
	/*
	 * If we reach here length is larger than the goal_mtu. Do we wish
	 * to split it for the sake of packet putting together?
	 */
	if (goal_mtu >= min(SCTP_BASE_SYSCTL(sctp_min_split_point), frag_point)) {
		/* Its ok to split it */
		return (min(goal_mtu, frag_point));
	}
	/* Nope, can't split */
	return (0);

}

static uint32_t
sctp_move_to_outqueue(struct sctp_tcb *stcb,
    struct sctp_stream_out *strq,
    uint32_t goal_mtu,
    uint32_t frag_point,
    int *locked,
    int *giveup,
    int eeor_mode,
    int *bail,
    int so_locked
#if !defined(__APPLE__) && !defined(SCTP_SO_LOCK_TESTING)
    SCTP_UNUSED
#endif
)
{
	/* Move from the stream to the send_queue keeping track of the total */
	struct sctp_association *asoc;
	struct sctp_stream_queue_pending *sp;
	struct sctp_tmit_chunk *chk;
	struct sctp_data_chunk *dchkh;
	uint32_t to_move, length;
	uint8_t rcv_flags = 0;
	uint8_t some_taken;
	uint8_t send_lock_up = 0;

	SCTP_TCB_LOCK_ASSERT(stcb);
	asoc = &stcb->asoc;
one_more_time:
	/* sa_ignore FREED_MEMORY */
	sp = TAILQ_FIRST(&strq->outqueue);
	if (sp == NULL) {
		*locked = 0;
		if (send_lock_up == 0) {
			SCTP_TCB_SEND_LOCK(stcb);
			send_lock_up = 1;
		}
		sp = TAILQ_FIRST(&strq->outqueue);
		if (sp) {
			goto one_more_time;
		}
		if (strq->last_msg_incomplete) {
			SCTP_PRINTF("Huh? Stream:%d lm_in_c=%d but queue is NULL\n",
			    strq->stream_no,
			    strq->last_msg_incomplete);
			strq->last_msg_incomplete = 0;
		}
		to_move = 0;
		if (send_lock_up) {
			SCTP_TCB_SEND_UNLOCK(stcb);
			send_lock_up = 0;
		}
		goto out_of;
	}
	if ((sp->msg_is_complete) && (sp->length == 0)) {
		if (sp->sender_all_done) {
			/*
			 * We are doing differed cleanup. Last time through
			 * when we took all the data the sender_all_done was
			 * not set.
			 */
			if ((sp->put_last_out == 0) && (sp->discard_rest == 0)) {
				SCTP_PRINTF("Gak, put out entire msg with NO end!-1\n");
				SCTP_PRINTF("sender_done:%d len:%d msg_comp:%d put_last_out:%d send_lock:%d\n",
				    sp->sender_all_done,
				    sp->length,
				    sp->msg_is_complete,
				    sp->put_last_out,
				    send_lock_up);
			}
			if ((TAILQ_NEXT(sp, next) == NULL) && (send_lock_up == 0)) {
				SCTP_TCB_SEND_LOCK(stcb);
				send_lock_up = 1;
			}
			atomic_subtract_int(&asoc->stream_queue_cnt, 1);
			TAILQ_REMOVE(&strq->outqueue, sp, next);
			stcb->asoc.ss_functions.sctp_ss_remove_from_stream(stcb, asoc, strq, sp, send_lock_up);
			if (sp->net) {
				sctp_free_remote_addr(sp->net);
				sp->net = NULL;
			}
			if (sp->data) {
				sctp_m_freem(sp->data);
				sp->data = NULL;
			}
			sctp_free_a_strmoq(stcb, sp, so_locked);
			/* we can't be locked to it */
			*locked = 0;
			stcb->asoc.locked_on_sending = NULL;
			if (send_lock_up) {
				SCTP_TCB_SEND_UNLOCK(stcb);
				send_lock_up = 0;
			}
			/* back to get the next msg */
			goto one_more_time;
		} else {
			/*
			 * sender just finished this but still holds a
			 * reference
			 */
			*locked = 1;
			*giveup = 1;
			to_move = 0;
			goto out_of;
		}
	} else {
		/* is there some to get */
		if (sp->length == 0) {
			/* no */
			*locked = 1;
			*giveup = 1;
			to_move = 0;
			goto out_of;
		} else if (sp->discard_rest) {
			if (send_lock_up == 0) {
				SCTP_TCB_SEND_LOCK(stcb);
				send_lock_up = 1;
			}
			/* Whack down the size */
			atomic_subtract_int(&stcb->asoc.total_output_queue_size, sp->length);
			if ((stcb->sctp_socket != NULL) && \
			    ((stcb->sctp_ep->sctp_flags & SCTP_PCB_FLAGS_TCPTYPE) ||
			    (stcb->sctp_ep->sctp_flags & SCTP_PCB_FLAGS_IN_TCPPOOL))) {
				atomic_subtract_int(&stcb->sctp_socket->so_snd.sb_cc, sp->length);
			}
			if (sp->data) {
				sctp_m_freem(sp->data);
				sp->data = NULL;
				sp->tail_mbuf = NULL;
			}
			sp->length = 0;
			sp->some_taken = 1;
			*locked = 1;
			*giveup = 1;
			to_move = 0;
			goto out_of;
		}
	}
	some_taken = sp->some_taken;
	if (stcb->asoc.state & SCTP_STATE_CLOSED_SOCKET) {
		sp->msg_is_complete = 1;
	}
re_look:
	length = sp->length;
	if (sp->msg_is_complete) {
		/* The message is complete */
		to_move = min(length, frag_point);
		if (to_move == length) {
			/* All of it fits in the MTU */
			if (sp->some_taken) {
				rcv_flags |= SCTP_DATA_LAST_FRAG;
				sp->put_last_out = 1;
			} else {
				rcv_flags |= SCTP_DATA_NOT_FRAG;
				sp->put_last_out = 1;
			}
		} else {
			/* Not all of it fits, we fragment */
			if (sp->some_taken == 0) {
				rcv_flags |= SCTP_DATA_FIRST_FRAG;
			}
			sp->some_taken = 1;
		}
	} else {
		to_move = sctp_can_we_split_this(stcb, length, goal_mtu, frag_point, eeor_mode);
		if (to_move) {
			/*-
			 * We use a snapshot of length in case it
			 * is expanding during the compare.
			 */
			uint32_t llen;

			llen = length;
			if (to_move >= llen) {
				to_move = llen;
				if (send_lock_up == 0) {
					/*-
					 * We are taking all of an incomplete msg
					 * thus we need a send lock.
					 */
					SCTP_TCB_SEND_LOCK(stcb);
					send_lock_up = 1;
					if (sp->msg_is_complete) {
						/*
						 * the sender finished the
						 * msg
						 */
						goto re_look;
					}
				}
			}
			if (sp->some_taken == 0) {
				rcv_flags |= SCTP_DATA_FIRST_FRAG;
				sp->some_taken = 1;
			}
		} else {
			/* Nothing to take. */
			if (sp->some_taken) {
				*locked = 1;
			}
			*giveup = 1;
			to_move = 0;
			goto out_of;
		}
	}

	/* If we reach here, we can copy out a chunk */
	sctp_alloc_a_chunk(stcb, chk);
	if (chk == NULL) {
		/* No chunk memory */
		*giveup = 1;
		to_move = 0;
		goto out_of;
	}
	/*
	 * Setup for unordered if needed by looking at the user sent info
	 * flags.
	 */
	if (sp->sinfo_flags & SCTP_UNORDERED) {
		rcv_flags |= SCTP_DATA_UNORDERED;
	}
	if ((SCTP_BASE_SYSCTL(sctp_enable_sack_immediately) && ((sp->sinfo_flags & SCTP_EOF) == SCTP_EOF)) ||
	    ((sp->sinfo_flags & SCTP_SACK_IMMEDIATELY) == SCTP_SACK_IMMEDIATELY)) {
		rcv_flags |= SCTP_DATA_SACK_IMMEDIATELY;
	}
	/* clear out the chunk before setting up */
	memset(chk, 0, sizeof(*chk));
	chk->rec.data.rcv_flags = rcv_flags;

	if (to_move >= length) {
		/* we think we can steal the whole thing */
		if ((sp->sender_all_done == 0) && (send_lock_up == 0)) {
			SCTP_TCB_SEND_LOCK(stcb);
			send_lock_up = 1;
		}
		if (to_move < sp->length) {
			/* bail, it changed */
			goto dont_do_it;
		}
		chk->data = sp->data;
		chk->last_mbuf = sp->tail_mbuf;
		/* register the stealing */
		sp->data = sp->tail_mbuf = NULL;
	} else {
		struct mbuf *m;

dont_do_it:
		chk->data = SCTP_M_COPYM(sp->data, 0, to_move, M_DONTWAIT);
		chk->last_mbuf = NULL;
		if (chk->data == NULL) {
			sp->some_taken = some_taken;
			sctp_free_a_chunk(stcb, chk, so_locked);
			*bail = 1;
			to_move = 0;
			goto out_of;
		}
#ifdef SCTP_MBUF_LOGGING
		if (SCTP_BASE_SYSCTL(sctp_logging_level) & SCTP_MBUF_LOGGING_ENABLE) {
			struct mbuf *mat;

			for (mat = chk->data; mat; mat = SCTP_BUF_NEXT(mat)) {
				if (SCTP_BUF_IS_EXTENDED(mat)) {
					sctp_log_mb(mat, SCTP_MBUF_ICOPY);
				}
			}
		}
#endif
		/* Pull off the data */
		m_adj(sp->data, to_move);
		/* Now lets work our way down and compact it */
		m = sp->data;
		while (m && (SCTP_BUF_LEN(m) == 0)) {
			sp->data = SCTP_BUF_NEXT(m);
			SCTP_BUF_NEXT(m) = NULL;
			if (sp->tail_mbuf == m) {
				/*-
				 * Freeing tail? TSNH since
				 * we supposedly were taking less
				 * than the sp->length.
				 */
#ifdef INVARIANTS
				panic("Huh, freing tail? - TSNH");
#else
				SCTP_PRINTF("Huh, freeing tail? - TSNH\n");
				sp->tail_mbuf = sp->data = NULL;
				sp->length = 0;
#endif

			}
			sctp_m_free(m);
			m = sp->data;
		}
	}
	if (SCTP_BUF_IS_EXTENDED(chk->data)) {
		chk->copy_by_ref = 1;
	} else {
		chk->copy_by_ref = 0;
	}
	/*
	 * get last_mbuf and counts of mb useage This is ugly but hopefully
	 * its only one mbuf.
	 */
	if (chk->last_mbuf == NULL) {
		chk->last_mbuf = chk->data;
		while (SCTP_BUF_NEXT(chk->last_mbuf) != NULL) {
			chk->last_mbuf = SCTP_BUF_NEXT(chk->last_mbuf);
		}
	}
	if (to_move > length) {
		/*- This should not happen either
		 * since we always lower to_move to the size
		 * of sp->length if its larger.
		 */
#ifdef INVARIANTS
		panic("Huh, how can to_move be larger?");
#else
		SCTP_PRINTF("Huh, how can to_move be larger?\n");
		sp->length = 0;
#endif
	} else {
		atomic_subtract_int(&sp->length, to_move);
	}
	if (M_LEADINGSPACE(chk->data) < (int)sizeof(struct sctp_data_chunk)) {
		/* Not enough room for a chunk header, get some */
		struct mbuf *m;

		m = sctp_get_mbuf_for_msg(1, 0, M_DONTWAIT, 0, MT_DATA);
		if (m == NULL) {
			/*
			 * we're in trouble here. _PREPEND below will free
			 * all the data if there is no leading space, so we
			 * must put the data back and restore.
			 */
			if (send_lock_up == 0) {
				SCTP_TCB_SEND_LOCK(stcb);
				send_lock_up = 1;
			}
			if (chk->data == NULL) {
				/* unsteal the data */
				sp->data = chk->data;
				sp->tail_mbuf = chk->last_mbuf;
			} else {
				struct mbuf *m_tmp;

				/* reassemble the data */
				m_tmp = sp->data;
				sp->data = chk->data;
				SCTP_BUF_NEXT(chk->last_mbuf) = m_tmp;
			}
			sp->some_taken = some_taken;
			atomic_add_int(&sp->length, to_move);
			chk->data = NULL;
			*bail = 1;
			sctp_free_a_chunk(stcb, chk, so_locked);
			to_move = 0;
			goto out_of;
		} else {
			SCTP_BUF_LEN(m) = 0;
			SCTP_BUF_NEXT(m) = chk->data;
			chk->data = m;
			M_ALIGN(chk->data, 4);
		}
	}
	SCTP_BUF_PREPEND(chk->data, sizeof(struct sctp_data_chunk), M_DONTWAIT);
	if (chk->data == NULL) {
		/* HELP, TSNH since we assured it would not above? */
#ifdef INVARIANTS
		panic("prepend failes HELP?");
#else
		SCTP_PRINTF("prepend fails HELP?\n");
		sctp_free_a_chunk(stcb, chk, so_locked);
#endif
		*bail = 1;
		to_move = 0;
		goto out_of;
	}
	sctp_snd_sb_alloc(stcb, sizeof(struct sctp_data_chunk));
	chk->book_size = chk->send_size = (to_move + sizeof(struct sctp_data_chunk));
	chk->book_size_scale = 0;
	chk->sent = SCTP_DATAGRAM_UNSENT;

	chk->flags = 0;
	chk->asoc = &stcb->asoc;
	chk->pad_inplace = 0;
	chk->no_fr_allowed = 0;
	chk->rec.data.stream_seq = sp->strseq;
	chk->rec.data.stream_number = sp->stream;
	chk->rec.data.payloadtype = sp->ppid;
	chk->rec.data.context = sp->context;
	chk->rec.data.doing_fast_retransmit = 0;

	chk->rec.data.timetodrop = sp->ts;
	chk->flags = sp->act_flags;

	if (sp->net) {
		chk->whoTo = sp->net;
		atomic_add_int(&chk->whoTo->ref_count, 1);
	} else
		chk->whoTo = NULL;

	if (sp->holds_key_ref) {
		chk->auth_keyid = sp->auth_keyid;
		sctp_auth_key_acquire(stcb, chk->auth_keyid);
		chk->holds_key_ref = 1;
	}
	chk->rec.data.TSN_seq = atomic_fetchadd_int(&asoc->sending_seq, 1);
	if (SCTP_BASE_SYSCTL(sctp_logging_level) & SCTP_LOG_AT_SEND_2_OUTQ) {
		sctp_misc_ints(SCTP_STRMOUT_LOG_SEND,
		    (uintptr_t) stcb, sp->length,
		    (uint32_t) ((chk->rec.data.stream_number << 16) | chk->rec.data.stream_seq),
		    chk->rec.data.TSN_seq);
	}
	dchkh = mtod(chk->data, struct sctp_data_chunk *);
	/*
	 * Put the rest of the things in place now. Size was done earlier in
	 * previous loop prior to padding.
	 */

#ifdef SCTP_ASOCLOG_OF_TSNS
	SCTP_TCB_LOCK_ASSERT(stcb);
	if (asoc->tsn_out_at >= SCTP_TSN_LOG_SIZE) {
		asoc->tsn_out_at = 0;
		asoc->tsn_out_wrapped = 1;
	}
	asoc->out_tsnlog[asoc->tsn_out_at].tsn = chk->rec.data.TSN_seq;
	asoc->out_tsnlog[asoc->tsn_out_at].strm = chk->rec.data.stream_number;
	asoc->out_tsnlog[asoc->tsn_out_at].seq = chk->rec.data.stream_seq;
	asoc->out_tsnlog[asoc->tsn_out_at].sz = chk->send_size;
	asoc->out_tsnlog[asoc->tsn_out_at].flgs = chk->rec.data.rcv_flags;
	asoc->out_tsnlog[asoc->tsn_out_at].stcb = (void *)stcb;
	asoc->out_tsnlog[asoc->tsn_out_at].in_pos = asoc->tsn_out_at;
	asoc->out_tsnlog[asoc->tsn_out_at].in_out = 2;
	asoc->tsn_out_at++;
#endif

	dchkh->ch.chunk_type = SCTP_DATA;
	dchkh->ch.chunk_flags = chk->rec.data.rcv_flags;
	dchkh->dp.tsn = htonl(chk->rec.data.TSN_seq);
	dchkh->dp.stream_id = htons(strq->stream_no);
	dchkh->dp.stream_sequence = htons(chk->rec.data.stream_seq);
	dchkh->dp.protocol_id = chk->rec.data.payloadtype;
	dchkh->ch.chunk_length = htons(chk->send_size);
	/* Now advance the chk->send_size by the actual pad needed. */
	if (chk->send_size < SCTP_SIZE32(chk->book_size)) {
		/* need a pad */
		struct mbuf *lm;
		int pads;

		pads = SCTP_SIZE32(chk->book_size) - chk->send_size;
		if (sctp_pad_lastmbuf(chk->data, pads, chk->last_mbuf) == 0) {
			chk->pad_inplace = 1;
		}
		if ((lm = SCTP_BUF_NEXT(chk->last_mbuf)) != NULL) {
			/* pad added an mbuf */
			chk->last_mbuf = lm;
		}
		chk->send_size += pads;
	}
	/* We only re-set the policy if it is on */
	if (sp->pr_sctp_on) {
		sctp_set_prsctp_policy(sp);
		asoc->pr_sctp_cnt++;
		chk->pr_sctp_on = 1;
	} else {
		chk->pr_sctp_on = 0;
	}
	if (sp->msg_is_complete && (sp->length == 0) && (sp->sender_all_done)) {
		/* All done pull and kill the message */
		atomic_subtract_int(&asoc->stream_queue_cnt, 1);
		if (sp->put_last_out == 0) {
			SCTP_PRINTF("Gak, put out entire msg with NO end!-2\n");
			SCTP_PRINTF("sender_done:%d len:%d msg_comp:%d put_last_out:%d send_lock:%d\n",
			    sp->sender_all_done,
			    sp->length,
			    sp->msg_is_complete,
			    sp->put_last_out,
			    send_lock_up);
		}
		if ((send_lock_up == 0) && (TAILQ_NEXT(sp, next) == NULL)) {
			SCTP_TCB_SEND_LOCK(stcb);
			send_lock_up = 1;
		}
		TAILQ_REMOVE(&strq->outqueue, sp, next);
		stcb->asoc.ss_functions.sctp_ss_remove_from_stream(stcb, asoc, strq, sp, send_lock_up);
		if (sp->net) {
			sctp_free_remote_addr(sp->net);
			sp->net = NULL;
		}
		if (sp->data) {
			sctp_m_freem(sp->data);
			sp->data = NULL;
		}
		sctp_free_a_strmoq(stcb, sp, so_locked);

		/* we can't be locked to it */
		*locked = 0;
		stcb->asoc.locked_on_sending = NULL;
	} else {
		/* more to go, we are locked */
		*locked = 1;
	}
	asoc->chunks_on_out_queue++;
	TAILQ_INSERT_TAIL(&asoc->send_queue, chk, sctp_next);
	asoc->send_queue_cnt++;
out_of:
	if (send_lock_up) {
		SCTP_TCB_SEND_UNLOCK(stcb);
	}
	return (to_move);
}


static void
sctp_fill_outqueue(struct sctp_tcb *stcb,
    struct sctp_nets *net, int frag_point, int eeor_mode, int *quit_now, int so_locked
#if !defined(__APPLE__) && !defined(SCTP_SO_LOCK_TESTING)
    SCTP_UNUSED
#endif
)
{
	struct sctp_association *asoc;
	struct sctp_stream_out *strq;
	int goal_mtu, moved_how_much, total_moved = 0, bail = 0;
	int locked, giveup;

	SCTP_TCB_LOCK_ASSERT(stcb);
	asoc = &stcb->asoc;
	switch (net->ro._l_addr.sa.sa_family) {
#ifdef INET
	case AF_INET:
		goal_mtu = net->mtu - SCTP_MIN_V4_OVERHEAD;
		break;
#endif
#ifdef INET6
	case AF_INET6:
		goal_mtu = net->mtu - SCTP_MIN_OVERHEAD;
		break;
#endif
	default:
		/* TSNH */
		goal_mtu = net->mtu;
		break;
	}
	/* Need an allowance for the data chunk header too */
	goal_mtu -= sizeof(struct sctp_data_chunk);

	/* must make even word boundary */
	goal_mtu &= 0xfffffffc;
	if (asoc->locked_on_sending) {
		/* We are stuck on one stream until the message completes. */
		strq = asoc->locked_on_sending;
		locked = 1;
	} else {
		strq = stcb->asoc.ss_functions.sctp_ss_select_stream(stcb, net, asoc);
		locked = 0;
	}
	while ((goal_mtu > 0) && strq) {
		giveup = 0;
		bail = 0;
		moved_how_much = sctp_move_to_outqueue(stcb, strq, goal_mtu, frag_point, &locked,
		    &giveup, eeor_mode, &bail, so_locked);
		if (moved_how_much)
			stcb->asoc.ss_functions.sctp_ss_scheduled(stcb, net, asoc, strq, moved_how_much);

		if (locked) {
			asoc->locked_on_sending = strq;
			if ((moved_how_much == 0) || (giveup) || bail)
				/* no more to move for now */
				break;
		} else {
			asoc->locked_on_sending = NULL;
			if ((giveup) || bail) {
				break;
			}
			strq = stcb->asoc.ss_functions.sctp_ss_select_stream(stcb, net, asoc);
			if (strq == NULL) {
				break;
			}
		}
		total_moved += moved_how_much;
		goal_mtu -= (moved_how_much + sizeof(struct sctp_data_chunk));
		goal_mtu &= 0xfffffffc;
	}
	if (bail)
		*quit_now = 1;

	stcb->asoc.ss_functions.sctp_ss_packet_done(stcb, net, asoc);

	if (total_moved == 0) {
		if ((stcb->asoc.sctp_cmt_on_off == 0) &&
		    (net == stcb->asoc.primary_destination)) {
			/* ran dry for primary network net */
			SCTP_STAT_INCR(sctps_primary_randry);
		} else if (stcb->asoc.sctp_cmt_on_off > 0) {
			/* ran dry with CMT on */
			SCTP_STAT_INCR(sctps_cmt_randry);
		}
	}
}

void
sctp_fix_ecn_echo(struct sctp_association *asoc)
{
	struct sctp_tmit_chunk *chk;

	TAILQ_FOREACH(chk, &asoc->control_send_queue, sctp_next) {
		if (chk->rec.chunk_id.id == SCTP_ECN_ECHO) {
			chk->sent = SCTP_DATAGRAM_UNSENT;
		}
	}
}

void
sctp_move_chunks_from_net(struct sctp_tcb *stcb, struct sctp_nets *net)
{
	struct sctp_association *asoc;
	struct sctp_tmit_chunk *chk;
	struct sctp_stream_queue_pending *sp;
	unsigned int i;

	if (net == NULL) {
		return;
	}
	asoc = &stcb->asoc;
	for (i = 0; i < stcb->asoc.streamoutcnt; i++) {
		TAILQ_FOREACH(sp, &stcb->asoc.strmout[i].outqueue, next) {
			if (sp->net == net) {
				sctp_free_remote_addr(sp->net);
				sp->net = NULL;
			}
		}
	}
	TAILQ_FOREACH(chk, &asoc->send_queue, sctp_next) {
		if (chk->whoTo == net) {
			sctp_free_remote_addr(chk->whoTo);
			chk->whoTo = NULL;
		}
	}
}

int
sctp_med_chunk_output(struct sctp_inpcb *inp,
    struct sctp_tcb *stcb,
    struct sctp_association *asoc,
    int *num_out,
    int *reason_code,
    int control_only, int from_where,
    struct timeval *now, int *now_filled, int frag_point, int so_locked
#if !defined(__APPLE__) && !defined(SCTP_SO_LOCK_TESTING)
    SCTP_UNUSED
#endif
)
{
	/*
	 * Ok this is the generic chunk service queue. we must do the
	 * following: - Service the stream queue that is next, moving any
	 * message (note I must get a complete message i.e. FIRST/MIDDLE and
	 * LAST to the out queue in one pass) and assigning TSN's - Check to
	 * see if the cwnd/rwnd allows any output, if so we go ahead and
	 * fomulate and send the low level chunks. Making sure to combine
	 * any control in the control chunk queue also.
	 */
	struct sctp_nets *net, *start_at, *sack_goes_to = NULL, *old_start_at = NULL;
	struct mbuf *outchain, *endoutchain;
	struct sctp_tmit_chunk *chk, *nchk;

	/* temp arrays for unlinking */
	struct sctp_tmit_chunk *data_list[SCTP_MAX_DATA_BUNDLING];
	int no_fragmentflg, error;
	unsigned int max_rwnd_per_dest, max_send_per_dest;
	int one_chunk, hbflag, skip_data_for_this_net;
	int asconf, cookie, no_out_cnt;
	int bundle_at, ctl_cnt, no_data_chunks, eeor_mode;
	unsigned int mtu, r_mtu, omtu, mx_mtu, to_out;
	int tsns_sent = 0;
	uint32_t auth_offset = 0;
	struct sctp_auth_chunk *auth = NULL;
	uint16_t auth_keyid;
	int override_ok = 1;
	int skip_fill_up = 0;
	int data_auth_reqd = 0;

	/*
	 * JRS 5/14/07 - Add flag for whether a heartbeat is sent to the
	 * destination.
	 */
	int quit_now = 0;

	*num_out = 0;
	auth_keyid = stcb->asoc.authinfo.active_keyid;

	if ((asoc->state & SCTP_STATE_SHUTDOWN_PENDING) ||
	    (asoc->state & SCTP_STATE_SHUTDOWN_RECEIVED) ||
	    (sctp_is_feature_on(inp, SCTP_PCB_FLAGS_EXPLICIT_EOR))) {
		eeor_mode = 1;
	} else {
		eeor_mode = 0;
	}
	ctl_cnt = no_out_cnt = asconf = cookie = 0;
	/*
	 * First lets prime the pump. For each destination, if there is room
	 * in the flight size, attempt to pull an MTU's worth out of the
	 * stream queues into the general send_queue
	 */
#ifdef SCTP_AUDITING_ENABLED
	sctp_audit_log(0xC2, 2);
#endif
	SCTP_TCB_LOCK_ASSERT(stcb);
	hbflag = 0;
	if ((control_only) || (asoc->stream_reset_outstanding))
		no_data_chunks = 1;
	else
		no_data_chunks = 0;

	/* Nothing to possible to send? */
	if ((TAILQ_EMPTY(&asoc->control_send_queue) ||
	    (asoc->ctrl_queue_cnt == stcb->asoc.ecn_echo_cnt_onq)) &&
	    TAILQ_EMPTY(&asoc->asconf_send_queue) &&
	    TAILQ_EMPTY(&asoc->send_queue) &&
	    stcb->asoc.ss_functions.sctp_ss_is_empty(stcb, asoc)) {
nothing_to_send:
		*reason_code = 9;
		return (0);
	}
	if (asoc->peers_rwnd == 0) {
		/* No room in peers rwnd */
		*reason_code = 1;
		if (asoc->total_flight > 0) {
			/* we are allowed one chunk in flight */
			no_data_chunks = 1;
		}
	}
	if (stcb->asoc.ecn_echo_cnt_onq) {
		/* Record where a sack goes, if any */
		if (no_data_chunks &&
		    (asoc->ctrl_queue_cnt == stcb->asoc.ecn_echo_cnt_onq)) {
			/* Nothing but ECNe to send - we don't do that */
			goto nothing_to_send;
		}
		TAILQ_FOREACH(chk, &asoc->control_send_queue, sctp_next) {
			if ((chk->rec.chunk_id.id == SCTP_SELECTIVE_ACK) ||
			    (chk->rec.chunk_id.id == SCTP_NR_SELECTIVE_ACK)) {
				sack_goes_to = chk->whoTo;
				break;
			}
		}
	}
	max_rwnd_per_dest = ((asoc->peers_rwnd + asoc->total_flight) / asoc->numnets);
	if (stcb->sctp_socket)
		max_send_per_dest = SCTP_SB_LIMIT_SND(stcb->sctp_socket) / asoc->numnets;
	else
		max_send_per_dest = 0;
	if (no_data_chunks == 0) {
		/* How many non-directed chunks are there? */
		TAILQ_FOREACH(chk, &asoc->send_queue, sctp_next) {
			if (chk->whoTo == NULL) {
				/*
				 * We already have non-directed chunks on
				 * the queue, no need to do a fill-up.
				 */
				skip_fill_up = 1;
				break;
			}
		}

	}
	if ((no_data_chunks == 0) &&
	    (skip_fill_up == 0) &&
	    (!stcb->asoc.ss_functions.sctp_ss_is_empty(stcb, asoc))) {
		TAILQ_FOREACH(net, &asoc->nets, sctp_next) {
			/*
			 * This for loop we are in takes in each net, if
			 * its's got space in cwnd and has data sent to it
			 * (when CMT is off) then it calls
			 * sctp_fill_outqueue for the net. This gets data on
			 * the send queue for that network.
			 * 
			 * In sctp_fill_outqueue TSN's are assigned and data is
			 * copied out of the stream buffers. Note mostly
			 * copy by reference (we hope).
			 */
			net->window_probe = 0;
			if ((net != stcb->asoc.alternate) &&
			    ((net->dest_state & SCTP_ADDR_PF) ||
			    (!(net->dest_state & SCTP_ADDR_REACHABLE)) ||
			    (net->dest_state & SCTP_ADDR_UNCONFIRMED))) {
				if (SCTP_BASE_SYSCTL(sctp_logging_level) & SCTP_CWND_LOGGING_ENABLE) {
					sctp_log_cwnd(stcb, net, 1,
					    SCTP_CWND_LOG_FILL_OUTQ_CALLED);
				}
				continue;
			}
			if ((stcb->asoc.cc_functions.sctp_cwnd_new_transmission_begins) &&
			    (net->flight_size == 0)) {
				(*stcb->asoc.cc_functions.sctp_cwnd_new_transmission_begins) (stcb, net);
			}
			if (net->flight_size >= net->cwnd) {
				/* skip this network, no room - can't fill */
				if (SCTP_BASE_SYSCTL(sctp_logging_level) & SCTP_CWND_LOGGING_ENABLE) {
					sctp_log_cwnd(stcb, net, 3,
					    SCTP_CWND_LOG_FILL_OUTQ_CALLED);
				}
				continue;
			}
			if (SCTP_BASE_SYSCTL(sctp_logging_level) & SCTP_CWND_LOGGING_ENABLE) {
				sctp_log_cwnd(stcb, net, 4, SCTP_CWND_LOG_FILL_OUTQ_CALLED);
			}
			sctp_fill_outqueue(stcb, net, frag_point, eeor_mode, &quit_now, so_locked);
			if (quit_now) {
				/* memory alloc failure */
				no_data_chunks = 1;
				break;
			}
		}
	}
	/* now service each destination and send out what we can for it */
	/* Nothing to send? */
	if (TAILQ_EMPTY(&asoc->control_send_queue) &&
	    TAILQ_EMPTY(&asoc->asconf_send_queue) &&
	    TAILQ_EMPTY(&asoc->send_queue)) {
		*reason_code = 8;
		return (0);
	}
	if (asoc->sctp_cmt_on_off > 0) {
		/* get the last start point */
		start_at = asoc->last_net_cmt_send_started;
		if (start_at == NULL) {
			/* null so to beginning */
			start_at = TAILQ_FIRST(&asoc->nets);
		} else {
			start_at = TAILQ_NEXT(asoc->last_net_cmt_send_started, sctp_next);
			if (start_at == NULL) {
				start_at = TAILQ_FIRST(&asoc->nets);
			}
		}
		asoc->last_net_cmt_send_started = start_at;
	} else {
		start_at = TAILQ_FIRST(&asoc->nets);
	}
	TAILQ_FOREACH(chk, &asoc->control_send_queue, sctp_next) {
		if (chk->whoTo == NULL) {
			if (asoc->alternate) {
				chk->whoTo = asoc->alternate;
			} else {
				chk->whoTo = asoc->primary_destination;
			}
			atomic_add_int(&chk->whoTo->ref_count, 1);
		}
	}
	old_start_at = NULL;
again_one_more_time:
	for (net = start_at; net != NULL; net = TAILQ_NEXT(net, sctp_next)) {
		/* how much can we send? */
		/* SCTPDBG("Examine for sending net:%x\n", (uint32_t)net); */
		if (old_start_at && (old_start_at == net)) {
			/* through list ocmpletely. */
			break;
		}
		tsns_sent = 0xa;
		if (TAILQ_EMPTY(&asoc->control_send_queue) &&
		    TAILQ_EMPTY(&asoc->asconf_send_queue) &&
		    (net->flight_size >= net->cwnd)) {
			/*
			 * Nothing on control or asconf and flight is full,
			 * we can skip even in the CMT case.
			 */
			continue;
		}
		bundle_at = 0;
		endoutchain = outchain = NULL;
		no_fragmentflg = 1;
		one_chunk = 0;
		if (net->dest_state & SCTP_ADDR_UNCONFIRMED) {
			skip_data_for_this_net = 1;
		} else {
			skip_data_for_this_net = 0;
		}
		if ((net->ro.ro_rt) && (net->ro.ro_rt->rt_ifp)) {
			/*
			 * if we have a route and an ifp check to see if we
			 * have room to send to this guy
			 */
			struct ifnet *ifp;

			ifp = net->ro.ro_rt->rt_ifp;
			if ((ifp->if_snd.ifq_len + 2) >= ifp->if_snd.ifq_maxlen) {
				SCTP_STAT_INCR(sctps_ifnomemqueued);
				if (SCTP_BASE_SYSCTL(sctp_logging_level) & SCTP_LOG_MAXBURST_ENABLE) {
					sctp_log_maxburst(stcb, net, ifp->if_snd.ifq_len, ifp->if_snd.ifq_maxlen, SCTP_MAX_IFP_APPLIED);
				}
				continue;
			}
		}
		switch (((struct sockaddr *)&net->ro._l_addr)->sa_family) {
#ifdef INET
		case AF_INET:
			mtu = net->mtu - (sizeof(struct ip) + sizeof(struct sctphdr));
			break;
#endif
#ifdef INET6
		case AF_INET6:
			mtu = net->mtu - (sizeof(struct ip6_hdr) + sizeof(struct sctphdr));
			break;
#endif
		default:
			/* TSNH */
			mtu = net->mtu;
			break;
		}
		mx_mtu = mtu;
		to_out = 0;
		if (mtu > asoc->peers_rwnd) {
			if (asoc->total_flight > 0) {
				/* We have a packet in flight somewhere */
				r_mtu = asoc->peers_rwnd;
			} else {
				/* We are always allowed to send one MTU out */
				one_chunk = 1;
				r_mtu = mtu;
			}
		} else {
			r_mtu = mtu;
		}
		/************************/
		/* ASCONF transmission */
		/************************/
		/* Now first lets go through the asconf queue */
		TAILQ_FOREACH_SAFE(chk, &asoc->asconf_send_queue, sctp_next, nchk) {
			if (chk->rec.chunk_id.id != SCTP_ASCONF) {
				continue;
			}
			if (chk->whoTo == NULL) {
				if (asoc->alternate == NULL) {
					if (asoc->primary_destination != net) {
						break;
					}
				} else {
					if (asoc->alternate != net) {
						break;
					}
				}
			} else {
				if (chk->whoTo != net) {
					break;
				}
			}
			if (chk->data == NULL) {
				break;
			}
			if (chk->sent != SCTP_DATAGRAM_UNSENT &&
			    chk->sent != SCTP_DATAGRAM_RESEND) {
				break;
			}
			/*
			 * if no AUTH is yet included and this chunk
			 * requires it, make sure to account for it.  We
			 * don't apply the size until the AUTH chunk is
			 * actually added below in case there is no room for
			 * this chunk. NOTE: we overload the use of "omtu"
			 * here
			 */
			if ((auth == NULL) &&
			    sctp_auth_is_required_chunk(chk->rec.chunk_id.id,
			    stcb->asoc.peer_auth_chunks)) {
				omtu = sctp_get_auth_chunk_len(stcb->asoc.peer_hmac_id);
			} else
				omtu = 0;
			/* Here we do NOT factor the r_mtu */
			if ((chk->send_size < (int)(mtu - omtu)) ||
			    (chk->flags & CHUNK_FLAGS_FRAGMENT_OK)) {
				/*
				 * We probably should glom the mbuf chain
				 * from the chk->data for control but the
				 * problem is it becomes yet one more level
				 * of tracking to do if for some reason
				 * output fails. Then I have got to
				 * reconstruct the merged control chain.. el
				 * yucko.. for now we take the easy way and
				 * do the copy
				 */
				/*
				 * Add an AUTH chunk, if chunk requires it
				 * save the offset into the chain for AUTH
				 */
				if ((auth == NULL) &&
				    (sctp_auth_is_required_chunk(chk->rec.chunk_id.id,
				    stcb->asoc.peer_auth_chunks))) {
					outchain = sctp_add_auth_chunk(outchain,
					    &endoutchain,
					    &auth,
					    &auth_offset,
					    stcb,
					    chk->rec.chunk_id.id);
					SCTP_STAT_INCR_COUNTER64(sctps_outcontrolchunks);
				}
				outchain = sctp_copy_mbufchain(chk->data, outchain, &endoutchain,
				    (int)chk->rec.chunk_id.can_take_data,
				    chk->send_size, chk->copy_by_ref);
				if (outchain == NULL) {
					*reason_code = 8;
					SCTP_LTRACE_ERR_RET(inp, stcb, NULL, SCTP_FROM_SCTP_OUTPUT, ENOMEM);
					return (ENOMEM);
				}
				SCTP_STAT_INCR_COUNTER64(sctps_outcontrolchunks);
				/* update our MTU size */
				if (mtu > (chk->send_size + omtu))
					mtu -= (chk->send_size + omtu);
				else
					mtu = 0;
				to_out += (chk->send_size + omtu);
				/* Do clear IP_DF ? */
				if (chk->flags & CHUNK_FLAGS_FRAGMENT_OK) {
					no_fragmentflg = 0;
				}
				if (chk->rec.chunk_id.can_take_data)
					chk->data = NULL;
				/*
				 * set hb flag since we can use these for
				 * RTO
				 */
				hbflag = 1;
				asconf = 1;
				/*
				 * should sysctl this: don't bundle data
				 * with ASCONF since it requires AUTH
				 */
				no_data_chunks = 1;
				chk->sent = SCTP_DATAGRAM_SENT;
				if (chk->whoTo == NULL) {
					chk->whoTo = net;
					atomic_add_int(&net->ref_count, 1);
				}
				chk->snd_count++;
				if (mtu == 0) {
					/*
					 * Ok we are out of room but we can
					 * output without effecting the
					 * flight size since this little guy
					 * is a control only packet.
					 */
					sctp_timer_start(SCTP_TIMER_TYPE_ASCONF, inp, stcb, net);
					/*
					 * do NOT clear the asconf flag as
					 * it is used to do appropriate
					 * source address selection.
					 */
					if ((error = sctp_lowlevel_chunk_output(inp, stcb, net,
					    (struct sockaddr *)&net->ro._l_addr,
					    outchain, auth_offset, auth,
					    stcb->asoc.authinfo.active_keyid,
					    no_fragmentflg, 0, asconf,
					    inp->sctp_lport, stcb->rport,
					    htonl(stcb->asoc.peer_vtag),
					    net->port, NULL,
					    0, 0,
					    so_locked))) {
						if (error == ENOBUFS) {
							asoc->ifp_had_enobuf = 1;
							SCTP_STAT_INCR(sctps_lowlevelerr);
						}
						if (from_where == 0) {
							SCTP_STAT_INCR(sctps_lowlevelerrusr);
						}
						if (*now_filled == 0) {
							(void)SCTP_GETTIME_TIMEVAL(&net->last_sent_time);
							*now_filled = 1;
							*now = net->last_sent_time;
						} else {
							net->last_sent_time = *now;
						}
						hbflag = 0;
						/* error, could not output */
						if (error == EHOSTUNREACH) {
							/*
							 * Destination went
							 * unreachable
							 * during this send
							 */
							sctp_move_chunks_from_net(stcb, net);
						}
						*reason_code = 7;
						continue;
					} else
						asoc->ifp_had_enobuf = 0;
					if (*now_filled == 0) {
						(void)SCTP_GETTIME_TIMEVAL(&net->last_sent_time);
						*now_filled = 1;
						*now = net->last_sent_time;
					} else {
						net->last_sent_time = *now;
					}
					hbflag = 0;
					/*
					 * increase the number we sent, if a
					 * cookie is sent we don't tell them
					 * any was sent out.
					 */
					outchain = endoutchain = NULL;
					auth = NULL;
					auth_offset = 0;
					if (!no_out_cnt)
						*num_out += ctl_cnt;
					/* recalc a clean slate and setup */
					switch (net->ro._l_addr.sa.sa_family) {
#ifdef INET
					case AF_INET:
						mtu = net->mtu - SCTP_MIN_V4_OVERHEAD;
						break;
#endif
#ifdef INET6
					case AF_INET6:
						mtu = net->mtu - SCTP_MIN_OVERHEAD;
						break;
#endif
					default:
						/* TSNH */
						mtu = net->mtu;
						break;
					}
					to_out = 0;
					no_fragmentflg = 1;
				}
			}
		}
		/************************/
		/* Control transmission */
		/************************/
		/* Now first lets go through the control queue */
		TAILQ_FOREACH_SAFE(chk, &asoc->control_send_queue, sctp_next, nchk) {
			if ((sack_goes_to) &&
			    (chk->rec.chunk_id.id == SCTP_ECN_ECHO) &&
			    (chk->whoTo != sack_goes_to)) {
				/*
				 * if we have a sack in queue, and we are
				 * looking at an ecn echo that is NOT queued
				 * to where the sack is going..
				 */
				if (chk->whoTo == net) {
					/*
					 * Don't transmit it to where its
					 * going (current net)
					 */
					continue;
				} else if (sack_goes_to == net) {
					/*
					 * But do transmit it to this
					 * address
					 */
					goto skip_net_check;
				}
			}
			if (chk->whoTo == NULL) {
				if (asoc->alternate == NULL) {
					if (asoc->primary_destination != net) {
						continue;
					}
				} else {
					if (asoc->alternate != net) {
						continue;
					}
				}
			} else {
				if (chk->whoTo != net) {
					continue;
				}
			}
	skip_net_check:
			if (chk->data == NULL) {
				continue;
			}
			if (chk->sent != SCTP_DATAGRAM_UNSENT) {
				/*
				 * It must be unsent. Cookies and ASCONF's
				 * hang around but there timers will force
				 * when marked for resend.
				 */
				continue;
			}
			/*
			 * if no AUTH is yet included and this chunk
			 * requires it, make sure to account for it.  We
			 * don't apply the size until the AUTH chunk is
			 * actually added below in case there is no room for
			 * this chunk. NOTE: we overload the use of "omtu"
			 * here
			 */
			if ((auth == NULL) &&
			    sctp_auth_is_required_chunk(chk->rec.chunk_id.id,
			    stcb->asoc.peer_auth_chunks)) {
				omtu = sctp_get_auth_chunk_len(stcb->asoc.peer_hmac_id);
			} else
				omtu = 0;
			/* Here we do NOT factor the r_mtu */
			if ((chk->send_size <= (int)(mtu - omtu)) ||
			    (chk->flags & CHUNK_FLAGS_FRAGMENT_OK)) {
				/*
				 * We probably should glom the mbuf chain
				 * from the chk->data for control but the
				 * problem is it becomes yet one more level
				 * of tracking to do if for some reason
				 * output fails. Then I have got to
				 * reconstruct the merged control chain.. el
				 * yucko.. for now we take the easy way and
				 * do the copy
				 */
				/*
				 * Add an AUTH chunk, if chunk requires it
				 * save the offset into the chain for AUTH
				 */
				if ((auth == NULL) &&
				    (sctp_auth_is_required_chunk(chk->rec.chunk_id.id,
				    stcb->asoc.peer_auth_chunks))) {
					outchain = sctp_add_auth_chunk(outchain,
					    &endoutchain,
					    &auth,
					    &auth_offset,
					    stcb,
					    chk->rec.chunk_id.id);
					SCTP_STAT_INCR_COUNTER64(sctps_outcontrolchunks);
				}
				outchain = sctp_copy_mbufchain(chk->data, outchain, &endoutchain,
				    (int)chk->rec.chunk_id.can_take_data,
				    chk->send_size, chk->copy_by_ref);
				if (outchain == NULL) {
					*reason_code = 8;
					SCTP_LTRACE_ERR_RET(inp, stcb, NULL, SCTP_FROM_SCTP_OUTPUT, ENOMEM);
					return (ENOMEM);
				}
				SCTP_STAT_INCR_COUNTER64(sctps_outcontrolchunks);
				/* update our MTU size */
				if (mtu > (chk->send_size + omtu))
					mtu -= (chk->send_size + omtu);
				else
					mtu = 0;
				to_out += (chk->send_size + omtu);
				/* Do clear IP_DF ? */
				if (chk->flags & CHUNK_FLAGS_FRAGMENT_OK) {
					no_fragmentflg = 0;
				}
				if (chk->rec.chunk_id.can_take_data)
					chk->data = NULL;
				/* Mark things to be removed, if needed */
				if ((chk->rec.chunk_id.id == SCTP_SELECTIVE_ACK) ||
				    (chk->rec.chunk_id.id == SCTP_NR_SELECTIVE_ACK) ||	/* EY */
				    (chk->rec.chunk_id.id == SCTP_HEARTBEAT_REQUEST) ||
				    (chk->rec.chunk_id.id == SCTP_HEARTBEAT_ACK) ||
				    (chk->rec.chunk_id.id == SCTP_SHUTDOWN) ||
				    (chk->rec.chunk_id.id == SCTP_SHUTDOWN_ACK) ||
				    (chk->rec.chunk_id.id == SCTP_OPERATION_ERROR) ||
				    (chk->rec.chunk_id.id == SCTP_COOKIE_ACK) ||
				    (chk->rec.chunk_id.id == SCTP_ECN_CWR) ||
				    (chk->rec.chunk_id.id == SCTP_PACKET_DROPPED) ||
				    (chk->rec.chunk_id.id == SCTP_ASCONF_ACK)) {
					if (chk->rec.chunk_id.id == SCTP_HEARTBEAT_REQUEST) {
						hbflag = 1;
					}
					/* remove these chunks at the end */
					if ((chk->rec.chunk_id.id == SCTP_SELECTIVE_ACK) ||
					    (chk->rec.chunk_id.id == SCTP_NR_SELECTIVE_ACK)) {
						/* turn off the timer */
						if (SCTP_OS_TIMER_PENDING(&stcb->asoc.dack_timer.timer)) {
							sctp_timer_stop(SCTP_TIMER_TYPE_RECV,
							    inp, stcb, net, SCTP_FROM_SCTP_OUTPUT + SCTP_LOC_1);
						}
					}
					ctl_cnt++;
				} else {
					/*
					 * Other chunks, since they have
					 * timers running (i.e. COOKIE) we
					 * just "trust" that it gets sent or
					 * retransmitted.
					 */
					ctl_cnt++;
					if (chk->rec.chunk_id.id == SCTP_COOKIE_ECHO) {
						cookie = 1;
						no_out_cnt = 1;
					} else if (chk->rec.chunk_id.id == SCTP_ECN_ECHO) {
						/*
						 * Increment ecne send count
						 * here this means we may be
						 * over-zealous in our
						 * counting if the send
						 * fails, but its the best
						 * place to do it (we used
						 * to do it in the queue of
						 * the chunk, but that did
						 * not tell how many times
						 * it was sent.
						 */
						SCTP_STAT_INCR(sctps_sendecne);
					}
					chk->sent = SCTP_DATAGRAM_SENT;
					if (chk->whoTo == NULL) {
						chk->whoTo = net;
						atomic_add_int(&net->ref_count, 1);
					}
					chk->snd_count++;
				}
				if (mtu == 0) {
					/*
					 * Ok we are out of room but we can
					 * output without effecting the
					 * flight size since this little guy
					 * is a control only packet.
					 */
					if (asconf) {
						sctp_timer_start(SCTP_TIMER_TYPE_ASCONF, inp, stcb, net);
						/*
						 * do NOT clear the asconf
						 * flag as it is used to do
						 * appropriate source
						 * address selection.
						 */
					}
					if (cookie) {
						sctp_timer_start(SCTP_TIMER_TYPE_COOKIE, inp, stcb, net);
						cookie = 0;
					}
					if ((error = sctp_lowlevel_chunk_output(inp, stcb, net,
					    (struct sockaddr *)&net->ro._l_addr,
					    outchain,
					    auth_offset, auth,
					    stcb->asoc.authinfo.active_keyid,
					    no_fragmentflg, 0, asconf,
					    inp->sctp_lport, stcb->rport,
					    htonl(stcb->asoc.peer_vtag),
					    net->port, NULL,
					    0, 0,
					    so_locked))) {
						if (error == ENOBUFS) {
							asoc->ifp_had_enobuf = 1;
							SCTP_STAT_INCR(sctps_lowlevelerr);
						}
						if (from_where == 0) {
							SCTP_STAT_INCR(sctps_lowlevelerrusr);
						}
						/* error, could not output */
						if (hbflag) {
							if (*now_filled == 0) {
								(void)SCTP_GETTIME_TIMEVAL(&net->last_sent_time);
								*now_filled = 1;
								*now = net->last_sent_time;
							} else {
								net->last_sent_time = *now;
							}
							hbflag = 0;
						}
						if (error == EHOSTUNREACH) {
							/*
							 * Destination went
							 * unreachable
							 * during this send
							 */
							sctp_move_chunks_from_net(stcb, net);
						}
						*reason_code = 7;
						continue;
					} else
						asoc->ifp_had_enobuf = 0;
					/* Only HB or ASCONF advances time */
					if (hbflag) {
						if (*now_filled == 0) {
							(void)SCTP_GETTIME_TIMEVAL(&net->last_sent_time);
							*now_filled = 1;
							*now = net->last_sent_time;
						} else {
							net->last_sent_time = *now;
						}
						hbflag = 0;
					}
					/*
					 * increase the number we sent, if a
					 * cookie is sent we don't tell them
					 * any was sent out.
					 */
					outchain = endoutchain = NULL;
					auth = NULL;
					auth_offset = 0;
					if (!no_out_cnt)
						*num_out += ctl_cnt;
					/* recalc a clean slate and setup */
					switch (net->ro._l_addr.sa.sa_family) {
#ifdef INET
					case AF_INET:
						mtu = net->mtu - SCTP_MIN_V4_OVERHEAD;
						break;
#endif
#ifdef INET6
					case AF_INET6:
						mtu = net->mtu - SCTP_MIN_OVERHEAD;
						break;
#endif
					default:
						/* TSNH */
						mtu = net->mtu;
						break;
					}
					to_out = 0;
					no_fragmentflg = 1;
				}
			}
		}
		/* JRI: if dest is in PF state, do not send data to it */
		if ((asoc->sctp_cmt_on_off > 0) &&
		    (net != stcb->asoc.alternate) &&
		    (net->dest_state & SCTP_ADDR_PF)) {
			goto no_data_fill;
		}
		if (net->flight_size >= net->cwnd) {
			goto no_data_fill;
		}
		if ((asoc->sctp_cmt_on_off > 0) &&
		    (SCTP_BASE_SYSCTL(sctp_buffer_splitting) & SCTP_RECV_BUFFER_SPLITTING) &&
		    (net->flight_size > max_rwnd_per_dest)) {
			goto no_data_fill;
		}
		/*
		 * We need a specific accounting for the usage of the send
		 * buffer. We also need to check the number of messages per
		 * net. For now, this is better than nothing and it disabled
		 * by default...
		 */
		if ((asoc->sctp_cmt_on_off > 0) &&
		    (SCTP_BASE_SYSCTL(sctp_buffer_splitting) & SCTP_SEND_BUFFER_SPLITTING) &&
		    (max_send_per_dest > 0) &&
		    (net->flight_size > max_send_per_dest)) {
			goto no_data_fill;
		}
		/*********************/
		/* Data transmission */
		/*********************/
		/*
		 * if AUTH for DATA is required and no AUTH has been added
		 * yet, account for this in the mtu now... if no data can be
		 * bundled, this adjustment won't matter anyways since the
		 * packet will be going out...
		 */
		data_auth_reqd = sctp_auth_is_required_chunk(SCTP_DATA,
		    stcb->asoc.peer_auth_chunks);
		if (data_auth_reqd && (auth == NULL)) {
			mtu -= sctp_get_auth_chunk_len(stcb->asoc.peer_hmac_id);
		}
		/* now lets add any data within the MTU constraints */
		switch (((struct sockaddr *)&net->ro._l_addr)->sa_family) {
#ifdef INET
		case AF_INET:
			if (net->mtu > (sizeof(struct ip) + sizeof(struct sctphdr)))
				omtu = net->mtu - (sizeof(struct ip) + sizeof(struct sctphdr));
			else
				omtu = 0;
			break;
#endif
#ifdef INET6
		case AF_INET6:
			if (net->mtu > (sizeof(struct ip6_hdr) + sizeof(struct sctphdr)))
				omtu = net->mtu - (sizeof(struct ip6_hdr) + sizeof(struct sctphdr));
			else
				omtu = 0;
			break;
#endif
		default:
			/* TSNH */
			omtu = 0;
			break;
		}
		if ((((asoc->state & SCTP_STATE_OPEN) == SCTP_STATE_OPEN) &&
		    (skip_data_for_this_net == 0)) ||
		    (cookie)) {
			TAILQ_FOREACH_SAFE(chk, &asoc->send_queue, sctp_next, nchk) {
				if (no_data_chunks) {
					/* let only control go out */
					*reason_code = 1;
					break;
				}
				if (net->flight_size >= net->cwnd) {
					/* skip this net, no room for data */
					*reason_code = 2;
					break;
				}
				if ((chk->whoTo != NULL) &&
				    (chk->whoTo != net)) {
					/* Don't send the chunk on this net */
					continue;
				}
				if (asoc->sctp_cmt_on_off == 0) {
					if ((asoc->alternate) &&
					    (asoc->alternate != net) &&
					    (chk->whoTo == NULL)) {
						continue;
					} else if ((net != asoc->primary_destination) &&
						    (asoc->alternate == NULL) &&
					    (chk->whoTo == NULL)) {
						continue;
					}
				}
				if ((chk->send_size > omtu) && ((chk->flags & CHUNK_FLAGS_FRAGMENT_OK) == 0)) {
					/*-
					 * strange, we have a chunk that is
					 * to big for its destination and
					 * yet no fragment ok flag.
					 * Something went wrong when the
					 * PMTU changed...we did not mark
					 * this chunk for some reason?? I
					 * will fix it here by letting IP
					 * fragment it for now and printing
					 * a warning. This really should not
					 * happen ...
					 */
					SCTP_PRINTF("Warning chunk of %d bytes > mtu:%d and yet PMTU disc missed\n",
					    chk->send_size, mtu);
					chk->flags |= CHUNK_FLAGS_FRAGMENT_OK;
				}
				if (SCTP_BASE_SYSCTL(sctp_enable_sack_immediately) &&
				    ((asoc->state & SCTP_STATE_SHUTDOWN_PENDING) == SCTP_STATE_SHUTDOWN_PENDING)) {
					struct sctp_data_chunk *dchkh;

					dchkh = mtod(chk->data, struct sctp_data_chunk *);
					dchkh->ch.chunk_flags |= SCTP_DATA_SACK_IMMEDIATELY;
				}
				if (((chk->send_size <= mtu) && (chk->send_size <= r_mtu)) ||
				    ((chk->flags & CHUNK_FLAGS_FRAGMENT_OK) && (chk->send_size <= asoc->peers_rwnd))) {
					/* ok we will add this one */

					/*
					 * Add an AUTH chunk, if chunk
					 * requires it, save the offset into
					 * the chain for AUTH
					 */
					if (data_auth_reqd) {
						if (auth == NULL) {
							outchain = sctp_add_auth_chunk(outchain,
							    &endoutchain,
							    &auth,
							    &auth_offset,
							    stcb,
							    SCTP_DATA);
							auth_keyid = chk->auth_keyid;
							override_ok = 0;
							SCTP_STAT_INCR_COUNTER64(sctps_outcontrolchunks);
						} else if (override_ok) {
							/*
							 * use this data's
							 * keyid
							 */
							auth_keyid = chk->auth_keyid;
							override_ok = 0;
						} else if (auth_keyid != chk->auth_keyid) {
							/*
							 * different keyid,
							 * so done bundling
							 */
							break;
						}
					}
					outchain = sctp_copy_mbufchain(chk->data, outchain, &endoutchain, 0,
					    chk->send_size, chk->copy_by_ref);
					if (outchain == NULL) {
						SCTPDBG(SCTP_DEBUG_OUTPUT3, "No memory?\n");
						if (!SCTP_OS_TIMER_PENDING(&net->rxt_timer.timer)) {
							sctp_timer_start(SCTP_TIMER_TYPE_SEND, inp, stcb, net);
						}
						*reason_code = 3;
						SCTP_LTRACE_ERR_RET(inp, stcb, NULL, SCTP_FROM_SCTP_OUTPUT, ENOMEM);
						return (ENOMEM);
					}
					/* upate our MTU size */
					/* Do clear IP_DF ? */
					if (chk->flags & CHUNK_FLAGS_FRAGMENT_OK) {
						no_fragmentflg = 0;
					}
					/* unsigned subtraction of mtu */
					if (mtu > chk->send_size)
						mtu -= chk->send_size;
					else
						mtu = 0;
					/* unsigned subtraction of r_mtu */
					if (r_mtu > chk->send_size)
						r_mtu -= chk->send_size;
					else
						r_mtu = 0;

					to_out += chk->send_size;
					if ((to_out > mx_mtu) && no_fragmentflg) {
#ifdef INVARIANTS
						panic("Exceeding mtu of %d out size is %d", mx_mtu, to_out);
#else
						SCTP_PRINTF("Exceeding mtu of %d out size is %d\n",
						    mx_mtu, to_out);
#endif
					}
					chk->window_probe = 0;
					data_list[bundle_at++] = chk;
					if (bundle_at >= SCTP_MAX_DATA_BUNDLING) {
						break;
					}
					if (chk->sent == SCTP_DATAGRAM_UNSENT) {
						if ((chk->rec.data.rcv_flags & SCTP_DATA_UNORDERED) == 0) {
							SCTP_STAT_INCR_COUNTER64(sctps_outorderchunks);
						} else {
							SCTP_STAT_INCR_COUNTER64(sctps_outunorderchunks);
						}
						if (((chk->rec.data.rcv_flags & SCTP_DATA_LAST_FRAG) == SCTP_DATA_LAST_FRAG) &&
						    ((chk->rec.data.rcv_flags & SCTP_DATA_FIRST_FRAG) == 0))
							/*
							 * Count number of
							 * user msg's that
							 * were fragmented
							 * we do this by
							 * counting when we
							 * see a LAST
							 * fragment only.
							 */
							SCTP_STAT_INCR_COUNTER64(sctps_fragusrmsgs);
					}
					if ((mtu == 0) || (r_mtu == 0) || (one_chunk)) {
						if ((one_chunk) && (stcb->asoc.total_flight == 0)) {
							data_list[0]->window_probe = 1;
							net->window_probe = 1;
						}
						break;
					}
				} else {
					/*
					 * Must be sent in order of the
					 * TSN's (on a network)
					 */
					break;
				}
			}	/* for (chunk gather loop for this net) */
		}		/* if asoc.state OPEN */
no_data_fill:
		/* Is there something to send for this destination? */
		if (outchain) {
			/* We may need to start a control timer or two */
			if (asconf) {
				sctp_timer_start(SCTP_TIMER_TYPE_ASCONF, inp,
				    stcb, net);
				/*
				 * do NOT clear the asconf flag as it is
				 * used to do appropriate source address
				 * selection.
				 */
			}
			if (cookie) {
				sctp_timer_start(SCTP_TIMER_TYPE_COOKIE, inp, stcb, net);
				cookie = 0;
			}
			/* must start a send timer if data is being sent */
			if (bundle_at && (!SCTP_OS_TIMER_PENDING(&net->rxt_timer.timer))) {
				/*
				 * no timer running on this destination
				 * restart it.
				 */
				sctp_timer_start(SCTP_TIMER_TYPE_SEND, inp, stcb, net);
			}
			/* Now send it, if there is anything to send :> */
			if ((error = sctp_lowlevel_chunk_output(inp,
			    stcb,
			    net,
			    (struct sockaddr *)&net->ro._l_addr,
			    outchain,
			    auth_offset,
			    auth,
			    auth_keyid,
			    no_fragmentflg,
			    bundle_at,
			    asconf,
			    inp->sctp_lport, stcb->rport,
			    htonl(stcb->asoc.peer_vtag),
			    net->port, NULL,
			    0, 0,
			    so_locked))) {
				/* error, we could not output */
				if (error == ENOBUFS) {
					SCTP_STAT_INCR(sctps_lowlevelerr);
					asoc->ifp_had_enobuf = 1;
				}
				if (from_where == 0) {
					SCTP_STAT_INCR(sctps_lowlevelerrusr);
				}
				SCTPDBG(SCTP_DEBUG_OUTPUT3, "Gak send error %d\n", error);
				if (hbflag) {
					if (*now_filled == 0) {
						(void)SCTP_GETTIME_TIMEVAL(&net->last_sent_time);
						*now_filled = 1;
						*now = net->last_sent_time;
					} else {
						net->last_sent_time = *now;
					}
					hbflag = 0;
				}
				if (error == EHOSTUNREACH) {
					/*
					 * Destination went unreachable
					 * during this send
					 */
					sctp_move_chunks_from_net(stcb, net);
				}
				*reason_code = 6;
				/*-
				 * I add this line to be paranoid. As far as
				 * I can tell the continue, takes us back to
				 * the top of the for, but just to make sure
				 * I will reset these again here.
				 */
				ctl_cnt = bundle_at = 0;
				continue;	/* This takes us back to the
						 * for() for the nets. */
			} else {
				asoc->ifp_had_enobuf = 0;
			}
			endoutchain = NULL;
			auth = NULL;
			auth_offset = 0;
			if (bundle_at || hbflag) {
				/* For data/asconf and hb set time */
				if (*now_filled == 0) {
					(void)SCTP_GETTIME_TIMEVAL(&net->last_sent_time);
					*now_filled = 1;
					*now = net->last_sent_time;
				} else {
					net->last_sent_time = *now;
				}
			}
			if (!no_out_cnt) {
				*num_out += (ctl_cnt + bundle_at);
			}
			if (bundle_at) {
				/* setup for a RTO measurement */
				tsns_sent = data_list[0]->rec.data.TSN_seq;
				/* fill time if not already filled */
				if (*now_filled == 0) {
					(void)SCTP_GETTIME_TIMEVAL(&asoc->time_last_sent);
					*now_filled = 1;
					*now = asoc->time_last_sent;
				} else {
					asoc->time_last_sent = *now;
				}
				if (net->rto_needed) {
					data_list[0]->do_rtt = 1;
					net->rto_needed = 0;
				}
				SCTP_STAT_INCR_BY(sctps_senddata, bundle_at);
				sctp_clean_up_datalist(stcb, asoc, data_list, bundle_at, net);
			}
			if (one_chunk) {
				break;
			}
		}
		if (SCTP_BASE_SYSCTL(sctp_logging_level) & SCTP_CWND_LOGGING_ENABLE) {
			sctp_log_cwnd(stcb, net, tsns_sent, SCTP_CWND_LOG_FROM_SEND);
		}
	}
	if (old_start_at == NULL) {
		old_start_at = start_at;
		start_at = TAILQ_FIRST(&asoc->nets);
		if (old_start_at)
			goto again_one_more_time;
	}
	/*
	 * At the end there should be no NON timed chunks hanging on this
	 * queue.
	 */
	if (SCTP_BASE_SYSCTL(sctp_logging_level) & SCTP_CWND_LOGGING_ENABLE) {
		sctp_log_cwnd(stcb, net, *num_out, SCTP_CWND_LOG_FROM_SEND);
	}
	if ((*num_out == 0) && (*reason_code == 0)) {
		*reason_code = 4;
	} else {
		*reason_code = 5;
	}
	sctp_clean_up_ctl(stcb, asoc, so_locked);
	return (0);
}

void
sctp_queue_op_err(struct sctp_tcb *stcb, struct mbuf *op_err)
{
	/*-
	 * Prepend a OPERATIONAL_ERROR chunk header and put on the end of
	 * the control chunk queue.
	 */
	struct sctp_chunkhdr *hdr;
	struct sctp_tmit_chunk *chk;
	struct mbuf *mat;

	SCTP_TCB_LOCK_ASSERT(stcb);
	sctp_alloc_a_chunk(stcb, chk);
	if (chk == NULL) {
		/* no memory */
		sctp_m_freem(op_err);
		return;
	}
	chk->copy_by_ref = 0;
	SCTP_BUF_PREPEND(op_err, sizeof(struct sctp_chunkhdr), M_DONTWAIT);
	if (op_err == NULL) {
		sctp_free_a_chunk(stcb, chk, SCTP_SO_NOT_LOCKED);
		return;
	}
	chk->send_size = 0;
	mat = op_err;
	while (mat != NULL) {
		chk->send_size += SCTP_BUF_LEN(mat);
		mat = SCTP_BUF_NEXT(mat);
	}
	chk->rec.chunk_id.id = SCTP_OPERATION_ERROR;
	chk->rec.chunk_id.can_take_data = 1;
	chk->sent = SCTP_DATAGRAM_UNSENT;
	chk->snd_count = 0;
	chk->flags = 0;
	chk->asoc = &stcb->asoc;
	chk->data = op_err;
	chk->whoTo = NULL;
	hdr = mtod(op_err, struct sctp_chunkhdr *);
	hdr->chunk_type = SCTP_OPERATION_ERROR;
	hdr->chunk_flags = 0;
	hdr->chunk_length = htons(chk->send_size);
	TAILQ_INSERT_TAIL(&chk->asoc->control_send_queue,
	    chk,
	    sctp_next);
	chk->asoc->ctrl_queue_cnt++;
}

int
sctp_send_cookie_echo(struct mbuf *m,
    int offset,
    struct sctp_tcb *stcb,
    struct sctp_nets *net)
{
	/*-
	 * pull out the cookie and put it at the front of the control chunk
	 * queue.
	 */
	int at;
	struct mbuf *cookie;
	struct sctp_paramhdr parm, *phdr;
	struct sctp_chunkhdr *hdr;
	struct sctp_tmit_chunk *chk;
	uint16_t ptype, plen;

	/* First find the cookie in the param area */
	cookie = NULL;
	at = offset + sizeof(struct sctp_init_chunk);

	SCTP_TCB_LOCK_ASSERT(stcb);
	do {
		phdr = sctp_get_next_param(m, at, &parm, sizeof(parm));
		if (phdr == NULL) {
			return (-3);
		}
		ptype = ntohs(phdr->param_type);
		plen = ntohs(phdr->param_length);
		if (ptype == SCTP_STATE_COOKIE) {
			int pad;

			/* found the cookie */
			if ((pad = (plen % 4))) {
				plen += 4 - pad;
			}
			cookie = SCTP_M_COPYM(m, at, plen, M_DONTWAIT);
			if (cookie == NULL) {
				/* No memory */
				return (-2);
			}
#ifdef SCTP_MBUF_LOGGING
			if (SCTP_BASE_SYSCTL(sctp_logging_level) & SCTP_MBUF_LOGGING_ENABLE) {
				struct mbuf *mat;

				for (mat = cookie; mat; mat = SCTP_BUF_NEXT(mat)) {
					if (SCTP_BUF_IS_EXTENDED(mat)) {
						sctp_log_mb(mat, SCTP_MBUF_ICOPY);
					}
				}
			}
#endif
			break;
		}
		at += SCTP_SIZE32(plen);
	} while (phdr);
	if (cookie == NULL) {
		/* Did not find the cookie */
		return (-3);
	}
	/* ok, we got the cookie lets change it into a cookie echo chunk */

	/* first the change from param to cookie */
	hdr = mtod(cookie, struct sctp_chunkhdr *);
	hdr->chunk_type = SCTP_COOKIE_ECHO;
	hdr->chunk_flags = 0;
	/* get the chunk stuff now and place it in the FRONT of the queue */
	sctp_alloc_a_chunk(stcb, chk);
	if (chk == NULL) {
		/* no memory */
		sctp_m_freem(cookie);
		return (-5);
	}
	chk->copy_by_ref = 0;
	chk->send_size = plen;
	chk->rec.chunk_id.id = SCTP_COOKIE_ECHO;
	chk->rec.chunk_id.can_take_data = 0;
	chk->sent = SCTP_DATAGRAM_UNSENT;
	chk->snd_count = 0;
	chk->flags = CHUNK_FLAGS_FRAGMENT_OK;
	chk->asoc = &stcb->asoc;
	chk->data = cookie;
	chk->whoTo = net;
	atomic_add_int(&chk->whoTo->ref_count, 1);
	TAILQ_INSERT_HEAD(&chk->asoc->control_send_queue, chk, sctp_next);
	chk->asoc->ctrl_queue_cnt++;
	return (0);
}

void
sctp_send_heartbeat_ack(struct sctp_tcb *stcb,
    struct mbuf *m,
    int offset,
    int chk_length,
    struct sctp_nets *net)
{
	/*
	 * take a HB request and make it into a HB ack and send it.
	 */
	struct mbuf *outchain;
	struct sctp_chunkhdr *chdr;
	struct sctp_tmit_chunk *chk;


	if (net == NULL)
		/* must have a net pointer */
		return;

	outchain = SCTP_M_COPYM(m, offset, chk_length, M_DONTWAIT);
	if (outchain == NULL) {
		/* gak out of memory */
		return;
	}
#ifdef SCTP_MBUF_LOGGING
	if (SCTP_BASE_SYSCTL(sctp_logging_level) & SCTP_MBUF_LOGGING_ENABLE) {
		struct mbuf *mat;

		for (mat = outchain; mat; mat = SCTP_BUF_NEXT(mat)) {
			if (SCTP_BUF_IS_EXTENDED(mat)) {
				sctp_log_mb(mat, SCTP_MBUF_ICOPY);
			}
		}
	}
#endif
	chdr = mtod(outchain, struct sctp_chunkhdr *);
	chdr->chunk_type = SCTP_HEARTBEAT_ACK;
	chdr->chunk_flags = 0;
	if (chk_length % 4) {
		/* need pad */
		uint32_t cpthis = 0;
		int padlen;

		padlen = 4 - (chk_length % 4);
		m_copyback(outchain, chk_length, padlen, (caddr_t)&cpthis);
	}
	sctp_alloc_a_chunk(stcb, chk);
	if (chk == NULL) {
		/* no memory */
		sctp_m_freem(outchain);
		return;
	}
	chk->copy_by_ref = 0;
	chk->send_size = chk_length;
	chk->rec.chunk_id.id = SCTP_HEARTBEAT_ACK;
	chk->rec.chunk_id.can_take_data = 1;
	chk->sent = SCTP_DATAGRAM_UNSENT;
	chk->snd_count = 0;
	chk->flags = 0;
	chk->asoc = &stcb->asoc;
	chk->data = outchain;
	chk->whoTo = net;
	atomic_add_int(&chk->whoTo->ref_count, 1);
	TAILQ_INSERT_TAIL(&chk->asoc->control_send_queue, chk, sctp_next);
	chk->asoc->ctrl_queue_cnt++;
}

void
sctp_send_cookie_ack(struct sctp_tcb *stcb)
{
	/* formulate and queue a cookie-ack back to sender */
	struct mbuf *cookie_ack;
	struct sctp_chunkhdr *hdr;
	struct sctp_tmit_chunk *chk;

	cookie_ack = NULL;
	SCTP_TCB_LOCK_ASSERT(stcb);

	cookie_ack = sctp_get_mbuf_for_msg(sizeof(struct sctp_chunkhdr), 0, M_DONTWAIT, 1, MT_HEADER);
	if (cookie_ack == NULL) {
		/* no mbuf's */
		return;
	}
	SCTP_BUF_RESV_UF(cookie_ack, SCTP_MIN_OVERHEAD);
	sctp_alloc_a_chunk(stcb, chk);
	if (chk == NULL) {
		/* no memory */
		sctp_m_freem(cookie_ack);
		return;
	}
	chk->copy_by_ref = 0;
	chk->send_size = sizeof(struct sctp_chunkhdr);
	chk->rec.chunk_id.id = SCTP_COOKIE_ACK;
	chk->rec.chunk_id.can_take_data = 1;
	chk->sent = SCTP_DATAGRAM_UNSENT;
	chk->snd_count = 0;
	chk->flags = 0;
	chk->asoc = &stcb->asoc;
	chk->data = cookie_ack;
	if (chk->asoc->last_control_chunk_from != NULL) {
		chk->whoTo = chk->asoc->last_control_chunk_from;
		atomic_add_int(&chk->whoTo->ref_count, 1);
	} else {
		chk->whoTo = NULL;
	}
	hdr = mtod(cookie_ack, struct sctp_chunkhdr *);
	hdr->chunk_type = SCTP_COOKIE_ACK;
	hdr->chunk_flags = 0;
	hdr->chunk_length = htons(chk->send_size);
	SCTP_BUF_LEN(cookie_ack) = chk->send_size;
	TAILQ_INSERT_TAIL(&chk->asoc->control_send_queue, chk, sctp_next);
	chk->asoc->ctrl_queue_cnt++;
	return;
}


void
sctp_send_shutdown_ack(struct sctp_tcb *stcb, struct sctp_nets *net)
{
	/* formulate and queue a SHUTDOWN-ACK back to the sender */
	struct mbuf *m_shutdown_ack;
	struct sctp_shutdown_ack_chunk *ack_cp;
	struct sctp_tmit_chunk *chk;

	m_shutdown_ack = sctp_get_mbuf_for_msg(sizeof(struct sctp_shutdown_ack_chunk), 0, M_DONTWAIT, 1, MT_HEADER);
	if (m_shutdown_ack == NULL) {
		/* no mbuf's */
		return;
	}
	SCTP_BUF_RESV_UF(m_shutdown_ack, SCTP_MIN_OVERHEAD);
	sctp_alloc_a_chunk(stcb, chk);
	if (chk == NULL) {
		/* no memory */
		sctp_m_freem(m_shutdown_ack);
		return;
	}
	chk->copy_by_ref = 0;
	chk->send_size = sizeof(struct sctp_chunkhdr);
	chk->rec.chunk_id.id = SCTP_SHUTDOWN_ACK;
	chk->rec.chunk_id.can_take_data = 1;
	chk->sent = SCTP_DATAGRAM_UNSENT;
	chk->snd_count = 0;
	chk->flags = 0;
	chk->asoc = &stcb->asoc;
	chk->data = m_shutdown_ack;
	chk->whoTo = net;
	if (chk->whoTo) {
		atomic_add_int(&chk->whoTo->ref_count, 1);
	}
	ack_cp = mtod(m_shutdown_ack, struct sctp_shutdown_ack_chunk *);
	ack_cp->ch.chunk_type = SCTP_SHUTDOWN_ACK;
	ack_cp->ch.chunk_flags = 0;
	ack_cp->ch.chunk_length = htons(chk->send_size);
	SCTP_BUF_LEN(m_shutdown_ack) = chk->send_size;
	TAILQ_INSERT_TAIL(&chk->asoc->control_send_queue, chk, sctp_next);
	chk->asoc->ctrl_queue_cnt++;
	return;
}

void
sctp_send_shutdown(struct sctp_tcb *stcb, struct sctp_nets *net)
{
	/* formulate and queue a SHUTDOWN to the sender */
	struct mbuf *m_shutdown;
	struct sctp_shutdown_chunk *shutdown_cp;
	struct sctp_tmit_chunk *chk;

	m_shutdown = sctp_get_mbuf_for_msg(sizeof(struct sctp_shutdown_chunk), 0, M_DONTWAIT, 1, MT_HEADER);
	if (m_shutdown == NULL) {
		/* no mbuf's */
		return;
	}
	SCTP_BUF_RESV_UF(m_shutdown, SCTP_MIN_OVERHEAD);
	sctp_alloc_a_chunk(stcb, chk);
	if (chk == NULL) {
		/* no memory */
		sctp_m_freem(m_shutdown);
		return;
	}
	chk->copy_by_ref = 0;
	chk->send_size = sizeof(struct sctp_shutdown_chunk);
	chk->rec.chunk_id.id = SCTP_SHUTDOWN;
	chk->rec.chunk_id.can_take_data = 1;
	chk->sent = SCTP_DATAGRAM_UNSENT;
	chk->snd_count = 0;
	chk->flags = 0;
	chk->asoc = &stcb->asoc;
	chk->data = m_shutdown;
	chk->whoTo = net;
	if (chk->whoTo) {
		atomic_add_int(&chk->whoTo->ref_count, 1);
	}
	shutdown_cp = mtod(m_shutdown, struct sctp_shutdown_chunk *);
	shutdown_cp->ch.chunk_type = SCTP_SHUTDOWN;
	shutdown_cp->ch.chunk_flags = 0;
	shutdown_cp->ch.chunk_length = htons(chk->send_size);
	shutdown_cp->cumulative_tsn_ack = htonl(stcb->asoc.cumulative_tsn);
	SCTP_BUF_LEN(m_shutdown) = chk->send_size;
	TAILQ_INSERT_TAIL(&chk->asoc->control_send_queue, chk, sctp_next);
	chk->asoc->ctrl_queue_cnt++;
	return;
}

void
sctp_send_asconf(struct sctp_tcb *stcb, struct sctp_nets *net, int addr_locked)
{
	/*
	 * formulate and queue an ASCONF to the peer. ASCONF parameters
	 * should be queued on the assoc queue.
	 */
	struct sctp_tmit_chunk *chk;
	struct mbuf *m_asconf;
	int len;

	SCTP_TCB_LOCK_ASSERT(stcb);

	if ((!TAILQ_EMPTY(&stcb->asoc.asconf_send_queue)) &&
	    (!sctp_is_feature_on(stcb->sctp_ep, SCTP_PCB_FLAGS_MULTIPLE_ASCONFS))) {
		/* can't send a new one if there is one in flight already */
		return;
	}
	/* compose an ASCONF chunk, maximum length is PMTU */
	m_asconf = sctp_compose_asconf(stcb, &len, addr_locked);
	if (m_asconf == NULL) {
		return;
	}
	sctp_alloc_a_chunk(stcb, chk);
	if (chk == NULL) {
		/* no memory */
		sctp_m_freem(m_asconf);
		return;
	}
	chk->copy_by_ref = 0;
	chk->data = m_asconf;
	chk->send_size = len;
	chk->rec.chunk_id.id = SCTP_ASCONF;
	chk->rec.chunk_id.can_take_data = 0;
	chk->sent = SCTP_DATAGRAM_UNSENT;
	chk->snd_count = 0;
	chk->flags = CHUNK_FLAGS_FRAGMENT_OK;
	chk->asoc = &stcb->asoc;
	chk->whoTo = net;
	if (chk->whoTo) {
		atomic_add_int(&chk->whoTo->ref_count, 1);
	}
	TAILQ_INSERT_TAIL(&chk->asoc->asconf_send_queue, chk, sctp_next);
	chk->asoc->ctrl_queue_cnt++;
	return;
}

void
sctp_send_asconf_ack(struct sctp_tcb *stcb)
{
	/*
	 * formulate and queue a asconf-ack back to sender. the asconf-ack
	 * must be stored in the tcb.
	 */
	struct sctp_tmit_chunk *chk;
	struct sctp_asconf_ack *ack, *latest_ack;
	struct mbuf *m_ack;
	struct sctp_nets *net = NULL;

	SCTP_TCB_LOCK_ASSERT(stcb);
	/* Get the latest ASCONF-ACK */
	latest_ack = TAILQ_LAST(&stcb->asoc.asconf_ack_sent, sctp_asconf_ackhead);
	if (latest_ack == NULL) {
		return;
	}
	if (latest_ack->last_sent_to != NULL &&
	    latest_ack->last_sent_to == stcb->asoc.last_control_chunk_from) {
		/* we're doing a retransmission */
		net = sctp_find_alternate_net(stcb, stcb->asoc.last_control_chunk_from, 0);
		if (net == NULL) {
			/* no alternate */
			if (stcb->asoc.last_control_chunk_from == NULL) {
				if (stcb->asoc.alternate) {
					net = stcb->asoc.alternate;
				} else {
					net = stcb->asoc.primary_destination;
				}
			} else {
				net = stcb->asoc.last_control_chunk_from;
			}
		}
	} else {
		/* normal case */
		if (stcb->asoc.last_control_chunk_from == NULL) {
			if (stcb->asoc.alternate) {
				net = stcb->asoc.alternate;
			} else {
				net = stcb->asoc.primary_destination;
			}
		} else {
			net = stcb->asoc.last_control_chunk_from;
		}
	}
	latest_ack->last_sent_to = net;

	TAILQ_FOREACH(ack, &stcb->asoc.asconf_ack_sent, next) {
		if (ack->data == NULL) {
			continue;
		}
		/* copy the asconf_ack */
		m_ack = SCTP_M_COPYM(ack->data, 0, M_COPYALL, M_DONTWAIT);
		if (m_ack == NULL) {
			/* couldn't copy it */
			return;
		}
#ifdef SCTP_MBUF_LOGGING
		if (SCTP_BASE_SYSCTL(sctp_logging_level) & SCTP_MBUF_LOGGING_ENABLE) {
			struct mbuf *mat;

			for (mat = m_ack; mat; mat = SCTP_BUF_NEXT(mat)) {
				if (SCTP_BUF_IS_EXTENDED(mat)) {
					sctp_log_mb(mat, SCTP_MBUF_ICOPY);
				}
			}
		}
#endif

		sctp_alloc_a_chunk(stcb, chk);
		if (chk == NULL) {
			/* no memory */
			if (m_ack)
				sctp_m_freem(m_ack);
			return;
		}
		chk->copy_by_ref = 0;

		chk->whoTo = net;
		if (chk->whoTo) {
			atomic_add_int(&chk->whoTo->ref_count, 1);
		}
		chk->data = m_ack;
		chk->send_size = 0;
		/* Get size */
		chk->send_size = ack->len;
		chk->rec.chunk_id.id = SCTP_ASCONF_ACK;
		chk->rec.chunk_id.can_take_data = 1;
		chk->sent = SCTP_DATAGRAM_UNSENT;
		chk->snd_count = 0;
		chk->flags |= CHUNK_FLAGS_FRAGMENT_OK;	/* XXX */
		chk->asoc = &stcb->asoc;

		TAILQ_INSERT_TAIL(&chk->asoc->control_send_queue, chk, sctp_next);
		chk->asoc->ctrl_queue_cnt++;
	}
	return;
}


static int
sctp_chunk_retransmission(struct sctp_inpcb *inp,
    struct sctp_tcb *stcb,
    struct sctp_association *asoc,
    int *cnt_out, struct timeval *now, int *now_filled, int *fr_done, int so_locked
#if !defined(__APPLE__) && !defined(SCTP_SO_LOCK_TESTING)
    SCTP_UNUSED
#endif
)
{
	/*-
	 * send out one MTU of retransmission. If fast_retransmit is
	 * happening we ignore the cwnd. Otherwise we obey the cwnd and
	 * rwnd. For a Cookie or Asconf in the control chunk queue we
	 * retransmit them by themselves.
	 *
	 * For data chunks we will pick out the lowest TSN's in the sent_queue
	 * marked for resend and bundle them all together (up to a MTU of
	 * destination). The address to send to should have been
	 * selected/changed where the retransmission was marked (i.e. in FR
	 * or t3-timeout routines).
	 */
	struct sctp_tmit_chunk *data_list[SCTP_MAX_DATA_BUNDLING];
	struct sctp_tmit_chunk *chk, *fwd;
	struct mbuf *m, *endofchain;
	struct sctp_nets *net = NULL;
	uint32_t tsns_sent = 0;
	int no_fragmentflg, bundle_at, cnt_thru;
	unsigned int mtu;
	int error, i, one_chunk, fwd_tsn, ctl_cnt, tmr_started;
	struct sctp_auth_chunk *auth = NULL;
	uint32_t auth_offset = 0;
	uint16_t auth_keyid;
	int override_ok = 1;
	int data_auth_reqd = 0;
	uint32_t dmtu = 0;

	SCTP_TCB_LOCK_ASSERT(stcb);
	tmr_started = ctl_cnt = bundle_at = error = 0;
	no_fragmentflg = 1;
	fwd_tsn = 0;
	*cnt_out = 0;
	fwd = NULL;
	endofchain = m = NULL;
	auth_keyid = stcb->asoc.authinfo.active_keyid;
#ifdef SCTP_AUDITING_ENABLED
	sctp_audit_log(0xC3, 1);
#endif
	if ((TAILQ_EMPTY(&asoc->sent_queue)) &&
	    (TAILQ_EMPTY(&asoc->control_send_queue))) {
		SCTPDBG(SCTP_DEBUG_OUTPUT1, "SCTP hits empty queue with cnt set to %d?\n",
		    asoc->sent_queue_retran_cnt);
		asoc->sent_queue_cnt = 0;
		asoc->sent_queue_cnt_removeable = 0;
		/* send back 0/0 so we enter normal transmission */
		*cnt_out = 0;
		return (0);
	}
	TAILQ_FOREACH(chk, &asoc->control_send_queue, sctp_next) {
		if ((chk->rec.chunk_id.id == SCTP_COOKIE_ECHO) ||
		    (chk->rec.chunk_id.id == SCTP_STREAM_RESET) ||
		    (chk->rec.chunk_id.id == SCTP_FORWARD_CUM_TSN)) {
			if (chk->sent != SCTP_DATAGRAM_RESEND) {
				continue;
			}
			if (chk->rec.chunk_id.id == SCTP_STREAM_RESET) {
				if (chk != asoc->str_reset) {
					/*
					 * not eligible for retran if its
					 * not ours
					 */
					continue;
				}
			}
			ctl_cnt++;
			if (chk->rec.chunk_id.id == SCTP_FORWARD_CUM_TSN) {
				fwd_tsn = 1;
			}
			/*
			 * Add an AUTH chunk, if chunk requires it save the
			 * offset into the chain for AUTH
			 */
			if ((auth == NULL) &&
			    (sctp_auth_is_required_chunk(chk->rec.chunk_id.id,
			    stcb->asoc.peer_auth_chunks))) {
				m = sctp_add_auth_chunk(m, &endofchain,
				    &auth, &auth_offset,
				    stcb,
				    chk->rec.chunk_id.id);
				SCTP_STAT_INCR_COUNTER64(sctps_outcontrolchunks);
			}
			m = sctp_copy_mbufchain(chk->data, m, &endofchain, 0, chk->send_size, chk->copy_by_ref);
			break;
		}
	}
	one_chunk = 0;
	cnt_thru = 0;
	/* do we have control chunks to retransmit? */
	if (m != NULL) {
		/* Start a timer no matter if we suceed or fail */
		if (chk->rec.chunk_id.id == SCTP_COOKIE_ECHO) {
			sctp_timer_start(SCTP_TIMER_TYPE_COOKIE, inp, stcb, chk->whoTo);
		} else if (chk->rec.chunk_id.id == SCTP_ASCONF)
			sctp_timer_start(SCTP_TIMER_TYPE_ASCONF, inp, stcb, chk->whoTo);
		chk->snd_count++;	/* update our count */
		if ((error = sctp_lowlevel_chunk_output(inp, stcb, chk->whoTo,
		    (struct sockaddr *)&chk->whoTo->ro._l_addr, m,
		    auth_offset, auth, stcb->asoc.authinfo.active_keyid,
		    no_fragmentflg, 0, 0,
		    inp->sctp_lport, stcb->rport, htonl(stcb->asoc.peer_vtag),
		    chk->whoTo->port, NULL,
		    0, 0,
		    so_locked))) {
			SCTP_STAT_INCR(sctps_lowlevelerr);
			return (error);
		}
		endofchain = NULL;
		auth = NULL;
		auth_offset = 0;
		/*
		 * We don't want to mark the net->sent time here since this
		 * we use this for HB and retrans cannot measure RTT
		 */
		/* (void)SCTP_GETTIME_TIMEVAL(&chk->whoTo->last_sent_time); */
		*cnt_out += 1;
		chk->sent = SCTP_DATAGRAM_SENT;
		sctp_ucount_decr(stcb->asoc.sent_queue_retran_cnt);
		if (fwd_tsn == 0) {
			return (0);
		} else {
			/* Clean up the fwd-tsn list */
			sctp_clean_up_ctl(stcb, asoc, so_locked);
			return (0);
		}
	}
	/*
	 * Ok, it is just data retransmission we need to do or that and a
	 * fwd-tsn with it all.
	 */
	if (TAILQ_EMPTY(&asoc->sent_queue)) {
		return (SCTP_RETRAN_DONE);
	}
	if ((SCTP_GET_STATE(asoc) == SCTP_STATE_COOKIE_ECHOED) ||
	    (SCTP_GET_STATE(asoc) == SCTP_STATE_COOKIE_WAIT)) {
		/* not yet open, resend the cookie and that is it */
		return (1);
	}
#ifdef SCTP_AUDITING_ENABLED
	sctp_auditing(20, inp, stcb, NULL);
#endif
	data_auth_reqd = sctp_auth_is_required_chunk(SCTP_DATA, stcb->asoc.peer_auth_chunks);
	TAILQ_FOREACH(chk, &asoc->sent_queue, sctp_next) {
		if (chk->sent != SCTP_DATAGRAM_RESEND) {
			/* No, not sent to this net or not ready for rtx */
			continue;
		}
		if (chk->data == NULL) {
			SCTP_PRINTF("TSN:%x chk->snd_count:%d chk->sent:%d can't retran - no data\n",
			    chk->rec.data.TSN_seq, chk->snd_count, chk->sent);
			continue;
		}
		if ((SCTP_BASE_SYSCTL(sctp_max_retran_chunk)) &&
		    (chk->snd_count >= SCTP_BASE_SYSCTL(sctp_max_retran_chunk))) {
			/* Gak, we have exceeded max unlucky retran, abort! */
			SCTP_PRINTF("Gak, chk->snd_count:%d >= max:%d - send abort\n",
			    chk->snd_count,
			    SCTP_BASE_SYSCTL(sctp_max_retran_chunk));
			atomic_add_int(&stcb->asoc.refcnt, 1);
			sctp_abort_an_association(stcb->sctp_ep, stcb, NULL, so_locked);
			SCTP_TCB_LOCK(stcb);
			atomic_subtract_int(&stcb->asoc.refcnt, 1);
			return (SCTP_RETRAN_EXIT);
		}
		/* pick up the net */
		net = chk->whoTo;
		switch (net->ro._l_addr.sa.sa_family) {
#ifdef INET
		case AF_INET:
			mtu = net->mtu - SCTP_MIN_V4_OVERHEAD;
			break;
#endif
#ifdef INET6
		case AF_INET6:
			mtu = net->mtu - SCTP_MIN_OVERHEAD;
			break;
#endif
		default:
			/* TSNH */
			mtu = net->mtu;
			break;
		}

		if ((asoc->peers_rwnd < mtu) && (asoc->total_flight > 0)) {
			/* No room in peers rwnd */
			uint32_t tsn;

			tsn = asoc->last_acked_seq + 1;
			if (tsn == chk->rec.data.TSN_seq) {
				/*
				 * we make a special exception for this
				 * case. The peer has no rwnd but is missing
				 * the lowest chunk.. which is probably what
				 * is holding up the rwnd.
				 */
				goto one_chunk_around;
			}
			return (1);
		}
one_chunk_around:
		if (asoc->peers_rwnd < mtu) {
			one_chunk = 1;
			if ((asoc->peers_rwnd == 0) &&
			    (asoc->total_flight == 0)) {
				chk->window_probe = 1;
				chk->whoTo->window_probe = 1;
			}
		}
#ifdef SCTP_AUDITING_ENABLED
		sctp_audit_log(0xC3, 2);
#endif
		bundle_at = 0;
		m = NULL;
		net->fast_retran_ip = 0;
		if (chk->rec.data.doing_fast_retransmit == 0) {
			/*
			 * if no FR in progress skip destination that have
			 * flight_size > cwnd.
			 */
			if (net->flight_size >= net->cwnd) {
				continue;
			}
		} else {
			/*
			 * Mark the destination net to have FR recovery
			 * limits put on it.
			 */
			*fr_done = 1;
			net->fast_retran_ip = 1;
		}

		/*
		 * if no AUTH is yet included and this chunk requires it,
		 * make sure to account for it.  We don't apply the size
		 * until the AUTH chunk is actually added below in case
		 * there is no room for this chunk.
		 */
		if (data_auth_reqd && (auth == NULL)) {
			dmtu = sctp_get_auth_chunk_len(stcb->asoc.peer_hmac_id);
		} else
			dmtu = 0;

		if ((chk->send_size <= (mtu - dmtu)) ||
		    (chk->flags & CHUNK_FLAGS_FRAGMENT_OK)) {
			/* ok we will add this one */
			if (data_auth_reqd) {
				if (auth == NULL) {
					m = sctp_add_auth_chunk(m,
					    &endofchain,
					    &auth,
					    &auth_offset,
					    stcb,
					    SCTP_DATA);
					auth_keyid = chk->auth_keyid;
					override_ok = 0;
					SCTP_STAT_INCR_COUNTER64(sctps_outcontrolchunks);
				} else if (override_ok) {
					auth_keyid = chk->auth_keyid;
					override_ok = 0;
				} else if (chk->auth_keyid != auth_keyid) {
					/* different keyid, so done bundling */
					break;
				}
			}
			m = sctp_copy_mbufchain(chk->data, m, &endofchain, 0, chk->send_size, chk->copy_by_ref);
			if (m == NULL) {
				SCTP_LTRACE_ERR_RET(inp, stcb, NULL, SCTP_FROM_SCTP_OUTPUT, ENOMEM);
				return (ENOMEM);
			}
			/* Do clear IP_DF ? */
			if (chk->flags & CHUNK_FLAGS_FRAGMENT_OK) {
				no_fragmentflg = 0;
			}
			/* upate our MTU size */
			if (mtu > (chk->send_size + dmtu))
				mtu -= (chk->send_size + dmtu);
			else
				mtu = 0;
			data_list[bundle_at++] = chk;
			if (one_chunk && (asoc->total_flight <= 0)) {
				SCTP_STAT_INCR(sctps_windowprobed);
			}
		}
		if (one_chunk == 0) {
			/*
			 * now are there anymore forward from chk to pick
			 * up?
			 */
			for (fwd = TAILQ_NEXT(chk, sctp_next); fwd != NULL; fwd = TAILQ_NEXT(fwd, sctp_next)) {
				if (fwd->sent != SCTP_DATAGRAM_RESEND) {
					/* Nope, not for retran */
					continue;
				}
				if (fwd->whoTo != net) {
					/* Nope, not the net in question */
					continue;
				}
				if (data_auth_reqd && (auth == NULL)) {
					dmtu = sctp_get_auth_chunk_len(stcb->asoc.peer_hmac_id);
				} else
					dmtu = 0;
				if (fwd->send_size <= (mtu - dmtu)) {
					if (data_auth_reqd) {
						if (auth == NULL) {
							m = sctp_add_auth_chunk(m,
							    &endofchain,
							    &auth,
							    &auth_offset,
							    stcb,
							    SCTP_DATA);
							auth_keyid = fwd->auth_keyid;
							override_ok = 0;
							SCTP_STAT_INCR_COUNTER64(sctps_outcontrolchunks);
						} else if (override_ok) {
							auth_keyid = fwd->auth_keyid;
							override_ok = 0;
						} else if (fwd->auth_keyid != auth_keyid) {
							/*
							 * different keyid,
							 * so done bundling
							 */
							break;
						}
					}
					m = sctp_copy_mbufchain(fwd->data, m, &endofchain, 0, fwd->send_size, fwd->copy_by_ref);
					if (m == NULL) {
						SCTP_LTRACE_ERR_RET(inp, stcb, NULL, SCTP_FROM_SCTP_OUTPUT, ENOMEM);
						return (ENOMEM);
					}
					/* Do clear IP_DF ? */
					if (fwd->flags & CHUNK_FLAGS_FRAGMENT_OK) {
						no_fragmentflg = 0;
					}
					/* upate our MTU size */
					if (mtu > (fwd->send_size + dmtu))
						mtu -= (fwd->send_size + dmtu);
					else
						mtu = 0;
					data_list[bundle_at++] = fwd;
					if (bundle_at >= SCTP_MAX_DATA_BUNDLING) {
						break;
					}
				} else {
					/* can't fit so we are done */
					break;
				}
			}
		}
		/* Is there something to send for this destination? */
		if (m) {
			/*
			 * No matter if we fail/or suceed we should start a
			 * timer. A failure is like a lost IP packet :-)
			 */
			if (!SCTP_OS_TIMER_PENDING(&net->rxt_timer.timer)) {
				/*
				 * no timer running on this destination
				 * restart it.
				 */
				sctp_timer_start(SCTP_TIMER_TYPE_SEND, inp, stcb, net);
				tmr_started = 1;
			}
			/* Now lets send it, if there is anything to send :> */
			if ((error = sctp_lowlevel_chunk_output(inp, stcb, net,
			    (struct sockaddr *)&net->ro._l_addr, m,
			    auth_offset, auth, auth_keyid,
			    no_fragmentflg, 0, 0,
			    inp->sctp_lport, stcb->rport, htonl(stcb->asoc.peer_vtag),
			    net->port, NULL,
			    0, 0,
			    so_locked))) {
				/* error, we could not output */
				SCTP_STAT_INCR(sctps_lowlevelerr);
				return (error);
			}
			endofchain = NULL;
			auth = NULL;
			auth_offset = 0;
			/* For HB's */
			/*
			 * We don't want to mark the net->sent time here
			 * since this we use this for HB and retrans cannot
			 * measure RTT
			 */
			/* (void)SCTP_GETTIME_TIMEVAL(&net->last_sent_time); */

			/* For auto-close */
			cnt_thru++;
			if (*now_filled == 0) {
				(void)SCTP_GETTIME_TIMEVAL(&asoc->time_last_sent);
				*now = asoc->time_last_sent;
				*now_filled = 1;
			} else {
				asoc->time_last_sent = *now;
			}
			*cnt_out += bundle_at;
#ifdef SCTP_AUDITING_ENABLED
			sctp_audit_log(0xC4, bundle_at);
#endif
			if (bundle_at) {
				tsns_sent = data_list[0]->rec.data.TSN_seq;
			}
			for (i = 0; i < bundle_at; i++) {
				SCTP_STAT_INCR(sctps_sendretransdata);
				data_list[i]->sent = SCTP_DATAGRAM_SENT;
				/*
				 * When we have a revoked data, and we
				 * retransmit it, then we clear the revoked
				 * flag since this flag dictates if we
				 * subtracted from the fs
				 */
				if (data_list[i]->rec.data.chunk_was_revoked) {
					/* Deflate the cwnd */
					data_list[i]->whoTo->cwnd -= data_list[i]->book_size;
					data_list[i]->rec.data.chunk_was_revoked = 0;
				}
				data_list[i]->snd_count++;
				sctp_ucount_decr(asoc->sent_queue_retran_cnt);
				/* record the time */
				data_list[i]->sent_rcv_time = asoc->time_last_sent;
				if (data_list[i]->book_size_scale) {
					/*
					 * need to double the book size on
					 * this one
					 */
					data_list[i]->book_size_scale = 0;
					/*
					 * Since we double the booksize, we
					 * must also double the output queue
					 * size, since this get shrunk when
					 * we free by this amount.
					 */
					atomic_add_int(&((asoc)->total_output_queue_size), data_list[i]->book_size);
					data_list[i]->book_size *= 2;


				} else {
					if (SCTP_BASE_SYSCTL(sctp_logging_level) & SCTP_LOG_RWND_ENABLE) {
						sctp_log_rwnd(SCTP_DECREASE_PEER_RWND,
						    asoc->peers_rwnd, data_list[i]->send_size, SCTP_BASE_SYSCTL(sctp_peer_chunk_oh));
					}
					asoc->peers_rwnd = sctp_sbspace_sub(asoc->peers_rwnd,
					    (uint32_t) (data_list[i]->send_size +
					    SCTP_BASE_SYSCTL(sctp_peer_chunk_oh)));
				}
				if (SCTP_BASE_SYSCTL(sctp_logging_level) & SCTP_FLIGHT_LOGGING_ENABLE) {
					sctp_misc_ints(SCTP_FLIGHT_LOG_UP_RSND,
					    data_list[i]->whoTo->flight_size,
					    data_list[i]->book_size,
					    (uintptr_t) data_list[i]->whoTo,
					    data_list[i]->rec.data.TSN_seq);
				}
				sctp_flight_size_increase(data_list[i]);
				sctp_total_flight_increase(stcb, data_list[i]);
				if (asoc->peers_rwnd < stcb->sctp_ep->sctp_ep.sctp_sws_sender) {
					/* SWS sender side engages */
					asoc->peers_rwnd = 0;
				}
				if ((i == 0) &&
				    (data_list[i]->rec.data.doing_fast_retransmit)) {
					SCTP_STAT_INCR(sctps_sendfastretrans);
					if ((data_list[i] == TAILQ_FIRST(&asoc->sent_queue)) &&
					    (tmr_started == 0)) {
						/*-
						 * ok we just fast-retrans'd
						 * the lowest TSN, i.e the
						 * first on the list. In
						 * this case we want to give
						 * some more time to get a
						 * SACK back without a
						 * t3-expiring.
						 */
						sctp_timer_stop(SCTP_TIMER_TYPE_SEND, inp, stcb, net,
						    SCTP_FROM_SCTP_OUTPUT + SCTP_LOC_4);
						sctp_timer_start(SCTP_TIMER_TYPE_SEND, inp, stcb, net);
					}
				}
			}
			if (SCTP_BASE_SYSCTL(sctp_logging_level) & SCTP_CWND_LOGGING_ENABLE) {
				sctp_log_cwnd(stcb, net, tsns_sent, SCTP_CWND_LOG_FROM_RESEND);
			}
#ifdef SCTP_AUDITING_ENABLED
			sctp_auditing(21, inp, stcb, NULL);
#endif
		} else {
			/* None will fit */
			return (1);
		}
		if (asoc->sent_queue_retran_cnt <= 0) {
			/* all done we have no more to retran */
			asoc->sent_queue_retran_cnt = 0;
			break;
		}
		if (one_chunk) {
			/* No more room in rwnd */
			return (1);
		}
		/* stop the for loop here. we sent out a packet */
		break;
	}
	return (0);
}

static void
sctp_timer_validation(struct sctp_inpcb *inp,
    struct sctp_tcb *stcb,
    struct sctp_association *asoc)
{
	struct sctp_nets *net;

	/* Validate that a timer is running somewhere */
	TAILQ_FOREACH(net, &asoc->nets, sctp_next) {
		if (SCTP_OS_TIMER_PENDING(&net->rxt_timer.timer)) {
			/* Here is a timer */
			return;
		}
	}
	SCTP_TCB_LOCK_ASSERT(stcb);
	/* Gak, we did not have a timer somewhere */
	SCTPDBG(SCTP_DEBUG_OUTPUT3, "Deadlock avoided starting timer on a dest at retran\n");
	if (asoc->alternate) {
		sctp_timer_start(SCTP_TIMER_TYPE_SEND, inp, stcb, asoc->alternate);
	} else {
		sctp_timer_start(SCTP_TIMER_TYPE_SEND, inp, stcb, asoc->primary_destination);
	}
	return;
}

void
sctp_chunk_output(struct sctp_inpcb *inp,
    struct sctp_tcb *stcb,
    int from_where,
    int so_locked
#if !defined(__APPLE__) && !defined(SCTP_SO_LOCK_TESTING)
    SCTP_UNUSED
#endif
)
{
	/*-
	 * Ok this is the generic chunk service queue. we must do the
	 * following:
	 * - See if there are retransmits pending, if so we must
	 *   do these first.
	 * - Service the stream queue that is next, moving any
	 *   message (note I must get a complete message i.e.
	 *   FIRST/MIDDLE and LAST to the out queue in one pass) and assigning
	 *   TSN's
	 * - Check to see if the cwnd/rwnd allows any output, if so we
	 *   go ahead and fomulate and send the low level chunks. Making sure
	 *   to combine any control in the control chunk queue also.
	 */
	struct sctp_association *asoc;
	struct sctp_nets *net;
	int error = 0, num_out = 0, tot_out = 0, ret = 0, reason_code = 0;
	unsigned int burst_cnt = 0;
	struct timeval now;
	int now_filled = 0;
	int nagle_on;
	int frag_point = sctp_get_frag_point(stcb, &stcb->asoc);
	int un_sent = 0;
	int fr_done;
	unsigned int tot_frs = 0;

	asoc = &stcb->asoc;
	/* The Nagle algorithm is only applied when handling a send call. */
	if (from_where == SCTP_OUTPUT_FROM_USR_SEND) {
		if (sctp_is_feature_on(inp, SCTP_PCB_FLAGS_NODELAY)) {
			nagle_on = 0;
		} else {
			nagle_on = 1;
		}
	} else {
		nagle_on = 0;
	}
	SCTP_TCB_LOCK_ASSERT(stcb);

	un_sent = (stcb->asoc.total_output_queue_size - stcb->asoc.total_flight);

	if ((un_sent <= 0) &&
	    (TAILQ_EMPTY(&asoc->control_send_queue)) &&
	    (TAILQ_EMPTY(&asoc->asconf_send_queue)) &&
	    (asoc->sent_queue_retran_cnt == 0)) {
		/* Nothing to do unless there is something to be sent left */
		return;
	}
	/*
	 * Do we have something to send, data or control AND a sack timer
	 * running, if so piggy-back the sack.
	 */
	if (SCTP_OS_TIMER_PENDING(&stcb->asoc.dack_timer.timer)) {
		sctp_send_sack(stcb, so_locked);
		(void)SCTP_OS_TIMER_STOP(&stcb->asoc.dack_timer.timer);
	}
	while (asoc->sent_queue_retran_cnt) {
		/*-
		 * Ok, it is retransmission time only, we send out only ONE
		 * packet with a single call off to the retran code.
		 */
		if (from_where == SCTP_OUTPUT_FROM_COOKIE_ACK) {
			/*-
			 * Special hook for handling cookiess discarded
			 * by peer that carried data. Send cookie-ack only
			 * and then the next call with get the retran's.
			 */
			(void)sctp_med_chunk_output(inp, stcb, asoc, &num_out, &reason_code, 1,
			    from_where,
			    &now, &now_filled, frag_point, so_locked);
			return;
		} else if (from_where != SCTP_OUTPUT_FROM_HB_TMR) {
			/* if its not from a HB then do it */
			fr_done = 0;
			ret = sctp_chunk_retransmission(inp, stcb, asoc, &num_out, &now, &now_filled, &fr_done, so_locked);
			if (fr_done) {
				tot_frs++;
			}
		} else {
			/*
			 * its from any other place, we don't allow retran
			 * output (only control)
			 */
			ret = 1;
		}
		if (ret > 0) {
			/* Can't send anymore */
			/*-
			 * now lets push out control by calling med-level
			 * output once. this assures that we WILL send HB's
			 * if queued too.
			 */
			(void)sctp_med_chunk_output(inp, stcb, asoc, &num_out, &reason_code, 1,
			    from_where,
			    &now, &now_filled, frag_point, so_locked);
#ifdef SCTP_AUDITING_ENABLED
			sctp_auditing(8, inp, stcb, NULL);
#endif
			sctp_timer_validation(inp, stcb, asoc);
			return;
		}
		if (ret < 0) {
			/*-
			 * The count was off.. retran is not happening so do
			 * the normal retransmission.
			 */
#ifdef SCTP_AUDITING_ENABLED
			sctp_auditing(9, inp, stcb, NULL);
#endif
			if (ret == SCTP_RETRAN_EXIT) {
				return;
			}
			break;
		}
		if (from_where == SCTP_OUTPUT_FROM_T3) {
			/* Only one transmission allowed out of a timeout */
#ifdef SCTP_AUDITING_ENABLED
			sctp_auditing(10, inp, stcb, NULL);
#endif
			/* Push out any control */
			(void)sctp_med_chunk_output(inp, stcb, asoc, &num_out, &reason_code, 1, from_where,
			    &now, &now_filled, frag_point, so_locked);
			return;
		}
		if ((asoc->fr_max_burst > 0) && (tot_frs >= asoc->fr_max_burst)) {
			/* Hit FR burst limit */
			return;
		}
		if ((num_out == 0) && (ret == 0)) {
			/* No more retrans to send */
			break;
		}
	}
#ifdef SCTP_AUDITING_ENABLED
	sctp_auditing(12, inp, stcb, NULL);
#endif
	/* Check for bad destinations, if they exist move chunks around. */
	TAILQ_FOREACH(net, &asoc->nets, sctp_next) {
		if (!(net->dest_state & SCTP_ADDR_REACHABLE)) {
			/*-
			 * if possible move things off of this address we
			 * still may send below due to the dormant state but
			 * we try to find an alternate address to send to
			 * and if we have one we move all queued data on the
			 * out wheel to this alternate address.
			 */
			if (net->ref_count > 1)
				sctp_move_chunks_from_net(stcb, net);
		} else {
			/*-
			 * if ((asoc->sat_network) || (net->addr_is_local))
			 * { burst_limit = asoc->max_burst *
			 * SCTP_SAT_NETWORK_BURST_INCR; }
			 */
			if (asoc->max_burst > 0) {
				if (SCTP_BASE_SYSCTL(sctp_use_cwnd_based_maxburst)) {
					if ((net->flight_size + (asoc->max_burst * net->mtu)) < net->cwnd) {
						/*
						 * JRS - Use the congestion
						 * control given in the
						 * congestion control module
						 */
						asoc->cc_functions.sctp_cwnd_update_after_output(stcb, net, asoc->max_burst);
						if (SCTP_BASE_SYSCTL(sctp_logging_level) & SCTP_LOG_MAXBURST_ENABLE) {
							sctp_log_maxburst(stcb, net, 0, asoc->max_burst, SCTP_MAX_BURST_APPLIED);
						}
						SCTP_STAT_INCR(sctps_maxburstqueued);
					}
					net->fast_retran_ip = 0;
				} else {
					if (net->flight_size == 0) {
						/*
						 * Should be decaying the
						 * cwnd here
						 */
						;
					}
				}
			}
		}

	}
	burst_cnt = 0;
	do {
		error = sctp_med_chunk_output(inp, stcb, asoc, &num_out,
		    &reason_code, 0, from_where,
		    &now, &now_filled, frag_point, so_locked);
		if (error) {
			SCTPDBG(SCTP_DEBUG_OUTPUT1, "Error %d was returned from med-c-op\n", error);
			if (SCTP_BASE_SYSCTL(sctp_logging_level) & SCTP_LOG_MAXBURST_ENABLE) {
				sctp_log_maxburst(stcb, asoc->primary_destination, error, burst_cnt, SCTP_MAX_BURST_ERROR_STOP);
			}
			if (SCTP_BASE_SYSCTL(sctp_logging_level) & SCTP_CWND_LOGGING_ENABLE) {
				sctp_log_cwnd(stcb, NULL, error, SCTP_SEND_NOW_COMPLETES);
				sctp_log_cwnd(stcb, NULL, 0xdeadbeef, SCTP_SEND_NOW_COMPLETES);
			}
			break;
		}
		SCTPDBG(SCTP_DEBUG_OUTPUT3, "m-c-o put out %d\n", num_out);

		tot_out += num_out;
		burst_cnt++;
		if (SCTP_BASE_SYSCTL(sctp_logging_level) & SCTP_CWND_LOGGING_ENABLE) {
			sctp_log_cwnd(stcb, NULL, num_out, SCTP_SEND_NOW_COMPLETES);
			if (num_out == 0) {
				sctp_log_cwnd(stcb, NULL, reason_code, SCTP_SEND_NOW_COMPLETES);
			}
		}
		if (nagle_on) {
			/*
			 * When the Nagle algorithm is used, look at how
			 * much is unsent, then if its smaller than an MTU
			 * and we have data in flight we stop, except if we
			 * are handling a fragmented user message.
			 */
			un_sent = ((stcb->asoc.total_output_queue_size - stcb->asoc.total_flight) +
			    (stcb->asoc.stream_queue_cnt * sizeof(struct sctp_data_chunk)));
			if ((un_sent < (int)(stcb->asoc.smallest_mtu - SCTP_MIN_OVERHEAD)) &&
			    (stcb->asoc.total_flight > 0) &&
			    ((stcb->asoc.locked_on_sending == NULL) ||
			    sctp_is_feature_on(inp, SCTP_PCB_FLAGS_EXPLICIT_EOR))) {
				break;
			}
		}
		if (TAILQ_EMPTY(&asoc->control_send_queue) &&
		    TAILQ_EMPTY(&asoc->send_queue) &&
		    stcb->asoc.ss_functions.sctp_ss_is_empty(stcb, asoc)) {
			/* Nothing left to send */
			break;
		}
		if ((stcb->asoc.total_output_queue_size - stcb->asoc.total_flight) <= 0) {
			/* Nothing left to send */
			break;
		}
	} while (num_out &&
	    ((asoc->max_burst == 0) ||
	    SCTP_BASE_SYSCTL(sctp_use_cwnd_based_maxburst) ||
	    (burst_cnt < asoc->max_burst)));

	if (SCTP_BASE_SYSCTL(sctp_use_cwnd_based_maxburst) == 0) {
		if ((asoc->max_burst > 0) && (burst_cnt >= asoc->max_burst)) {
			SCTP_STAT_INCR(sctps_maxburstqueued);
			asoc->burst_limit_applied = 1;
			if (SCTP_BASE_SYSCTL(sctp_logging_level) & SCTP_LOG_MAXBURST_ENABLE) {
				sctp_log_maxburst(stcb, asoc->primary_destination, 0, burst_cnt, SCTP_MAX_BURST_APPLIED);
			}
		} else {
			asoc->burst_limit_applied = 0;
		}
	}
	if (SCTP_BASE_SYSCTL(sctp_logging_level) & SCTP_CWND_LOGGING_ENABLE) {
		sctp_log_cwnd(stcb, NULL, tot_out, SCTP_SEND_NOW_COMPLETES);
	}
	SCTPDBG(SCTP_DEBUG_OUTPUT1, "Ok, we have put out %d chunks\n",
	    tot_out);

	/*-
	 * Now we need to clean up the control chunk chain if a ECNE is on
	 * it. It must be marked as UNSENT again so next call will continue
	 * to send it until such time that we get a CWR, to remove it.
	 */
	if (stcb->asoc.ecn_echo_cnt_onq)
		sctp_fix_ecn_echo(asoc);
	return;
}


int
sctp_output(
    struct sctp_inpcb *inp,
    struct mbuf *m,
    struct sockaddr *addr,
    struct mbuf *control,
    struct thread *p,
    int flags)
{
	if (inp == NULL) {
		SCTP_LTRACE_ERR_RET_PKT(m, inp, NULL, NULL, SCTP_FROM_SCTP_OUTPUT, EINVAL);
		return (EINVAL);
	}
	if (inp->sctp_socket == NULL) {
		SCTP_LTRACE_ERR_RET_PKT(m, inp, NULL, NULL, SCTP_FROM_SCTP_OUTPUT, EINVAL);
		return (EINVAL);
	}
	return (sctp_sosend(inp->sctp_socket,
	    addr,
	    (struct uio *)NULL,
	    m,
	    control,
	    flags, p
	    ));
}

void
send_forward_tsn(struct sctp_tcb *stcb,
    struct sctp_association *asoc)
{
	struct sctp_tmit_chunk *chk;
	struct sctp_forward_tsn_chunk *fwdtsn;
	uint32_t advance_peer_ack_point;

	SCTP_TCB_LOCK_ASSERT(stcb);
	TAILQ_FOREACH(chk, &asoc->control_send_queue, sctp_next) {
		if (chk->rec.chunk_id.id == SCTP_FORWARD_CUM_TSN) {
			/* mark it to unsent */
			chk->sent = SCTP_DATAGRAM_UNSENT;
			chk->snd_count = 0;
			/* Do we correct its output location? */
			if (chk->whoTo) {
				sctp_free_remote_addr(chk->whoTo);
				chk->whoTo = NULL;
			}
			goto sctp_fill_in_rest;
		}
	}
	/* Ok if we reach here we must build one */
	sctp_alloc_a_chunk(stcb, chk);
	if (chk == NULL) {
		return;
	}
	asoc->fwd_tsn_cnt++;
	chk->copy_by_ref = 0;
	chk->rec.chunk_id.id = SCTP_FORWARD_CUM_TSN;
	chk->rec.chunk_id.can_take_data = 0;
	chk->asoc = asoc;
	chk->whoTo = NULL;
	chk->data = sctp_get_mbuf_for_msg(MCLBYTES, 0, M_DONTWAIT, 1, MT_DATA);
	if (chk->data == NULL) {
		sctp_free_a_chunk(stcb, chk, SCTP_SO_NOT_LOCKED);
		return;
	}
	SCTP_BUF_RESV_UF(chk->data, SCTP_MIN_OVERHEAD);
	chk->sent = SCTP_DATAGRAM_UNSENT;
	chk->snd_count = 0;
	TAILQ_INSERT_TAIL(&asoc->control_send_queue, chk, sctp_next);
	asoc->ctrl_queue_cnt++;
sctp_fill_in_rest:
	/*-
	 * Here we go through and fill out the part that deals with
	 * stream/seq of the ones we skip.
	 */
	SCTP_BUF_LEN(chk->data) = 0;
	{
		struct sctp_tmit_chunk *at, *tp1, *last;
		struct sctp_strseq *strseq;
		unsigned int cnt_of_space, i, ovh;
		unsigned int space_needed;
		unsigned int cnt_of_skipped = 0;

		TAILQ_FOREACH(at, &asoc->sent_queue, sctp_next) {
			if (at->sent != SCTP_FORWARD_TSN_SKIP) {
				/* no more to look at */
				break;
			}
			if (at->rec.data.rcv_flags & SCTP_DATA_UNORDERED) {
				/* We don't report these */
				continue;
			}
			cnt_of_skipped++;
		}
		space_needed = (sizeof(struct sctp_forward_tsn_chunk) +
		    (cnt_of_skipped * sizeof(struct sctp_strseq)));

		cnt_of_space = M_TRAILINGSPACE(chk->data);

		if (stcb->sctp_ep->sctp_flags & SCTP_PCB_FLAGS_BOUND_V6) {
			ovh = SCTP_MIN_OVERHEAD;
		} else {
			ovh = SCTP_MIN_V4_OVERHEAD;
		}
		if (cnt_of_space > (asoc->smallest_mtu - ovh)) {
			/* trim to a mtu size */
			cnt_of_space = asoc->smallest_mtu - ovh;
		}
		if (SCTP_BASE_SYSCTL(sctp_logging_level) & SCTP_LOG_TRY_ADVANCE) {
			sctp_misc_ints(SCTP_FWD_TSN_CHECK,
			    0xff, 0, cnt_of_skipped,
			    asoc->advanced_peer_ack_point);

		}
		advance_peer_ack_point = asoc->advanced_peer_ack_point;
		if (cnt_of_space < space_needed) {
			/*-
			 * ok we must trim down the chunk by lowering the
			 * advance peer ack point.
			 */
			if (SCTP_BASE_SYSCTL(sctp_logging_level) & SCTP_LOG_TRY_ADVANCE) {
				sctp_misc_ints(SCTP_FWD_TSN_CHECK,
				    0xff, 0xff, cnt_of_space,
				    space_needed);
			}
			cnt_of_skipped = cnt_of_space - sizeof(struct sctp_forward_tsn_chunk);
			cnt_of_skipped /= sizeof(struct sctp_strseq);
			/*-
			 * Go through and find the TSN that will be the one
			 * we report.
			 */
			at = TAILQ_FIRST(&asoc->sent_queue);
			if (at != NULL) {
				for (i = 0; i < cnt_of_skipped; i++) {
					tp1 = TAILQ_NEXT(at, sctp_next);
					if (tp1 == NULL) {
						break;
					}
					at = tp1;
				}
			}
			if (at && SCTP_BASE_SYSCTL(sctp_logging_level) & SCTP_LOG_TRY_ADVANCE) {
				sctp_misc_ints(SCTP_FWD_TSN_CHECK,
				    0xff, cnt_of_skipped, at->rec.data.TSN_seq,
				    asoc->advanced_peer_ack_point);
			}
			last = at;
			/*-
			 * last now points to last one I can report, update
			 * peer ack point
			 */
			if (last)
				advance_peer_ack_point = last->rec.data.TSN_seq;
			space_needed = sizeof(struct sctp_forward_tsn_chunk) +
			    cnt_of_skipped * sizeof(struct sctp_strseq);
		}
		chk->send_size = space_needed;
		/* Setup the chunk */
		fwdtsn = mtod(chk->data, struct sctp_forward_tsn_chunk *);
		fwdtsn->ch.chunk_length = htons(chk->send_size);
		fwdtsn->ch.chunk_flags = 0;
		fwdtsn->ch.chunk_type = SCTP_FORWARD_CUM_TSN;
		fwdtsn->new_cumulative_tsn = htonl(advance_peer_ack_point);
		SCTP_BUF_LEN(chk->data) = chk->send_size;
		fwdtsn++;
		/*-
		 * Move pointer to after the fwdtsn and transfer to the
		 * strseq pointer.
		 */
		strseq = (struct sctp_strseq *)fwdtsn;
		/*-
		 * Now populate the strseq list. This is done blindly
		 * without pulling out duplicate stream info. This is
		 * inefficent but won't harm the process since the peer will
		 * look at these in sequence and will thus release anything.
		 * It could mean we exceed the PMTU and chop off some that
		 * we could have included.. but this is unlikely (aka 1432/4
		 * would mean 300+ stream seq's would have to be reported in
		 * one FWD-TSN. With a bit of work we can later FIX this to
		 * optimize and pull out duplcates.. but it does add more
		 * overhead. So for now... not!
		 */
		at = TAILQ_FIRST(&asoc->sent_queue);
		for (i = 0; i < cnt_of_skipped; i++) {
			tp1 = TAILQ_NEXT(at, sctp_next);
			if (tp1 == NULL)
				break;
			if (at->rec.data.rcv_flags & SCTP_DATA_UNORDERED) {
				/* We don't report these */
				i--;
				at = tp1;
				continue;
			}
			if (at->rec.data.TSN_seq == advance_peer_ack_point) {
				at->rec.data.fwd_tsn_cnt = 0;
			}
			strseq->stream = ntohs(at->rec.data.stream_number);
			strseq->sequence = ntohs(at->rec.data.stream_seq);
			strseq++;
			at = tp1;
		}
	}
	return;
}

void
sctp_send_sack(struct sctp_tcb *stcb, int so_locked
#if !defined(__APPLE__) && !defined(SCTP_SO_LOCK_TESTING)
    SCTP_UNUSED
#endif
)
{
	/*-
	 * Queue up a SACK or NR-SACK in the control queue.
	 * We must first check to see if a SACK or NR-SACK is
	 * somehow on the control queue.
	 * If so, we will take and and remove the old one.
	 */
	struct sctp_association *asoc;
	struct sctp_tmit_chunk *chk, *a_chk;
	struct sctp_sack_chunk *sack;
	struct sctp_nr_sack_chunk *nr_sack;
	struct sctp_gap_ack_block *gap_descriptor;
	struct sack_track *selector;
	int mergeable = 0;
	int offset;
	caddr_t limit;
	uint32_t *dup;
	int limit_reached = 0;
	unsigned int i, siz, j;
	unsigned int num_gap_blocks = 0, num_nr_gap_blocks = 0, space;
	int num_dups = 0;
	int space_req;
	uint32_t highest_tsn;
	uint8_t flags;
	uint8_t type;
	uint8_t tsn_map;

	if ((stcb->asoc.sctp_nr_sack_on_off == 1) &&
	    (stcb->asoc.peer_supports_nr_sack == 1)) {
		type = SCTP_NR_SELECTIVE_ACK;
	} else {
		type = SCTP_SELECTIVE_ACK;
	}
	a_chk = NULL;
	asoc = &stcb->asoc;
	SCTP_TCB_LOCK_ASSERT(stcb);
	if (asoc->last_data_chunk_from == NULL) {
		/* Hmm we never received anything */
		return;
	}
	sctp_slide_mapping_arrays(stcb);
	sctp_set_rwnd(stcb, asoc);
	TAILQ_FOREACH(chk, &asoc->control_send_queue, sctp_next) {
		if (chk->rec.chunk_id.id == type) {
			/* Hmm, found a sack already on queue, remove it */
			TAILQ_REMOVE(&asoc->control_send_queue, chk, sctp_next);
			asoc->ctrl_queue_cnt--;
			a_chk = chk;
			if (a_chk->data) {
				sctp_m_freem(a_chk->data);
				a_chk->data = NULL;
			}
			if (a_chk->whoTo) {
				sctp_free_remote_addr(a_chk->whoTo);
				a_chk->whoTo = NULL;
			}
			break;
		}
	}
	if (a_chk == NULL) {
		sctp_alloc_a_chunk(stcb, a_chk);
		if (a_chk == NULL) {
			/* No memory so we drop the idea, and set a timer */
			if (stcb->asoc.delayed_ack) {
				sctp_timer_stop(SCTP_TIMER_TYPE_RECV,
				    stcb->sctp_ep, stcb, NULL, SCTP_FROM_SCTP_OUTPUT + SCTP_LOC_5);
				sctp_timer_start(SCTP_TIMER_TYPE_RECV,
				    stcb->sctp_ep, stcb, NULL);
			} else {
				stcb->asoc.send_sack = 1;
			}
			return;
		}
		a_chk->copy_by_ref = 0;
		a_chk->rec.chunk_id.id = type;
		a_chk->rec.chunk_id.can_take_data = 1;
	}
	/* Clear our pkt counts */
	asoc->data_pkts_seen = 0;

	a_chk->asoc = asoc;
	a_chk->snd_count = 0;
	a_chk->send_size = 0;	/* fill in later */
	a_chk->sent = SCTP_DATAGRAM_UNSENT;
	a_chk->whoTo = NULL;

	if ((asoc->numduptsns) ||
	    (!(asoc->last_data_chunk_from->dest_state & SCTP_ADDR_REACHABLE))) {
		/*-
		 * Ok, we have some duplicates or the destination for the
		 * sack is unreachable, lets see if we can select an
		 * alternate than asoc->last_data_chunk_from
		 */
		if ((asoc->last_data_chunk_from->dest_state & SCTP_ADDR_REACHABLE) &&
		    (asoc->used_alt_onsack > asoc->numnets)) {
			/* We used an alt last time, don't this time */
			a_chk->whoTo = NULL;
		} else {
			asoc->used_alt_onsack++;
			a_chk->whoTo = sctp_find_alternate_net(stcb, asoc->last_data_chunk_from, 0);
		}
		if (a_chk->whoTo == NULL) {
			/* Nope, no alternate */
			a_chk->whoTo = asoc->last_data_chunk_from;
			asoc->used_alt_onsack = 0;
		}
	} else {
		/*
		 * No duplicates so we use the last place we received data
		 * from.
		 */
		asoc->used_alt_onsack = 0;
		a_chk->whoTo = asoc->last_data_chunk_from;
	}
	if (a_chk->whoTo) {
		atomic_add_int(&a_chk->whoTo->ref_count, 1);
	}
	if (SCTP_TSN_GT(asoc->highest_tsn_inside_map, asoc->highest_tsn_inside_nr_map)) {
		highest_tsn = asoc->highest_tsn_inside_map;
	} else {
		highest_tsn = asoc->highest_tsn_inside_nr_map;
	}
	if (highest_tsn == asoc->cumulative_tsn) {
		/* no gaps */
		if (type == SCTP_SELECTIVE_ACK) {
			space_req = sizeof(struct sctp_sack_chunk);
		} else {
			space_req = sizeof(struct sctp_nr_sack_chunk);
		}
	} else {
		/* gaps get a cluster */
		space_req = MCLBYTES;
	}
	/* Ok now lets formulate a MBUF with our sack */
	a_chk->data = sctp_get_mbuf_for_msg(space_req, 0, M_DONTWAIT, 1, MT_DATA);
	if ((a_chk->data == NULL) ||
	    (a_chk->whoTo == NULL)) {
		/* rats, no mbuf memory */
		if (a_chk->data) {
			/* was a problem with the destination */
			sctp_m_freem(a_chk->data);
			a_chk->data = NULL;
		}
		sctp_free_a_chunk(stcb, a_chk, so_locked);
		/* sa_ignore NO_NULL_CHK */
		if (stcb->asoc.delayed_ack) {
			sctp_timer_stop(SCTP_TIMER_TYPE_RECV,
			    stcb->sctp_ep, stcb, NULL, SCTP_FROM_SCTP_OUTPUT + SCTP_LOC_6);
			sctp_timer_start(SCTP_TIMER_TYPE_RECV,
			    stcb->sctp_ep, stcb, NULL);
		} else {
			stcb->asoc.send_sack = 1;
		}
		return;
	}
	/* ok, lets go through and fill it in */
	SCTP_BUF_RESV_UF(a_chk->data, SCTP_MIN_OVERHEAD);
	space = M_TRAILINGSPACE(a_chk->data);
	if (space > (a_chk->whoTo->mtu - SCTP_MIN_OVERHEAD)) {
		space = (a_chk->whoTo->mtu - SCTP_MIN_OVERHEAD);
	}
	limit = mtod(a_chk->data, caddr_t);
	limit += space;

	flags = 0;

	if ((asoc->sctp_cmt_on_off > 0) &&
	    SCTP_BASE_SYSCTL(sctp_cmt_use_dac)) {
		/*-
		 * CMT DAC algorithm: If 2 (i.e., 0x10) packets have been
		 * received, then set high bit to 1, else 0. Reset
		 * pkts_rcvd.
		 */
		flags |= (asoc->cmt_dac_pkts_rcvd << 6);
		asoc->cmt_dac_pkts_rcvd = 0;
	}
#ifdef SCTP_ASOCLOG_OF_TSNS
	stcb->asoc.cumack_logsnt[stcb->asoc.cumack_log_atsnt] = asoc->cumulative_tsn;
	stcb->asoc.cumack_log_atsnt++;
	if (stcb->asoc.cumack_log_atsnt >= SCTP_TSN_LOG_SIZE) {
		stcb->asoc.cumack_log_atsnt = 0;
	}
#endif
	/* reset the readers interpretation */
	stcb->freed_by_sorcv_sincelast = 0;

	if (type == SCTP_SELECTIVE_ACK) {
		sack = mtod(a_chk->data, struct sctp_sack_chunk *);
		nr_sack = NULL;
		gap_descriptor = (struct sctp_gap_ack_block *)((caddr_t)sack + sizeof(struct sctp_sack_chunk));
		if (highest_tsn > asoc->mapping_array_base_tsn) {
			siz = (((highest_tsn - asoc->mapping_array_base_tsn) + 1) + 7) / 8;
		} else {
			siz = (((MAX_TSN - highest_tsn) + 1) + highest_tsn + 7) / 8;
		}
	} else {
		sack = NULL;
		nr_sack = mtod(a_chk->data, struct sctp_nr_sack_chunk *);
		gap_descriptor = (struct sctp_gap_ack_block *)((caddr_t)nr_sack + sizeof(struct sctp_nr_sack_chunk));
		if (asoc->highest_tsn_inside_map > asoc->mapping_array_base_tsn) {
			siz = (((asoc->highest_tsn_inside_map - asoc->mapping_array_base_tsn) + 1) + 7) / 8;
		} else {
			siz = (((MAX_TSN - asoc->mapping_array_base_tsn) + 1) + asoc->highest_tsn_inside_map + 7) / 8;
		}
	}

	if (SCTP_TSN_GT(asoc->mapping_array_base_tsn, asoc->cumulative_tsn)) {
		offset = 1;
	} else {
		offset = asoc->mapping_array_base_tsn - asoc->cumulative_tsn;
	}
	if (((type == SCTP_SELECTIVE_ACK) &&
	    SCTP_TSN_GT(highest_tsn, asoc->cumulative_tsn)) ||
	    ((type == SCTP_NR_SELECTIVE_ACK) &&
	    SCTP_TSN_GT(asoc->highest_tsn_inside_map, asoc->cumulative_tsn))) {
		/* we have a gap .. maybe */
		for (i = 0; i < siz; i++) {
			tsn_map = asoc->mapping_array[i];
			if (type == SCTP_SELECTIVE_ACK) {
				tsn_map |= asoc->nr_mapping_array[i];
			}
			if (i == 0) {
				/*
				 * Clear all bits corresponding to TSNs
				 * smaller or equal to the cumulative TSN.
				 */
				tsn_map &= (~0 << (1 - offset));
			}
			selector = &sack_array[tsn_map];
			if (mergeable && selector->right_edge) {
				/*
				 * Backup, left and right edges were ok to
				 * merge.
				 */
				num_gap_blocks--;
				gap_descriptor--;
			}
			if (selector->num_entries == 0)
				mergeable = 0;
			else {
				for (j = 0; j < selector->num_entries; j++) {
					if (mergeable && selector->right_edge) {
						/*
						 * do a merge by NOT setting
						 * the left side
						 */
						mergeable = 0;
					} else {
						/*
						 * no merge, set the left
						 * side
						 */
						mergeable = 0;
						gap_descriptor->start = htons((selector->gaps[j].start + offset));
					}
					gap_descriptor->end = htons((selector->gaps[j].end + offset));
					num_gap_blocks++;
					gap_descriptor++;
					if (((caddr_t)gap_descriptor + sizeof(struct sctp_gap_ack_block)) > limit) {
						/* no more room */
						limit_reached = 1;
						break;
					}
				}
				if (selector->left_edge) {
					mergeable = 1;
				}
			}
			if (limit_reached) {
				/* Reached the limit stop */
				break;
			}
			offset += 8;
		}
	}
	if ((type == SCTP_NR_SELECTIVE_ACK) &&
	    (limit_reached == 0)) {

		mergeable = 0;

		if (asoc->highest_tsn_inside_nr_map > asoc->mapping_array_base_tsn) {
			siz = (((asoc->highest_tsn_inside_nr_map - asoc->mapping_array_base_tsn) + 1) + 7) / 8;
		} else {
			siz = (((MAX_TSN - asoc->mapping_array_base_tsn) + 1) + asoc->highest_tsn_inside_nr_map + 7) / 8;
		}

		if (SCTP_TSN_GT(asoc->mapping_array_base_tsn, asoc->cumulative_tsn)) {
			offset = 1;
		} else {
			offset = asoc->mapping_array_base_tsn - asoc->cumulative_tsn;
		}
		if (SCTP_TSN_GT(asoc->highest_tsn_inside_nr_map, asoc->cumulative_tsn)) {
			/* we have a gap .. maybe */
			for (i = 0; i < siz; i++) {
				tsn_map = asoc->nr_mapping_array[i];
				if (i == 0) {
					/*
					 * Clear all bits corresponding to
					 * TSNs smaller or equal to the
					 * cumulative TSN.
					 */
					tsn_map &= (~0 << (1 - offset));
				}
				selector = &sack_array[tsn_map];
				if (mergeable && selector->right_edge) {
					/*
					 * Backup, left and right edges were
					 * ok to merge.
					 */
					num_nr_gap_blocks--;
					gap_descriptor--;
				}
				if (selector->num_entries == 0)
					mergeable = 0;
				else {
					for (j = 0; j < selector->num_entries; j++) {
						if (mergeable && selector->right_edge) {
							/*
							 * do a merge by NOT
							 * setting the left
							 * side
							 */
							mergeable = 0;
						} else {
							/*
							 * no merge, set the
							 * left side
							 */
							mergeable = 0;
							gap_descriptor->start = htons((selector->gaps[j].start + offset));
						}
						gap_descriptor->end = htons((selector->gaps[j].end + offset));
						num_nr_gap_blocks++;
						gap_descriptor++;
						if (((caddr_t)gap_descriptor + sizeof(struct sctp_gap_ack_block)) > limit) {
							/* no more room */
							limit_reached = 1;
							break;
						}
					}
					if (selector->left_edge) {
						mergeable = 1;
					}
				}
				if (limit_reached) {
					/* Reached the limit stop */
					break;
				}
				offset += 8;
			}
		}
	}
	/* now we must add any dups we are going to report. */
	if ((limit_reached == 0) && (asoc->numduptsns)) {
		dup = (uint32_t *) gap_descriptor;
		for (i = 0; i < asoc->numduptsns; i++) {
			*dup = htonl(asoc->dup_tsns[i]);
			dup++;
			num_dups++;
			if (((caddr_t)dup + sizeof(uint32_t)) > limit) {
				/* no more room */
				break;
			}
		}
		asoc->numduptsns = 0;
	}
	/*
	 * now that the chunk is prepared queue it to the control chunk
	 * queue.
	 */
	if (type == SCTP_SELECTIVE_ACK) {
		a_chk->send_size = sizeof(struct sctp_sack_chunk) +
		    (num_gap_blocks + num_nr_gap_blocks) * sizeof(struct sctp_gap_ack_block) +
		    num_dups * sizeof(int32_t);
		SCTP_BUF_LEN(a_chk->data) = a_chk->send_size;
		sack->sack.cum_tsn_ack = htonl(asoc->cumulative_tsn);
		sack->sack.a_rwnd = htonl(asoc->my_rwnd);
		sack->sack.num_gap_ack_blks = htons(num_gap_blocks);
		sack->sack.num_dup_tsns = htons(num_dups);
		sack->ch.chunk_type = type;
		sack->ch.chunk_flags = flags;
		sack->ch.chunk_length = htons(a_chk->send_size);
	} else {
		a_chk->send_size = sizeof(struct sctp_nr_sack_chunk) +
		    (num_gap_blocks + num_nr_gap_blocks) * sizeof(struct sctp_gap_ack_block) +
		    num_dups * sizeof(int32_t);
		SCTP_BUF_LEN(a_chk->data) = a_chk->send_size;
		nr_sack->nr_sack.cum_tsn_ack = htonl(asoc->cumulative_tsn);
		nr_sack->nr_sack.a_rwnd = htonl(asoc->my_rwnd);
		nr_sack->nr_sack.num_gap_ack_blks = htons(num_gap_blocks);
		nr_sack->nr_sack.num_nr_gap_ack_blks = htons(num_nr_gap_blocks);
		nr_sack->nr_sack.num_dup_tsns = htons(num_dups);
		nr_sack->nr_sack.reserved = 0;
		nr_sack->ch.chunk_type = type;
		nr_sack->ch.chunk_flags = flags;
		nr_sack->ch.chunk_length = htons(a_chk->send_size);
	}
	TAILQ_INSERT_TAIL(&asoc->control_send_queue, a_chk, sctp_next);
	asoc->my_last_reported_rwnd = asoc->my_rwnd;
	asoc->ctrl_queue_cnt++;
	asoc->send_sack = 0;
	SCTP_STAT_INCR(sctps_sendsacks);
	return;
}

void
sctp_send_abort_tcb(struct sctp_tcb *stcb, struct mbuf *operr, int so_locked
#if !defined(__APPLE__) && !defined(SCTP_SO_LOCK_TESTING)
    SCTP_UNUSED
#endif
)
{
	struct mbuf *m_abort;
	struct mbuf *m_out = NULL, *m_end = NULL;
	struct sctp_abort_chunk *abort = NULL;
	int sz;
	uint32_t auth_offset = 0;
	struct sctp_auth_chunk *auth = NULL;
	struct sctp_nets *net;

	/*-
	 * Add an AUTH chunk, if chunk requires it and save the offset into
	 * the chain for AUTH
	 */
	if (sctp_auth_is_required_chunk(SCTP_ABORT_ASSOCIATION,
	    stcb->asoc.peer_auth_chunks)) {
		m_out = sctp_add_auth_chunk(m_out, &m_end, &auth, &auth_offset,
		    stcb, SCTP_ABORT_ASSOCIATION);
		SCTP_STAT_INCR_COUNTER64(sctps_outcontrolchunks);
	}
	SCTP_TCB_LOCK_ASSERT(stcb);
	m_abort = sctp_get_mbuf_for_msg(sizeof(struct sctp_abort_chunk), 0, M_DONTWAIT, 1, MT_HEADER);
	if (m_abort == NULL) {
		/* no mbuf's */
		if (m_out)
			sctp_m_freem(m_out);
		return;
	}
	/* link in any error */
	SCTP_BUF_NEXT(m_abort) = operr;
	sz = 0;
	if (operr) {
		struct mbuf *n;

		n = operr;
		while (n) {
			sz += SCTP_BUF_LEN(n);
			n = SCTP_BUF_NEXT(n);
		}
	}
	SCTP_BUF_LEN(m_abort) = sizeof(*abort);
	if (m_out == NULL) {
		/* NO Auth chunk prepended, so reserve space in front */
		SCTP_BUF_RESV_UF(m_abort, SCTP_MIN_OVERHEAD);
		m_out = m_abort;
	} else {
		/* Put AUTH chunk at the front of the chain */
		SCTP_BUF_NEXT(m_end) = m_abort;
	}
	if (stcb->asoc.alternate) {
		net = stcb->asoc.alternate;
	} else {
		net = stcb->asoc.primary_destination;
	}
	/* fill in the ABORT chunk */
	abort = mtod(m_abort, struct sctp_abort_chunk *);
	abort->ch.chunk_type = SCTP_ABORT_ASSOCIATION;
	abort->ch.chunk_flags = 0;
	abort->ch.chunk_length = htons(sizeof(*abort) + sz);

	(void)sctp_lowlevel_chunk_output(stcb->sctp_ep, stcb, net,
	    (struct sockaddr *)&net->ro._l_addr,
	    m_out, auth_offset, auth, stcb->asoc.authinfo.active_keyid, 1, 0, 0,
	    stcb->sctp_ep->sctp_lport, stcb->rport, htonl(stcb->asoc.peer_vtag),
	    stcb->asoc.primary_destination->port, NULL,
	    0, 0,
	    so_locked);
	SCTP_STAT_INCR_COUNTER64(sctps_outcontrolchunks);
}

void
sctp_send_shutdown_complete(struct sctp_tcb *stcb,
    struct sctp_nets *net,
    int reflect_vtag)
{
	/* formulate and SEND a SHUTDOWN-COMPLETE */
	struct mbuf *m_shutdown_comp;
	struct sctp_shutdown_complete_chunk *shutdown_complete;
	uint32_t vtag;
	uint8_t flags;

	m_shutdown_comp = sctp_get_mbuf_for_msg(sizeof(struct sctp_chunkhdr), 0, M_DONTWAIT, 1, MT_HEADER);
	if (m_shutdown_comp == NULL) {
		/* no mbuf's */
		return;
	}
	if (reflect_vtag) {
		flags = SCTP_HAD_NO_TCB;
		vtag = stcb->asoc.my_vtag;
	} else {
		flags = 0;
		vtag = stcb->asoc.peer_vtag;
	}
	shutdown_complete = mtod(m_shutdown_comp, struct sctp_shutdown_complete_chunk *);
	shutdown_complete->ch.chunk_type = SCTP_SHUTDOWN_COMPLETE;
	shutdown_complete->ch.chunk_flags = flags;
	shutdown_complete->ch.chunk_length = htons(sizeof(struct sctp_shutdown_complete_chunk));
	SCTP_BUF_LEN(m_shutdown_comp) = sizeof(struct sctp_shutdown_complete_chunk);
	(void)sctp_lowlevel_chunk_output(stcb->sctp_ep, stcb, net,
	    (struct sockaddr *)&net->ro._l_addr,
	    m_shutdown_comp, 0, NULL, 0, 1, 0, 0,
	    stcb->sctp_ep->sctp_lport, stcb->rport,
	    htonl(vtag),
	    net->port, NULL,
	    0, 0,
	    SCTP_SO_NOT_LOCKED);
	SCTP_STAT_INCR_COUNTER64(sctps_outcontrolchunks);
	return;
}

static void
sctp_send_resp_msg(struct sockaddr *src, struct sockaddr *dst,
    struct sctphdr *sh, uint32_t vtag,
    uint8_t type, struct mbuf *cause,
    uint8_t use_mflowid, uint32_t mflowid,
    uint32_t vrf_id, uint16_t port)
{
	struct mbuf *o_pak;
	struct mbuf *mout;
	struct sctphdr *shout;
	struct sctp_chunkhdr *ch;
	struct udphdr *udp;
	int len, cause_len, padding_len, ret;

#ifdef INET
	struct sockaddr_in *src_sin, *dst_sin;
	struct ip *ip;

#endif
#ifdef INET6
	struct sockaddr_in6 *src_sin6, *dst_sin6;
	struct ip6_hdr *ip6;

#endif

	/* Compute the length of the cause and add final padding. */
	cause_len = 0;
	if (cause != NULL) {
		struct mbuf *m_at, *m_last = NULL;

		for (m_at = cause; m_at; m_at = SCTP_BUF_NEXT(m_at)) {
			if (SCTP_BUF_NEXT(m_at) == NULL)
				m_last = m_at;
			cause_len += SCTP_BUF_LEN(m_at);
		}
		padding_len = cause_len % 4;
		if (padding_len != 0) {
			padding_len = 4 - padding_len;
		}
		if (padding_len != 0) {
			if (sctp_add_pad_tombuf(m_last, padding_len)) {
				sctp_m_freem(cause);
				return;
			}
		}
	} else {
		padding_len = 0;
	}
	/* Get an mbuf for the header. */
	len = sizeof(struct sctphdr) + sizeof(struct sctp_chunkhdr);
	switch (dst->sa_family) {
#ifdef INET
	case AF_INET:
		len += sizeof(struct ip);
		break;
#endif
#ifdef INET6
	case AF_INET6:
		len += sizeof(struct ip6_hdr);
		break;
#endif
	default:
		break;
	}
	if (port) {
		len += sizeof(struct udphdr);
	}
	mout = sctp_get_mbuf_for_msg(len + max_linkhdr, 1, M_DONTWAIT, 1, MT_DATA);
	if (mout == NULL) {
		if (cause) {
			sctp_m_freem(cause);
		}
		return;
	}
	SCTP_BUF_RESV_UF(mout, max_linkhdr);
	SCTP_BUF_LEN(mout) = len;
	SCTP_BUF_NEXT(mout) = cause;
	if (use_mflowid != 0) {
		mout->m_pkthdr.flowid = mflowid;
		mout->m_flags |= M_FLOWID;
	}
#ifdef INET
	ip = NULL;
#endif
#ifdef INET6
	ip6 = NULL;
#endif
	switch (dst->sa_family) {
#ifdef INET
	case AF_INET:
		src_sin = (struct sockaddr_in *)src;
		dst_sin = (struct sockaddr_in *)dst;
		ip = mtod(mout, struct ip *);
		ip->ip_v = IPVERSION;
		ip->ip_hl = (sizeof(struct ip) >> 2);
		ip->ip_tos = 0;
		ip->ip_id = ip_newid();
		ip->ip_off = 0;
		ip->ip_ttl = MODULE_GLOBAL(ip_defttl);
		if (port) {
			ip->ip_p = IPPROTO_UDP;
		} else {
			ip->ip_p = IPPROTO_SCTP;
		}
		ip->ip_src.s_addr = dst_sin->sin_addr.s_addr;
		ip->ip_dst.s_addr = src_sin->sin_addr.s_addr;
		ip->ip_sum = 0;
		len = sizeof(struct ip);
		shout = (struct sctphdr *)((caddr_t)ip + len);
		break;
#endif
#ifdef INET6
	case AF_INET6:
		src_sin6 = (struct sockaddr_in6 *)src;
		dst_sin6 = (struct sockaddr_in6 *)dst;
		ip6 = mtod(mout, struct ip6_hdr *);
		ip6->ip6_flow = htonl(0x60000000);
		if (V_ip6_auto_flowlabel) {
			ip6->ip6_flow |= (htonl(ip6_randomflowlabel()) & IPV6_FLOWLABEL_MASK);
		}
		ip6->ip6_hlim = MODULE_GLOBAL(ip6_defhlim);
		if (port) {
			ip6->ip6_nxt = IPPROTO_UDP;
		} else {
			ip6->ip6_nxt = IPPROTO_SCTP;
		}
		ip6->ip6_src = dst_sin6->sin6_addr;
		ip6->ip6_dst = src_sin6->sin6_addr;
		len = sizeof(struct ip6_hdr);
		shout = (struct sctphdr *)((caddr_t)ip6 + len);
		break;
#endif
	default:
		len = 0;
		shout = mtod(mout, struct sctphdr *);
		break;
	}
	if (port) {
		if (htons(SCTP_BASE_SYSCTL(sctp_udp_tunneling_port)) == 0) {
			sctp_m_freem(mout);
			return;
		}
		udp = (struct udphdr *)shout;
		udp->uh_sport = htons(SCTP_BASE_SYSCTL(sctp_udp_tunneling_port));
		udp->uh_dport = port;
		udp->uh_sum = 0;
		udp->uh_ulen = htons(sizeof(struct udphdr) +
		    sizeof(struct sctphdr) +
		    sizeof(struct sctp_chunkhdr) +
		    cause_len + padding_len);
		len += sizeof(struct udphdr);
		shout = (struct sctphdr *)((caddr_t)shout + sizeof(struct udphdr));
	} else {
		udp = NULL;
	}
	shout->src_port = sh->dest_port;
	shout->dest_port = sh->src_port;
	shout->checksum = 0;
	if (vtag) {
		shout->v_tag = htonl(vtag);
	} else {
		shout->v_tag = sh->v_tag;
	}
	len += sizeof(struct sctphdr);
	ch = (struct sctp_chunkhdr *)((caddr_t)shout + sizeof(struct sctphdr));
	ch->chunk_type = type;
	if (vtag) {
		ch->chunk_flags = 0;
	} else {
		ch->chunk_flags = SCTP_HAD_NO_TCB;
	}
	ch->chunk_length = htons(sizeof(struct sctp_chunkhdr) + cause_len);
	len += sizeof(struct sctp_chunkhdr);
	len += cause_len + padding_len;

	if (SCTP_GET_HEADER_FOR_OUTPUT(o_pak)) {
		sctp_m_freem(mout);
		return;
	}
	SCTP_ATTACH_CHAIN(o_pak, mout, len);
	switch (dst->sa_family) {
#ifdef INET
	case AF_INET:
		if (port) {
			if (V_udp_cksum) {
				udp->uh_sum = in_pseudo(ip->ip_src.s_addr, ip->ip_dst.s_addr, udp->uh_ulen + htons(IPPROTO_UDP));
			} else {
				udp->uh_sum = 0;
			}
		}
		ip->ip_len = htons(len);
		if (port) {
#if defined(SCTP_WITH_NO_CSUM)
			SCTP_STAT_INCR(sctps_sendnocrc);
#else
			shout->checksum = sctp_calculate_cksum(mout, sizeof(struct ip) + sizeof(struct udphdr));
			SCTP_STAT_INCR(sctps_sendswcrc);
#endif
			if (V_udp_cksum) {
				SCTP_ENABLE_UDP_CSUM(o_pak);
			}
		} else {
#if defined(SCTP_WITH_NO_CSUM)
			SCTP_STAT_INCR(sctps_sendnocrc);
#else
			mout->m_pkthdr.csum_flags = CSUM_SCTP;
			mout->m_pkthdr.csum_data = 0;
			SCTP_STAT_INCR(sctps_sendhwcrc);
#endif
		}
#ifdef SCTP_PACKET_LOGGING
		if (SCTP_BASE_SYSCTL(sctp_logging_level) & SCTP_LAST_PACKET_TRACING) {
			sctp_packet_log(o_pak);
		}
#endif
		SCTP_IP_OUTPUT(ret, o_pak, NULL, NULL, vrf_id);
		break;
#endif
#ifdef INET6
	case AF_INET6:
		ip6->ip6_plen = len - sizeof(struct ip6_hdr);
		if (port) {
#if defined(SCTP_WITH_NO_CSUM)
			SCTP_STAT_INCR(sctps_sendnocrc);
#else
			shout->checksum = sctp_calculate_cksum(mout, sizeof(struct ip6_hdr) + sizeof(struct udphdr));
			SCTP_STAT_INCR(sctps_sendswcrc);
#endif
			if ((udp->uh_sum = in6_cksum(o_pak, IPPROTO_UDP, sizeof(struct ip6_hdr), len - sizeof(struct ip6_hdr))) == 0) {
				udp->uh_sum = 0xffff;
			}
		} else {
#if defined(SCTP_WITH_NO_CSUM)
			SCTP_STAT_INCR(sctps_sendnocrc);
#else
			mout->m_pkthdr.csum_flags = CSUM_SCTP_IPV6;
			mout->m_pkthdr.csum_data = 0;
			SCTP_STAT_INCR(sctps_sendhwcrc);
#endif
		}
#ifdef SCTP_PACKET_LOGGING
		if (SCTP_BASE_SYSCTL(sctp_logging_level) & SCTP_LAST_PACKET_TRACING) {
			sctp_packet_log(o_pak);
		}
#endif
		SCTP_IP6_OUTPUT(ret, o_pak, NULL, NULL, NULL, vrf_id);
		break;
#endif
	default:
		SCTPDBG(SCTP_DEBUG_OUTPUT1, "Unknown protocol (TSNH) type %d\n",
		    dst->sa_family);
		sctp_m_freem(mout);
		SCTP_LTRACE_ERR_RET_PKT(mout, NULL, NULL, NULL, SCTP_FROM_SCTP_OUTPUT, EFAULT);
		return;
	}
	SCTP_STAT_INCR(sctps_sendpackets);
	SCTP_STAT_INCR_COUNTER64(sctps_outpackets);
	SCTP_STAT_INCR_COUNTER64(sctps_outcontrolchunks);
	return;
}

void
sctp_send_shutdown_complete2(struct sockaddr *src, struct sockaddr *dst,
    struct sctphdr *sh,
    uint8_t use_mflowid, uint32_t mflowid,
    uint32_t vrf_id, uint16_t port)
{
	sctp_send_resp_msg(src, dst, sh, 0, SCTP_SHUTDOWN_COMPLETE, NULL,
	    use_mflowid, mflowid,
	    vrf_id, port);
}

void
sctp_send_hb(struct sctp_tcb *stcb, struct sctp_nets *net, int so_locked
#if !defined(__APPLE__) && !defined(SCTP_SO_LOCK_TESTING)
    SCTP_UNUSED
#endif
)
{
	struct sctp_tmit_chunk *chk;
	struct sctp_heartbeat_chunk *hb;
	struct timeval now;

	SCTP_TCB_LOCK_ASSERT(stcb);
	if (net == NULL) {
		return;
	}
	(void)SCTP_GETTIME_TIMEVAL(&now);
	switch (net->ro._l_addr.sa.sa_family) {
#ifdef INET
	case AF_INET:
		break;
#endif
#ifdef INET6
	case AF_INET6:
		break;
#endif
	default:
		return;
	}
	sctp_alloc_a_chunk(stcb, chk);
	if (chk == NULL) {
		SCTPDBG(SCTP_DEBUG_OUTPUT4, "Gak, can't get a chunk for hb\n");
		return;
	}
	chk->copy_by_ref = 0;
	chk->rec.chunk_id.id = SCTP_HEARTBEAT_REQUEST;
	chk->rec.chunk_id.can_take_data = 1;
	chk->asoc = &stcb->asoc;
	chk->send_size = sizeof(struct sctp_heartbeat_chunk);

	chk->data = sctp_get_mbuf_for_msg(chk->send_size, 0, M_DONTWAIT, 1, MT_HEADER);
	if (chk->data == NULL) {
		sctp_free_a_chunk(stcb, chk, so_locked);
		return;
	}
	SCTP_BUF_RESV_UF(chk->data, SCTP_MIN_OVERHEAD);
	SCTP_BUF_LEN(chk->data) = chk->send_size;
	chk->sent = SCTP_DATAGRAM_UNSENT;
	chk->snd_count = 0;
	chk->whoTo = net;
	atomic_add_int(&chk->whoTo->ref_count, 1);
	/* Now we have a mbuf that we can fill in with the details */
	hb = mtod(chk->data, struct sctp_heartbeat_chunk *);
	memset(hb, 0, sizeof(struct sctp_heartbeat_chunk));
	/* fill out chunk header */
	hb->ch.chunk_type = SCTP_HEARTBEAT_REQUEST;
	hb->ch.chunk_flags = 0;
	hb->ch.chunk_length = htons(chk->send_size);
	/* Fill out hb parameter */
	hb->heartbeat.hb_info.ph.param_type = htons(SCTP_HEARTBEAT_INFO);
	hb->heartbeat.hb_info.ph.param_length = htons(sizeof(struct sctp_heartbeat_info_param));
	hb->heartbeat.hb_info.time_value_1 = now.tv_sec;
	hb->heartbeat.hb_info.time_value_2 = now.tv_usec;
	/* Did our user request this one, put it in */
	hb->heartbeat.hb_info.addr_family = net->ro._l_addr.sa.sa_family;
	hb->heartbeat.hb_info.addr_len = net->ro._l_addr.sa.sa_len;
	if (net->dest_state & SCTP_ADDR_UNCONFIRMED) {
		/*
		 * we only take from the entropy pool if the address is not
		 * confirmed.
		 */
		net->heartbeat_random1 = hb->heartbeat.hb_info.random_value1 = sctp_select_initial_TSN(&stcb->sctp_ep->sctp_ep);
		net->heartbeat_random2 = hb->heartbeat.hb_info.random_value2 = sctp_select_initial_TSN(&stcb->sctp_ep->sctp_ep);
	} else {
		net->heartbeat_random1 = hb->heartbeat.hb_info.random_value1 = 0;
		net->heartbeat_random2 = hb->heartbeat.hb_info.random_value2 = 0;
	}
	switch (net->ro._l_addr.sa.sa_family) {
#ifdef INET
	case AF_INET:
		memcpy(hb->heartbeat.hb_info.address,
		    &net->ro._l_addr.sin.sin_addr,
		    sizeof(net->ro._l_addr.sin.sin_addr));
		break;
#endif
#ifdef INET6
	case AF_INET6:
		memcpy(hb->heartbeat.hb_info.address,
		    &net->ro._l_addr.sin6.sin6_addr,
		    sizeof(net->ro._l_addr.sin6.sin6_addr));
		break;
#endif
	default:
		return;
		break;
	}
	net->hb_responded = 0;
	TAILQ_INSERT_TAIL(&stcb->asoc.control_send_queue, chk, sctp_next);
	stcb->asoc.ctrl_queue_cnt++;
	SCTP_STAT_INCR(sctps_sendheartbeat);
	return;
}

void
sctp_send_ecn_echo(struct sctp_tcb *stcb, struct sctp_nets *net,
    uint32_t high_tsn)
{
	struct sctp_association *asoc;
	struct sctp_ecne_chunk *ecne;
	struct sctp_tmit_chunk *chk;

	if (net == NULL) {
		return;
	}
	asoc = &stcb->asoc;
	SCTP_TCB_LOCK_ASSERT(stcb);
	TAILQ_FOREACH(chk, &asoc->control_send_queue, sctp_next) {
		if ((chk->rec.chunk_id.id == SCTP_ECN_ECHO) && (net == chk->whoTo)) {
			/* found a previous ECN_ECHO update it if needed */
			uint32_t cnt, ctsn;

			ecne = mtod(chk->data, struct sctp_ecne_chunk *);
			ctsn = ntohl(ecne->tsn);
			if (SCTP_TSN_GT(high_tsn, ctsn)) {
				ecne->tsn = htonl(high_tsn);
				SCTP_STAT_INCR(sctps_queue_upd_ecne);
			}
			cnt = ntohl(ecne->num_pkts_since_cwr);
			cnt++;
			ecne->num_pkts_since_cwr = htonl(cnt);
			return;
		}
	}
	/* nope could not find one to update so we must build one */
	sctp_alloc_a_chunk(stcb, chk);
	if (chk == NULL) {
		return;
	}
	chk->copy_by_ref = 0;
	SCTP_STAT_INCR(sctps_queue_upd_ecne);
	chk->rec.chunk_id.id = SCTP_ECN_ECHO;
	chk->rec.chunk_id.can_take_data = 0;
	chk->asoc = &stcb->asoc;
	chk->send_size = sizeof(struct sctp_ecne_chunk);
	chk->data = sctp_get_mbuf_for_msg(chk->send_size, 0, M_DONTWAIT, 1, MT_HEADER);
	if (chk->data == NULL) {
		sctp_free_a_chunk(stcb, chk, SCTP_SO_NOT_LOCKED);
		return;
	}
	SCTP_BUF_RESV_UF(chk->data, SCTP_MIN_OVERHEAD);
	SCTP_BUF_LEN(chk->data) = chk->send_size;
	chk->sent = SCTP_DATAGRAM_UNSENT;
	chk->snd_count = 0;
	chk->whoTo = net;
	atomic_add_int(&chk->whoTo->ref_count, 1);

	stcb->asoc.ecn_echo_cnt_onq++;
	ecne = mtod(chk->data, struct sctp_ecne_chunk *);
	ecne->ch.chunk_type = SCTP_ECN_ECHO;
	ecne->ch.chunk_flags = 0;
	ecne->ch.chunk_length = htons(sizeof(struct sctp_ecne_chunk));
	ecne->tsn = htonl(high_tsn);
	ecne->num_pkts_since_cwr = htonl(1);
	TAILQ_INSERT_HEAD(&stcb->asoc.control_send_queue, chk, sctp_next);
	asoc->ctrl_queue_cnt++;
}

void
sctp_send_packet_dropped(struct sctp_tcb *stcb, struct sctp_nets *net,
    struct mbuf *m, int len, int iphlen, int bad_crc)
{
	struct sctp_association *asoc;
	struct sctp_pktdrop_chunk *drp;
	struct sctp_tmit_chunk *chk;
	uint8_t *datap;
	int was_trunc = 0;
	int fullsz = 0;
	long spc;
	int offset;
	struct sctp_chunkhdr *ch, chunk_buf;
	unsigned int chk_length;

	if (!stcb) {
		return;
	}
	asoc = &stcb->asoc;
	SCTP_TCB_LOCK_ASSERT(stcb);
	if (asoc->peer_supports_pktdrop == 0) {
		/*-
		 * peer must declare support before I send one.
		 */
		return;
	}
	if (stcb->sctp_socket == NULL) {
		return;
	}
	sctp_alloc_a_chunk(stcb, chk);
	if (chk == NULL) {
		return;
	}
	chk->copy_by_ref = 0;
	len -= iphlen;
	chk->send_size = len;
	/* Validate that we do not have an ABORT in here. */
	offset = iphlen + sizeof(struct sctphdr);
	ch = (struct sctp_chunkhdr *)sctp_m_getptr(m, offset,
	    sizeof(*ch), (uint8_t *) & chunk_buf);
	while (ch != NULL) {
		chk_length = ntohs(ch->chunk_length);
		if (chk_length < sizeof(*ch)) {
			/* break to abort land */
			break;
		}
		switch (ch->chunk_type) {
		case SCTP_PACKET_DROPPED:
		case SCTP_ABORT_ASSOCIATION:
		case SCTP_INITIATION_ACK:
			/**
			 * We don't respond with an PKT-DROP to an ABORT
			 * or PKT-DROP. We also do not respond to an
			 * INIT-ACK, because we can't know if the initiation
			 * tag is correct or not.
			 */
			sctp_free_a_chunk(stcb, chk, SCTP_SO_NOT_LOCKED);
			return;
		default:
			break;
		}
		offset += SCTP_SIZE32(chk_length);
		ch = (struct sctp_chunkhdr *)sctp_m_getptr(m, offset,
		    sizeof(*ch), (uint8_t *) & chunk_buf);
	}

	if ((len + SCTP_MAX_OVERHEAD + sizeof(struct sctp_pktdrop_chunk)) >
	    min(stcb->asoc.smallest_mtu, MCLBYTES)) {
		/*
		 * only send 1 mtu worth, trim off the excess on the end.
		 */
		fullsz = len;
		len = min(stcb->asoc.smallest_mtu, MCLBYTES) - SCTP_MAX_OVERHEAD;
		was_trunc = 1;
	}
	chk->asoc = &stcb->asoc;
	chk->data = sctp_get_mbuf_for_msg(MCLBYTES, 0, M_DONTWAIT, 1, MT_DATA);
	if (chk->data == NULL) {
jump_out:
		sctp_free_a_chunk(stcb, chk, SCTP_SO_NOT_LOCKED);
		return;
	}
	SCTP_BUF_RESV_UF(chk->data, SCTP_MIN_OVERHEAD);
	drp = mtod(chk->data, struct sctp_pktdrop_chunk *);
	if (drp == NULL) {
		sctp_m_freem(chk->data);
		chk->data = NULL;
		goto jump_out;
	}
	chk->book_size = SCTP_SIZE32((chk->send_size + sizeof(struct sctp_pktdrop_chunk) +
	    sizeof(struct sctphdr) + SCTP_MED_OVERHEAD));
	chk->book_size_scale = 0;
	if (was_trunc) {
		drp->ch.chunk_flags = SCTP_PACKET_TRUNCATED;
		drp->trunc_len = htons(fullsz);
		/*
		 * Len is already adjusted to size minus overhead above take
		 * out the pkt_drop chunk itself from it.
		 */
		chk->send_size = len - sizeof(struct sctp_pktdrop_chunk);
		len = chk->send_size;
	} else {
		/* no truncation needed */
		drp->ch.chunk_flags = 0;
		drp->trunc_len = htons(0);
	}
	if (bad_crc) {
		drp->ch.chunk_flags |= SCTP_BADCRC;
	}
	chk->send_size += sizeof(struct sctp_pktdrop_chunk);
	SCTP_BUF_LEN(chk->data) = chk->send_size;
	chk->sent = SCTP_DATAGRAM_UNSENT;
	chk->snd_count = 0;
	if (net) {
		/* we should hit here */
		chk->whoTo = net;
		atomic_add_int(&chk->whoTo->ref_count, 1);
	} else {
		chk->whoTo = NULL;
	}
	chk->rec.chunk_id.id = SCTP_PACKET_DROPPED;
	chk->rec.chunk_id.can_take_data = 1;
	drp->ch.chunk_type = SCTP_PACKET_DROPPED;
	drp->ch.chunk_length = htons(chk->send_size);
	spc = SCTP_SB_LIMIT_RCV(stcb->sctp_socket);
	if (spc < 0) {
		spc = 0;
	}
	drp->bottle_bw = htonl(spc);
	if (asoc->my_rwnd) {
		drp->current_onq = htonl(asoc->size_on_reasm_queue +
		    asoc->size_on_all_streams +
		    asoc->my_rwnd_control_len +
		    stcb->sctp_socket->so_rcv.sb_cc);
	} else {
		/*-
		 * If my rwnd is 0, possibly from mbuf depletion as well as
		 * space used, tell the peer there is NO space aka onq == bw
		 */
		drp->current_onq = htonl(spc);
	}
	drp->reserved = 0;
	datap = drp->data;
	m_copydata(m, iphlen, len, (caddr_t)datap);
	TAILQ_INSERT_TAIL(&stcb->asoc.control_send_queue, chk, sctp_next);
	asoc->ctrl_queue_cnt++;
}

void
sctp_send_cwr(struct sctp_tcb *stcb, struct sctp_nets *net, uint32_t high_tsn, uint8_t override)
{
	struct sctp_association *asoc;
	struct sctp_cwr_chunk *cwr;
	struct sctp_tmit_chunk *chk;

	SCTP_TCB_LOCK_ASSERT(stcb);
	if (net == NULL) {
		return;
	}
	asoc = &stcb->asoc;
	TAILQ_FOREACH(chk, &asoc->control_send_queue, sctp_next) {
		if ((chk->rec.chunk_id.id == SCTP_ECN_CWR) && (net == chk->whoTo)) {
			/*
			 * found a previous CWR queued to same destination
			 * update it if needed
			 */
			uint32_t ctsn;

			cwr = mtod(chk->data, struct sctp_cwr_chunk *);
			ctsn = ntohl(cwr->tsn);
			if (SCTP_TSN_GT(high_tsn, ctsn)) {
				cwr->tsn = htonl(high_tsn);
			}
			if (override & SCTP_CWR_REDUCE_OVERRIDE) {
				/* Make sure override is carried */
				cwr->ch.chunk_flags |= SCTP_CWR_REDUCE_OVERRIDE;
			}
			return;
		}
	}
	sctp_alloc_a_chunk(stcb, chk);
	if (chk == NULL) {
		return;
	}
	chk->copy_by_ref = 0;
	chk->rec.chunk_id.id = SCTP_ECN_CWR;
	chk->rec.chunk_id.can_take_data = 1;
	chk->asoc = &stcb->asoc;
	chk->send_size = sizeof(struct sctp_cwr_chunk);
	chk->data = sctp_get_mbuf_for_msg(chk->send_size, 0, M_DONTWAIT, 1, MT_HEADER);
	if (chk->data == NULL) {
		sctp_free_a_chunk(stcb, chk, SCTP_SO_NOT_LOCKED);
		return;
	}
	SCTP_BUF_RESV_UF(chk->data, SCTP_MIN_OVERHEAD);
	SCTP_BUF_LEN(chk->data) = chk->send_size;
	chk->sent = SCTP_DATAGRAM_UNSENT;
	chk->snd_count = 0;
	chk->whoTo = net;
	atomic_add_int(&chk->whoTo->ref_count, 1);
	cwr = mtod(chk->data, struct sctp_cwr_chunk *);
	cwr->ch.chunk_type = SCTP_ECN_CWR;
	cwr->ch.chunk_flags = override;
	cwr->ch.chunk_length = htons(sizeof(struct sctp_cwr_chunk));
	cwr->tsn = htonl(high_tsn);
	TAILQ_INSERT_TAIL(&stcb->asoc.control_send_queue, chk, sctp_next);
	asoc->ctrl_queue_cnt++;
}

void
sctp_add_stream_reset_out(struct sctp_tmit_chunk *chk,
    int number_entries, uint16_t * list,
    uint32_t seq, uint32_t resp_seq, uint32_t last_sent)
{
	uint16_t len, old_len, i;
	struct sctp_stream_reset_out_request *req_out;
	struct sctp_chunkhdr *ch;

	ch = mtod(chk->data, struct sctp_chunkhdr *);
	old_len = len = SCTP_SIZE32(ntohs(ch->chunk_length));

	/* get to new offset for the param. */
	req_out = (struct sctp_stream_reset_out_request *)((caddr_t)ch + len);
	/* now how long will this param be? */
	len = (sizeof(struct sctp_stream_reset_out_request) + (sizeof(uint16_t) * number_entries));
	req_out->ph.param_type = htons(SCTP_STR_RESET_OUT_REQUEST);
	req_out->ph.param_length = htons(len);
	req_out->request_seq = htonl(seq);
	req_out->response_seq = htonl(resp_seq);
	req_out->send_reset_at_tsn = htonl(last_sent);
	if (number_entries) {
		for (i = 0; i < number_entries; i++) {
			req_out->list_of_streams[i] = htons(list[i]);
		}
	}
	if (SCTP_SIZE32(len) > len) {
		/*-
		 * Need to worry about the pad we may end up adding to the
		 * end. This is easy since the struct is either aligned to 4
		 * bytes or 2 bytes off.
		 */
		req_out->list_of_streams[number_entries] = 0;
	}
	/* now fix the chunk length */
	ch->chunk_length = htons(len + old_len);
	chk->book_size = len + old_len;
	chk->book_size_scale = 0;
	chk->send_size = SCTP_SIZE32(chk->book_size);
	SCTP_BUF_LEN(chk->data) = chk->send_size;
	return;
}

static void
sctp_add_stream_reset_in(struct sctp_tmit_chunk *chk,
    int number_entries, uint16_t * list,
    uint32_t seq)
{
	uint16_t len, old_len, i;
	struct sctp_stream_reset_in_request *req_in;
	struct sctp_chunkhdr *ch;

	ch = mtod(chk->data, struct sctp_chunkhdr *);
	old_len = len = SCTP_SIZE32(ntohs(ch->chunk_length));

	/* get to new offset for the param. */
	req_in = (struct sctp_stream_reset_in_request *)((caddr_t)ch + len);
	/* now how long will this param be? */
	len = (sizeof(struct sctp_stream_reset_in_request) + (sizeof(uint16_t) * number_entries));
	req_in->ph.param_type = htons(SCTP_STR_RESET_IN_REQUEST);
	req_in->ph.param_length = htons(len);
	req_in->request_seq = htonl(seq);
	if (number_entries) {
		for (i = 0; i < number_entries; i++) {
			req_in->list_of_streams[i] = htons(list[i]);
		}
	}
	if (SCTP_SIZE32(len) > len) {
		/*-
		 * Need to worry about the pad we may end up adding to the
		 * end. This is easy since the struct is either aligned to 4
		 * bytes or 2 bytes off.
		 */
		req_in->list_of_streams[number_entries] = 0;
	}
	/* now fix the chunk length */
	ch->chunk_length = htons(len + old_len);
	chk->book_size = len + old_len;
	chk->book_size_scale = 0;
	chk->send_size = SCTP_SIZE32(chk->book_size);
	SCTP_BUF_LEN(chk->data) = chk->send_size;
	return;
}

static void
sctp_add_stream_reset_tsn(struct sctp_tmit_chunk *chk,
    uint32_t seq)
{
	uint16_t len, old_len;
	struct sctp_stream_reset_tsn_request *req_tsn;
	struct sctp_chunkhdr *ch;

	ch = mtod(chk->data, struct sctp_chunkhdr *);
	old_len = len = SCTP_SIZE32(ntohs(ch->chunk_length));

	/* get to new offset for the param. */
	req_tsn = (struct sctp_stream_reset_tsn_request *)((caddr_t)ch + len);
	/* now how long will this param be? */
	len = sizeof(struct sctp_stream_reset_tsn_request);
	req_tsn->ph.param_type = htons(SCTP_STR_RESET_TSN_REQUEST);
	req_tsn->ph.param_length = htons(len);
	req_tsn->request_seq = htonl(seq);

	/* now fix the chunk length */
	ch->chunk_length = htons(len + old_len);
	chk->send_size = len + old_len;
	chk->book_size = SCTP_SIZE32(chk->send_size);
	chk->book_size_scale = 0;
	SCTP_BUF_LEN(chk->data) = SCTP_SIZE32(chk->send_size);
	return;
}

void
sctp_add_stream_reset_result(struct sctp_tmit_chunk *chk,
    uint32_t resp_seq, uint32_t result)
{
	uint16_t len, old_len;
	struct sctp_stream_reset_response *resp;
	struct sctp_chunkhdr *ch;

	ch = mtod(chk->data, struct sctp_chunkhdr *);
	old_len = len = SCTP_SIZE32(ntohs(ch->chunk_length));

	/* get to new offset for the param. */
	resp = (struct sctp_stream_reset_response *)((caddr_t)ch + len);
	/* now how long will this param be? */
	len = sizeof(struct sctp_stream_reset_response);
	resp->ph.param_type = htons(SCTP_STR_RESET_RESPONSE);
	resp->ph.param_length = htons(len);
	resp->response_seq = htonl(resp_seq);
	resp->result = ntohl(result);

	/* now fix the chunk length */
	ch->chunk_length = htons(len + old_len);
	chk->book_size = len + old_len;
	chk->book_size_scale = 0;
	chk->send_size = SCTP_SIZE32(chk->book_size);
	SCTP_BUF_LEN(chk->data) = chk->send_size;
	return;
}

void
sctp_add_stream_reset_result_tsn(struct sctp_tmit_chunk *chk,
    uint32_t resp_seq, uint32_t result,
    uint32_t send_una, uint32_t recv_next)
{
	uint16_t len, old_len;
	struct sctp_stream_reset_response_tsn *resp;
	struct sctp_chunkhdr *ch;

	ch = mtod(chk->data, struct sctp_chunkhdr *);
	old_len = len = SCTP_SIZE32(ntohs(ch->chunk_length));

	/* get to new offset for the param. */
	resp = (struct sctp_stream_reset_response_tsn *)((caddr_t)ch + len);
	/* now how long will this param be? */
	len = sizeof(struct sctp_stream_reset_response_tsn);
	resp->ph.param_type = htons(SCTP_STR_RESET_RESPONSE);
	resp->ph.param_length = htons(len);
	resp->response_seq = htonl(resp_seq);
	resp->result = htonl(result);
	resp->senders_next_tsn = htonl(send_una);
	resp->receivers_next_tsn = htonl(recv_next);

	/* now fix the chunk length */
	ch->chunk_length = htons(len + old_len);
	chk->book_size = len + old_len;
	chk->send_size = SCTP_SIZE32(chk->book_size);
	chk->book_size_scale = 0;
	SCTP_BUF_LEN(chk->data) = chk->send_size;
	return;
}

static void
sctp_add_an_out_stream(struct sctp_tmit_chunk *chk,
    uint32_t seq,
    uint16_t adding)
{
	uint16_t len, old_len;
	struct sctp_chunkhdr *ch;
	struct sctp_stream_reset_add_strm *addstr;

	ch = mtod(chk->data, struct sctp_chunkhdr *);
	old_len = len = SCTP_SIZE32(ntohs(ch->chunk_length));

	/* get to new offset for the param. */
	addstr = (struct sctp_stream_reset_add_strm *)((caddr_t)ch + len);
	/* now how long will this param be? */
	len = sizeof(struct sctp_stream_reset_add_strm);

	/* Fill it out. */
	addstr->ph.param_type = htons(SCTP_STR_RESET_ADD_OUT_STREAMS);
	addstr->ph.param_length = htons(len);
	addstr->request_seq = htonl(seq);
	addstr->number_of_streams = htons(adding);
	addstr->reserved = 0;

	/* now fix the chunk length */
	ch->chunk_length = htons(len + old_len);
	chk->send_size = len + old_len;
	chk->book_size = SCTP_SIZE32(chk->send_size);
	chk->book_size_scale = 0;
	SCTP_BUF_LEN(chk->data) = SCTP_SIZE32(chk->send_size);
	return;
}

static void
sctp_add_an_in_stream(struct sctp_tmit_chunk *chk,
    uint32_t seq,
    uint16_t adding)
{
	uint16_t len, old_len;
	struct sctp_chunkhdr *ch;
	struct sctp_stream_reset_add_strm *addstr;

	ch = mtod(chk->data, struct sctp_chunkhdr *);
	old_len = len = SCTP_SIZE32(ntohs(ch->chunk_length));

	/* get to new offset for the param. */
	addstr = (struct sctp_stream_reset_add_strm *)((caddr_t)ch + len);
	/* now how long will this param be? */
	len = sizeof(struct sctp_stream_reset_add_strm);
	/* Fill it out. */
	addstr->ph.param_type = htons(SCTP_STR_RESET_ADD_IN_STREAMS);
	addstr->ph.param_length = htons(len);
	addstr->request_seq = htonl(seq);
	addstr->number_of_streams = htons(adding);
	addstr->reserved = 0;

	/* now fix the chunk length */
	ch->chunk_length = htons(len + old_len);
	chk->send_size = len + old_len;
	chk->book_size = SCTP_SIZE32(chk->send_size);
	chk->book_size_scale = 0;
	SCTP_BUF_LEN(chk->data) = SCTP_SIZE32(chk->send_size);
	return;
}

int
sctp_send_str_reset_req(struct sctp_tcb *stcb,
    int number_entries, uint16_t * list,
    uint8_t send_out_req,
    uint8_t send_in_req,
    uint8_t send_tsn_req,
    uint8_t add_stream,
    uint16_t adding_o,
    uint16_t adding_i, uint8_t peer_asked)
{

	struct sctp_association *asoc;
	struct sctp_tmit_chunk *chk;
	struct sctp_chunkhdr *ch;
	uint32_t seq;

	asoc = &stcb->asoc;
	if (asoc->stream_reset_outstanding) {
		/*-
		 * Already one pending, must get ACK back to clear the flag.
		 */
		SCTP_LTRACE_ERR_RET(NULL, stcb, NULL, SCTP_FROM_SCTP_OUTPUT, EBUSY);
		return (EBUSY);
	}
	if ((send_out_req == 0) && (send_in_req == 0) && (send_tsn_req == 0) &&
	    (add_stream == 0)) {
		/* nothing to do */
		SCTP_LTRACE_ERR_RET(NULL, stcb, NULL, SCTP_FROM_SCTP_OUTPUT, EINVAL);
		return (EINVAL);
	}
	if (send_tsn_req && (send_out_req || send_in_req)) {
		/* error, can't do that */
		SCTP_LTRACE_ERR_RET(NULL, stcb, NULL, SCTP_FROM_SCTP_OUTPUT, EINVAL);
		return (EINVAL);
	}
	sctp_alloc_a_chunk(stcb, chk);
	if (chk == NULL) {
		SCTP_LTRACE_ERR_RET(NULL, stcb, NULL, SCTP_FROM_SCTP_OUTPUT, ENOMEM);
		return (ENOMEM);
	}
	chk->copy_by_ref = 0;
	chk->rec.chunk_id.id = SCTP_STREAM_RESET;
	chk->rec.chunk_id.can_take_data = 0;
	chk->asoc = &stcb->asoc;
	chk->book_size = sizeof(struct sctp_chunkhdr);
	chk->send_size = SCTP_SIZE32(chk->book_size);
	chk->book_size_scale = 0;

	chk->data = sctp_get_mbuf_for_msg(MCLBYTES, 0, M_DONTWAIT, 1, MT_DATA);
	if (chk->data == NULL) {
		sctp_free_a_chunk(stcb, chk, SCTP_SO_LOCKED);
		SCTP_LTRACE_ERR_RET(NULL, stcb, NULL, SCTP_FROM_SCTP_OUTPUT, ENOMEM);
		return (ENOMEM);
	}
	SCTP_BUF_RESV_UF(chk->data, SCTP_MIN_OVERHEAD);

	/* setup chunk parameters */
	chk->sent = SCTP_DATAGRAM_UNSENT;
	chk->snd_count = 0;
	if (stcb->asoc.alternate) {
		chk->whoTo = stcb->asoc.alternate;
	} else {
		chk->whoTo = stcb->asoc.primary_destination;
	}
	atomic_add_int(&chk->whoTo->ref_count, 1);
	ch = mtod(chk->data, struct sctp_chunkhdr *);
	ch->chunk_type = SCTP_STREAM_RESET;
	ch->chunk_flags = 0;
	ch->chunk_length = htons(chk->book_size);
	SCTP_BUF_LEN(chk->data) = chk->send_size;

	seq = stcb->asoc.str_reset_seq_out;
	if (send_out_req) {
		sctp_add_stream_reset_out(chk, number_entries, list,
		    seq, (stcb->asoc.str_reset_seq_in - 1), (stcb->asoc.sending_seq - 1));
		asoc->stream_reset_out_is_outstanding = 1;
		seq++;
		asoc->stream_reset_outstanding++;
	}
	if ((add_stream & 1) &&
	    ((stcb->asoc.strm_realoutsize - stcb->asoc.streamoutcnt) < adding_o)) {
		/* Need to allocate more */
		struct sctp_stream_out *oldstream;
		struct sctp_stream_queue_pending *sp, *nsp;
		int i;

		oldstream = stcb->asoc.strmout;
		/* get some more */
		SCTP_MALLOC(stcb->asoc.strmout, struct sctp_stream_out *,
		    ((stcb->asoc.streamoutcnt + adding_o) * sizeof(struct sctp_stream_out)),
		    SCTP_M_STRMO);
		if (stcb->asoc.strmout == NULL) {
			uint8_t x;

			stcb->asoc.strmout = oldstream;
			/* Turn off the bit */
			x = add_stream & 0xfe;
			add_stream = x;
			goto skip_stuff;
		}
		/*
		 * Ok now we proceed with copying the old out stuff and
		 * initializing the new stuff.
		 */
		SCTP_TCB_SEND_LOCK(stcb);
		stcb->asoc.ss_functions.sctp_ss_clear(stcb, &stcb->asoc, 0, 1);
		for (i = 0; i < stcb->asoc.streamoutcnt; i++) {
			TAILQ_INIT(&stcb->asoc.strmout[i].outqueue);
			stcb->asoc.strmout[i].next_sequence_sent = oldstream[i].next_sequence_sent;
			stcb->asoc.strmout[i].last_msg_incomplete = oldstream[i].last_msg_incomplete;
			stcb->asoc.strmout[i].stream_no = i;
			stcb->asoc.ss_functions.sctp_ss_init_stream(&stcb->asoc.strmout[i], &oldstream[i]);
			/* now anything on those queues? */
			TAILQ_FOREACH_SAFE(sp, &oldstream[i].outqueue, next, nsp) {
				TAILQ_REMOVE(&oldstream[i].outqueue, sp, next);
				TAILQ_INSERT_TAIL(&stcb->asoc.strmout[i].outqueue, sp, next);
			}
			/* Now move assoc pointers too */
			if (stcb->asoc.last_out_stream == &oldstream[i]) {
				stcb->asoc.last_out_stream = &stcb->asoc.strmout[i];
			}
			if (stcb->asoc.locked_on_sending == &oldstream[i]) {
				stcb->asoc.locked_on_sending = &stcb->asoc.strmout[i];
			}
		}
		/* now the new streams */
		stcb->asoc.ss_functions.sctp_ss_init(stcb, &stcb->asoc, 1);
		for (i = stcb->asoc.streamoutcnt; i < (stcb->asoc.streamoutcnt + adding_o); i++) {
			stcb->asoc.strmout[i].next_sequence_sent = 0x0;
			TAILQ_INIT(&stcb->asoc.strmout[i].outqueue);
			stcb->asoc.strmout[i].stream_no = i;
			stcb->asoc.strmout[i].last_msg_incomplete = 0;
			stcb->asoc.ss_functions.sctp_ss_init_stream(&stcb->asoc.strmout[i], NULL);
		}
		stcb->asoc.strm_realoutsize = stcb->asoc.streamoutcnt + adding_o;
		SCTP_FREE(oldstream, SCTP_M_STRMO);
		SCTP_TCB_SEND_UNLOCK(stcb);
	}
skip_stuff:
	if ((add_stream & 1) && (adding_o > 0)) {
		asoc->strm_pending_add_size = adding_o;
		asoc->peer_req_out = peer_asked;
		sctp_add_an_out_stream(chk, seq, adding_o);
		seq++;
		asoc->stream_reset_outstanding++;
	}
	if ((add_stream & 2) && (adding_i > 0)) {
		sctp_add_an_in_stream(chk, seq, adding_i);
		seq++;
		asoc->stream_reset_outstanding++;
	}
	if (send_in_req) {
		sctp_add_stream_reset_in(chk, number_entries, list, seq);
		seq++;
		asoc->stream_reset_outstanding++;
	}
	if (send_tsn_req) {
		sctp_add_stream_reset_tsn(chk, seq);
		asoc->stream_reset_outstanding++;
	}
	asoc->str_reset = chk;
	/* insert the chunk for sending */
	TAILQ_INSERT_TAIL(&asoc->control_send_queue,
	    chk,
	    sctp_next);
	asoc->ctrl_queue_cnt++;
	sctp_timer_start(SCTP_TIMER_TYPE_STRRESET, stcb->sctp_ep, stcb, chk->whoTo);
	return (0);
}

void
sctp_send_abort(struct mbuf *m, int iphlen, struct sockaddr *src, struct sockaddr *dst,
    struct sctphdr *sh, uint32_t vtag, struct mbuf *cause,
    uint8_t use_mflowid, uint32_t mflowid,
    uint32_t vrf_id, uint16_t port)
{
	/* Don't respond to an ABORT with an ABORT. */
	if (sctp_is_there_an_abort_here(m, iphlen, &vtag)) {
		if (cause)
			sctp_m_freem(cause);
		return;
	}
	sctp_send_resp_msg(src, dst, sh, vtag, SCTP_ABORT_ASSOCIATION, cause,
	    use_mflowid, mflowid,
	    vrf_id, port);
	return;
}

void
sctp_send_operr_to(struct sockaddr *src, struct sockaddr *dst,
    struct sctphdr *sh, uint32_t vtag, struct mbuf *cause,
    uint8_t use_mflowid, uint32_t mflowid,
    uint32_t vrf_id, uint16_t port)
{
	sctp_send_resp_msg(src, dst, sh, vtag, SCTP_OPERATION_ERROR, cause,
	    use_mflowid, mflowid,
	    vrf_id, port);
	return;
}

static struct mbuf *
sctp_copy_resume(struct uio *uio,
    int max_send_len,
    int user_marks_eor,
    int *error,
    uint32_t * sndout,
    struct mbuf **new_tail)
{
	struct mbuf *m;

	m = m_uiotombuf(uio, M_WAITOK, max_send_len, 0,
	    (M_PKTHDR | (user_marks_eor ? M_EOR : 0)));
	if (m == NULL) {
		SCTP_LTRACE_ERR_RET(NULL, NULL, NULL, SCTP_FROM_SCTP_OUTPUT, ENOMEM);
		*error = ENOMEM;
	} else {
		*sndout = m_length(m, NULL);
		*new_tail = m_last(m);
	}
	return (m);
}

static int
sctp_copy_one(struct sctp_stream_queue_pending *sp,
    struct uio *uio,
    int resv_upfront)
{
	int left;

	left = sp->length;
	sp->data = m_uiotombuf(uio, M_WAITOK, sp->length,
	    resv_upfront, 0);
	if (sp->data == NULL) {
		SCTP_LTRACE_ERR_RET(NULL, NULL, NULL, SCTP_FROM_SCTP_OUTPUT, ENOMEM);
		return (ENOMEM);
	}
	sp->tail_mbuf = m_last(sp->data);
	return (0);
}



static struct sctp_stream_queue_pending *
sctp_copy_it_in(struct sctp_tcb *stcb,
    struct sctp_association *asoc,
    struct sctp_sndrcvinfo *srcv,
    struct uio *uio,
    struct sctp_nets *net,
    int max_send_len,
    int user_marks_eor,
    int *error)
{
	/*-
	 * This routine must be very careful in its work. Protocol
	 * processing is up and running so care must be taken to spl...()
	 * when you need to do something that may effect the stcb/asoc. The
	 * sb is locked however. When data is copied the protocol processing
	 * should be enabled since this is a slower operation...
	 */
	struct sctp_stream_queue_pending *sp = NULL;
	int resv_in_first;

	*error = 0;
	/* Now can we send this? */
	if ((SCTP_GET_STATE(asoc) == SCTP_STATE_SHUTDOWN_SENT) ||
	    (SCTP_GET_STATE(asoc) == SCTP_STATE_SHUTDOWN_ACK_SENT) ||
	    (SCTP_GET_STATE(asoc) == SCTP_STATE_SHUTDOWN_RECEIVED) ||
	    (asoc->state & SCTP_STATE_SHUTDOWN_PENDING)) {
		/* got data while shutting down */
		SCTP_LTRACE_ERR_RET(NULL, stcb, NULL, SCTP_FROM_SCTP_OUTPUT, ECONNRESET);
		*error = ECONNRESET;
		goto out_now;
	}
	sctp_alloc_a_strmoq(stcb, sp);
	if (sp == NULL) {
		SCTP_LTRACE_ERR_RET(NULL, stcb, net, SCTP_FROM_SCTP_OUTPUT, ENOMEM);
		*error = ENOMEM;
		goto out_now;
	}
	sp->act_flags = 0;
	sp->sender_all_done = 0;
	sp->sinfo_flags = srcv->sinfo_flags;
	sp->timetolive = srcv->sinfo_timetolive;
	sp->ppid = srcv->sinfo_ppid;
	sp->context = srcv->sinfo_context;
	sp->strseq = 0;
	(void)SCTP_GETTIME_TIMEVAL(&sp->ts);

	sp->stream = srcv->sinfo_stream;
	sp->length = min(uio->uio_resid, max_send_len);
	if ((sp->length == (uint32_t) uio->uio_resid) &&
	    ((user_marks_eor == 0) ||
	    (srcv->sinfo_flags & SCTP_EOF) ||
	    (user_marks_eor && (srcv->sinfo_flags & SCTP_EOR)))) {
		sp->msg_is_complete = 1;
	} else {
		sp->msg_is_complete = 0;
	}
	sp->sender_all_done = 0;
	sp->some_taken = 0;
	sp->put_last_out = 0;
	resv_in_first = sizeof(struct sctp_data_chunk);
	sp->data = sp->tail_mbuf = NULL;
	if (sp->length == 0) {
		*error = 0;
		goto skip_copy;
	}
	if (srcv->sinfo_keynumber_valid) {
		sp->auth_keyid = srcv->sinfo_keynumber;
	} else {
		sp->auth_keyid = stcb->asoc.authinfo.active_keyid;
	}
	if (sctp_auth_is_required_chunk(SCTP_DATA, stcb->asoc.peer_auth_chunks)) {
		sctp_auth_key_acquire(stcb, sp->auth_keyid);
		sp->holds_key_ref = 1;
	}
	*error = sctp_copy_one(sp, uio, resv_in_first);
skip_copy:
	if (*error) {
		sctp_free_a_strmoq(stcb, sp, SCTP_SO_LOCKED);
		sp = NULL;
	} else {
		if (sp->sinfo_flags & SCTP_ADDR_OVER) {
			sp->net = net;
			atomic_add_int(&sp->net->ref_count, 1);
		} else {
			sp->net = NULL;
		}
		sctp_set_prsctp_policy(sp);
	}
out_now:
	return (sp);
}


int
sctp_sosend(struct socket *so,
    struct sockaddr *addr,
    struct uio *uio,
    struct mbuf *top,
    struct mbuf *control,
    int flags,
    struct thread *p
)
{
	int error, use_sndinfo = 0;
	struct sctp_sndrcvinfo sndrcvninfo;
	struct sockaddr *addr_to_use;

#if defined(INET) && defined(INET6)
	struct sockaddr_in sin;

#endif

	if (control) {
		/* process cmsg snd/rcv info (maybe a assoc-id) */
		if (sctp_find_cmsg(SCTP_SNDRCV, (void *)&sndrcvninfo, control,
		    sizeof(sndrcvninfo))) {
			/* got one */
			use_sndinfo = 1;
		}
	}
	addr_to_use = addr;
#if defined(INET) && defined(INET6)
	if ((addr) && (addr->sa_family == AF_INET6)) {
		struct sockaddr_in6 *sin6;

		sin6 = (struct sockaddr_in6 *)addr;
		if (IN6_IS_ADDR_V4MAPPED(&sin6->sin6_addr)) {
			in6_sin6_2_sin(&sin, sin6);
			addr_to_use = (struct sockaddr *)&sin;
		}
	}
#endif
	error = sctp_lower_sosend(so, addr_to_use, uio, top,
	    control,
	    flags,
	    use_sndinfo ? &sndrcvninfo : NULL
	    ,p
	    );
	return (error);
}


int
sctp_lower_sosend(struct socket *so,
    struct sockaddr *addr,
    struct uio *uio,
    struct mbuf *i_pak,
    struct mbuf *control,
    int flags,
    struct sctp_sndrcvinfo *srcv
    ,
    struct thread *p
)
{
	unsigned int sndlen = 0, max_len;
	int error, len;
	struct mbuf *top = NULL;
	int queue_only = 0, queue_only_for_init = 0;
	int free_cnt_applied = 0;
	int un_sent;
	int now_filled = 0;
	unsigned int inqueue_bytes = 0;
	struct sctp_block_entry be;
	struct sctp_inpcb *inp;
	struct sctp_tcb *stcb = NULL;
	struct timeval now;
	struct sctp_nets *net;
	struct sctp_association *asoc;
	struct sctp_inpcb *t_inp;
	int user_marks_eor;
	int create_lock_applied = 0;
	int nagle_applies = 0;
	int some_on_control = 0;
	int got_all_of_the_send = 0;
	int hold_tcblock = 0;
	int non_blocking = 0;
	uint32_t local_add_more, local_soresv = 0;
	uint16_t port;
	uint16_t sinfo_flags;
	sctp_assoc_t sinfo_assoc_id;

	error = 0;
	net = NULL;
	stcb = NULL;
	asoc = NULL;

	t_inp = inp = (struct sctp_inpcb *)so->so_pcb;
	if (inp == NULL) {
		SCTP_LTRACE_ERR_RET(NULL, NULL, NULL, SCTP_FROM_SCTP_OUTPUT, EINVAL);
		error = EINVAL;
		if (i_pak) {
			SCTP_RELEASE_PKT(i_pak);
		}
		return (error);
	}
	if ((uio == NULL) && (i_pak == NULL)) {
		SCTP_LTRACE_ERR_RET(inp, stcb, net, SCTP_FROM_SCTP_OUTPUT, EINVAL);
		return (EINVAL);
	}
	user_marks_eor = sctp_is_feature_on(inp, SCTP_PCB_FLAGS_EXPLICIT_EOR);
	atomic_add_int(&inp->total_sends, 1);
	if (uio) {
		if (uio->uio_resid < 0) {
			SCTP_LTRACE_ERR_RET(inp, stcb, net, SCTP_FROM_SCTP_OUTPUT, EINVAL);
			return (EINVAL);
		}
		sndlen = uio->uio_resid;
	} else {
		top = SCTP_HEADER_TO_CHAIN(i_pak);
		sndlen = SCTP_HEADER_LEN(i_pak);
	}
	SCTPDBG(SCTP_DEBUG_OUTPUT1, "Send called addr:%p send length %d\n",
	    (void *)addr,
	    sndlen);
	if ((inp->sctp_flags & SCTP_PCB_FLAGS_TCPTYPE) &&
	    (inp->sctp_socket->so_qlimit)) {
		/* The listener can NOT send */
		SCTP_LTRACE_ERR_RET(NULL, NULL, NULL, SCTP_FROM_SCTP_OUTPUT, ENOTCONN);
		error = ENOTCONN;
		goto out_unlocked;
	}
	/**
	 * Pre-screen address, if one is given the sin-len
	 * must be set correctly!
	 */
	if (addr) {
		union sctp_sockstore *raddr = (union sctp_sockstore *)addr;

		switch (raddr->sa.sa_family) {
#ifdef INET
		case AF_INET:
			if (raddr->sin.sin_len != sizeof(struct sockaddr_in)) {
				SCTP_LTRACE_ERR_RET(inp, stcb, net, SCTP_FROM_SCTP_OUTPUT, EINVAL);
				error = EINVAL;
				goto out_unlocked;
			}
			port = raddr->sin.sin_port;
			break;
#endif
#ifdef INET6
		case AF_INET6:
			if (raddr->sin6.sin6_len != sizeof(struct sockaddr_in6)) {
				SCTP_LTRACE_ERR_RET(inp, stcb, net, SCTP_FROM_SCTP_OUTPUT, EINVAL);
				error = EINVAL;
				goto out_unlocked;
			}
			port = raddr->sin6.sin6_port;
			break;
#endif
		default:
			SCTP_LTRACE_ERR_RET(inp, stcb, net, SCTP_FROM_SCTP_OUTPUT, EAFNOSUPPORT);
			error = EAFNOSUPPORT;
			goto out_unlocked;
		}
	} else
		port = 0;

	if (srcv) {
		sinfo_flags = srcv->sinfo_flags;
		sinfo_assoc_id = srcv->sinfo_assoc_id;
		if (INVALID_SINFO_FLAG(sinfo_flags) ||
		    PR_SCTP_INVALID_POLICY(sinfo_flags)) {
			SCTP_LTRACE_ERR_RET(inp, stcb, net, SCTP_FROM_SCTP_OUTPUT, EINVAL);
			error = EINVAL;
			goto out_unlocked;
		}
		if (srcv->sinfo_flags)
			SCTP_STAT_INCR(sctps_sends_with_flags);
	} else {
		sinfo_flags = inp->def_send.sinfo_flags;
		sinfo_assoc_id = inp->def_send.sinfo_assoc_id;
	}
	if (sinfo_flags & SCTP_SENDALL) {
		/* its a sendall */
		error = sctp_sendall(inp, uio, top, srcv);
		top = NULL;
		goto out_unlocked;
	}
	if ((sinfo_flags & SCTP_ADDR_OVER) && (addr == NULL)) {
		SCTP_LTRACE_ERR_RET(inp, stcb, net, SCTP_FROM_SCTP_OUTPUT, EINVAL);
		error = EINVAL;
		goto out_unlocked;
	}
	/* now we must find the assoc */
	if ((inp->sctp_flags & SCTP_PCB_FLAGS_CONNECTED) ||
	    (inp->sctp_flags & SCTP_PCB_FLAGS_IN_TCPPOOL)) {
		SCTP_INP_RLOCK(inp);
		stcb = LIST_FIRST(&inp->sctp_asoc_list);
		if (stcb) {
			SCTP_TCB_LOCK(stcb);
			hold_tcblock = 1;
		}
		SCTP_INP_RUNLOCK(inp);
	} else if (sinfo_assoc_id) {
		stcb = sctp_findassociation_ep_asocid(inp, sinfo_assoc_id, 0);
	} else if (addr) {
		/*-
		 * Since we did not use findep we must
		 * increment it, and if we don't find a tcb
		 * decrement it.
		 */
		SCTP_INP_WLOCK(inp);
		SCTP_INP_INCR_REF(inp);
		SCTP_INP_WUNLOCK(inp);
		stcb = sctp_findassociation_ep_addr(&t_inp, addr, &net, NULL, NULL);
		if (stcb == NULL) {
			SCTP_INP_WLOCK(inp);
			SCTP_INP_DECR_REF(inp);
			SCTP_INP_WUNLOCK(inp);
		} else {
			hold_tcblock = 1;
		}
	}
	if ((stcb == NULL) && (addr)) {
		/* Possible implicit send? */
		SCTP_ASOC_CREATE_LOCK(inp);
		create_lock_applied = 1;
		if ((inp->sctp_flags & SCTP_PCB_FLAGS_SOCKET_GONE) ||
		    (inp->sctp_flags & SCTP_PCB_FLAGS_SOCKET_ALLGONE)) {
			/* Should I really unlock ? */
			SCTP_LTRACE_ERR_RET(NULL, NULL, NULL, SCTP_FROM_SCTP_OUTPUT, EINVAL);
			error = EINVAL;
			goto out_unlocked;

		}
		if (((inp->sctp_flags & SCTP_PCB_FLAGS_BOUND_V6) == 0) &&
		    (addr->sa_family == AF_INET6)) {
			SCTP_LTRACE_ERR_RET(inp, stcb, net, SCTP_FROM_SCTP_OUTPUT, EINVAL);
			error = EINVAL;
			goto out_unlocked;
		}
		SCTP_INP_WLOCK(inp);
		SCTP_INP_INCR_REF(inp);
		SCTP_INP_WUNLOCK(inp);
		/* With the lock applied look again */
		stcb = sctp_findassociation_ep_addr(&t_inp, addr, &net, NULL, NULL);
		if ((stcb == NULL) && (control != NULL) && (port > 0)) {
			stcb = sctp_findassociation_cmsgs(&t_inp, port, control, &net, &error);
		}
		if (stcb == NULL) {
			SCTP_INP_WLOCK(inp);
			SCTP_INP_DECR_REF(inp);
			SCTP_INP_WUNLOCK(inp);
		} else {
			hold_tcblock = 1;
		}
		if (error) {
			goto out_unlocked;
		}
		if (t_inp != inp) {
			SCTP_LTRACE_ERR_RET(inp, stcb, net, SCTP_FROM_SCTP_OUTPUT, ENOTCONN);
			error = ENOTCONN;
			goto out_unlocked;
		}
	}
	if (stcb == NULL) {
		if (addr == NULL) {
			SCTP_LTRACE_ERR_RET(inp, stcb, net, SCTP_FROM_SCTP_OUTPUT, ENOENT);
			error = ENOENT;
			goto out_unlocked;
		} else {
			/* We must go ahead and start the INIT process */
			uint32_t vrf_id;

			if ((sinfo_flags & SCTP_ABORT) ||
			    ((sinfo_flags & SCTP_EOF) && (sndlen == 0))) {
				/*-
				 * User asks to abort a non-existant assoc,
				 * or EOF a non-existant assoc with no data
				 */
				SCTP_LTRACE_ERR_RET(inp, stcb, net, SCTP_FROM_SCTP_OUTPUT, ENOENT);
				error = ENOENT;
				goto out_unlocked;
			}
			/* get an asoc/stcb struct */
			vrf_id = inp->def_vrf_id;
#ifdef INVARIANTS
			if (create_lock_applied == 0) {
				panic("Error, should hold create lock and I don't?");
			}
#endif
			stcb = sctp_aloc_assoc(inp, addr, &error, 0, vrf_id,
			    p
			    );
			if (stcb == NULL) {
				/* Error is setup for us in the call */
				goto out_unlocked;
			}
			if (stcb->sctp_ep->sctp_flags & SCTP_PCB_FLAGS_TCPTYPE) {
				stcb->sctp_ep->sctp_flags |= SCTP_PCB_FLAGS_CONNECTED;
				/*
				 * Set the connected flag so we can queue
				 * data
				 */
				soisconnecting(so);
			}
			hold_tcblock = 1;
			if (create_lock_applied) {
				SCTP_ASOC_CREATE_UNLOCK(inp);
				create_lock_applied = 0;
			} else {
				SCTP_PRINTF("Huh-3? create lock should have been on??\n");
			}
			/*
			 * Turn on queue only flag to prevent data from
			 * being sent
			 */
			queue_only = 1;
			asoc = &stcb->asoc;
			SCTP_SET_STATE(asoc, SCTP_STATE_COOKIE_WAIT);
			(void)SCTP_GETTIME_TIMEVAL(&asoc->time_entered);

			/* initialize authentication params for the assoc */
			sctp_initialize_auth_params(inp, stcb);

			if (control) {
				if (sctp_process_cmsgs_for_init(stcb, control, &error)) {
					sctp_free_assoc(inp, stcb, SCTP_PCBFREE_FORCE, SCTP_FROM_SCTP_OUTPUT + SCTP_LOC_7);
					hold_tcblock = 0;
					stcb = NULL;
					goto out_unlocked;
				}
			}
			/* out with the INIT */
			queue_only_for_init = 1;
			/*-
			 * we may want to dig in after this call and adjust the MTU
			 * value. It defaulted to 1500 (constant) but the ro
			 * structure may now have an update and thus we may need to
			 * change it BEFORE we append the message.
			 */
		}
	} else
		asoc = &stcb->asoc;
	if (srcv == NULL)
		srcv = (struct sctp_sndrcvinfo *)&asoc->def_send;
	if (srcv->sinfo_flags & SCTP_ADDR_OVER) {
		if (addr)
			net = sctp_findnet(stcb, addr);
		else
			net = NULL;
		if ((net == NULL) ||
		    ((port != 0) && (port != stcb->rport))) {
			SCTP_LTRACE_ERR_RET(inp, stcb, net, SCTP_FROM_SCTP_OUTPUT, EINVAL);
			error = EINVAL;
			goto out_unlocked;
		}
	} else {
		if (stcb->asoc.alternate) {
			net = stcb->asoc.alternate;
		} else {
			net = stcb->asoc.primary_destination;
		}
	}
	atomic_add_int(&stcb->total_sends, 1);
	/* Keep the stcb from being freed under our feet */
	atomic_add_int(&asoc->refcnt, 1);
	free_cnt_applied = 1;

	if (sctp_is_feature_on(inp, SCTP_PCB_FLAGS_NO_FRAGMENT)) {
		if (sndlen > asoc->smallest_mtu) {
			SCTP_LTRACE_ERR_RET(inp, stcb, net, SCTP_FROM_SCTP_OUTPUT, EMSGSIZE);
			error = EMSGSIZE;
			goto out_unlocked;
		}
	}
	if (SCTP_SO_IS_NBIO(so)
	    || (flags & MSG_NBIO)
	    ) {
		non_blocking = 1;
	}
	/* would we block? */
	if (non_blocking) {
		if (hold_tcblock == 0) {
			SCTP_TCB_LOCK(stcb);
			hold_tcblock = 1;
		}
		inqueue_bytes = stcb->asoc.total_output_queue_size - (stcb->asoc.chunks_on_out_queue * sizeof(struct sctp_data_chunk));
		if ((SCTP_SB_LIMIT_SND(so) < (sndlen + inqueue_bytes + stcb->asoc.sb_send_resv)) ||
		    (stcb->asoc.chunks_on_out_queue >= SCTP_BASE_SYSCTL(sctp_max_chunks_on_queue))) {
			SCTP_LTRACE_ERR_RET(inp, stcb, net, SCTP_FROM_SCTP_OUTPUT, EWOULDBLOCK);
			if (sndlen > SCTP_SB_LIMIT_SND(so))
				error = EMSGSIZE;
			else
				error = EWOULDBLOCK;
			goto out_unlocked;
		}
		stcb->asoc.sb_send_resv += sndlen;
		SCTP_TCB_UNLOCK(stcb);
		hold_tcblock = 0;
	} else {
		atomic_add_int(&stcb->asoc.sb_send_resv, sndlen);
	}
	local_soresv = sndlen;
	if (stcb->asoc.state & SCTP_STATE_ABOUT_TO_BE_FREED) {
		SCTP_LTRACE_ERR_RET(NULL, stcb, NULL, SCTP_FROM_SCTP_OUTPUT, ECONNRESET);
		error = ECONNRESET;
		goto out_unlocked;
	}
	if (create_lock_applied) {
		SCTP_ASOC_CREATE_UNLOCK(inp);
		create_lock_applied = 0;
	}
	if (asoc->stream_reset_outstanding) {
		/*
		 * Can't queue any data while stream reset is underway.
		 */
		SCTP_LTRACE_ERR_RET(inp, stcb, net, SCTP_FROM_SCTP_OUTPUT, EAGAIN);
		error = EAGAIN;
		goto out_unlocked;
	}
	if ((SCTP_GET_STATE(asoc) == SCTP_STATE_COOKIE_WAIT) ||
	    (SCTP_GET_STATE(asoc) == SCTP_STATE_COOKIE_ECHOED)) {
		queue_only = 1;
	}
	/* we are now done with all control */
	if (control) {
		sctp_m_freem(control);
		control = NULL;
	}
	if ((SCTP_GET_STATE(asoc) == SCTP_STATE_SHUTDOWN_SENT) ||
	    (SCTP_GET_STATE(asoc) == SCTP_STATE_SHUTDOWN_RECEIVED) ||
	    (SCTP_GET_STATE(asoc) == SCTP_STATE_SHUTDOWN_ACK_SENT) ||
	    (asoc->state & SCTP_STATE_SHUTDOWN_PENDING)) {
		if (srcv->sinfo_flags & SCTP_ABORT) {
			;
		} else {
			SCTP_LTRACE_ERR_RET(NULL, stcb, NULL, SCTP_FROM_SCTP_OUTPUT, ECONNRESET);
			error = ECONNRESET;
			goto out_unlocked;
		}
	}
	/* Ok, we will attempt a msgsnd :> */
	if (p) {
		p->td_ru.ru_msgsnd++;
	}
	/* Are we aborting? */
	if (srcv->sinfo_flags & SCTP_ABORT) {
		struct mbuf *mm;
		int tot_demand, tot_out = 0, max_out;

		SCTP_STAT_INCR(sctps_sends_with_abort);
		if ((SCTP_GET_STATE(asoc) == SCTP_STATE_COOKIE_WAIT) ||
		    (SCTP_GET_STATE(asoc) == SCTP_STATE_COOKIE_ECHOED)) {
			/* It has to be up before we abort */
			/* how big is the user initiated abort? */
			SCTP_LTRACE_ERR_RET(inp, stcb, net, SCTP_FROM_SCTP_OUTPUT, EINVAL);
			error = EINVAL;
			goto out;
		}
		if (hold_tcblock) {
			SCTP_TCB_UNLOCK(stcb);
			hold_tcblock = 0;
		}
		if (top) {
			struct mbuf *cntm = NULL;

			mm = sctp_get_mbuf_for_msg(sizeof(struct sctp_paramhdr), 0, M_WAIT, 1, MT_DATA);
			if (sndlen != 0) {
				for (cntm = top; cntm; cntm = SCTP_BUF_NEXT(cntm)) {
					tot_out += SCTP_BUF_LEN(cntm);
				}
			}
		} else {
			/* Must fit in a MTU */
			tot_out = sndlen;
			tot_demand = (tot_out + sizeof(struct sctp_paramhdr));
			if (tot_demand > SCTP_DEFAULT_ADD_MORE) {
				/* To big */
				SCTP_LTRACE_ERR_RET(NULL, stcb, net, SCTP_FROM_SCTP_OUTPUT, EMSGSIZE);
				error = EMSGSIZE;
				goto out;
			}
			mm = sctp_get_mbuf_for_msg(tot_demand, 0, M_WAIT, 1, MT_DATA);
		}
		if (mm == NULL) {
			SCTP_LTRACE_ERR_RET(NULL, stcb, net, SCTP_FROM_SCTP_OUTPUT, ENOMEM);
			error = ENOMEM;
			goto out;
		}
		max_out = asoc->smallest_mtu - sizeof(struct sctp_paramhdr);
		max_out -= sizeof(struct sctp_abort_msg);
		if (tot_out > max_out) {
			tot_out = max_out;
		}
		if (mm) {
			struct sctp_paramhdr *ph;

			/* now move forward the data pointer */
			ph = mtod(mm, struct sctp_paramhdr *);
			ph->param_type = htons(SCTP_CAUSE_USER_INITIATED_ABT);
			ph->param_length = htons((sizeof(struct sctp_paramhdr) + tot_out));
			ph++;
			SCTP_BUF_LEN(mm) = tot_out + sizeof(struct sctp_paramhdr);
			if (top == NULL) {
				error = uiomove((caddr_t)ph, (int)tot_out, uio);
				if (error) {
					/*-
					 * Here if we can't get his data we
					 * still abort we just don't get to
					 * send the users note :-0
					 */
					sctp_m_freem(mm);
					mm = NULL;
				}
			} else {
				if (sndlen != 0) {
					SCTP_BUF_NEXT(mm) = top;
				}
			}
		}
		if (hold_tcblock == 0) {
			SCTP_TCB_LOCK(stcb);
		}
		atomic_add_int(&stcb->asoc.refcnt, -1);
		free_cnt_applied = 0;
		/* release this lock, otherwise we hang on ourselves */
		sctp_abort_an_association(stcb->sctp_ep, stcb, mm, SCTP_SO_LOCKED);
		/* now relock the stcb so everything is sane */
		hold_tcblock = 0;
		stcb = NULL;
		/*
		 * In this case top is already chained to mm avoid double
		 * free, since we free it below if top != NULL and driver
		 * would free it after sending the packet out
		 */
		if (sndlen != 0) {
			top = NULL;
		}
		goto out_unlocked;
	}
	/* Calculate the maximum we can send */
	inqueue_bytes = stcb->asoc.total_output_queue_size - (stcb->asoc.chunks_on_out_queue * sizeof(struct sctp_data_chunk));
	if (SCTP_SB_LIMIT_SND(so) > inqueue_bytes) {
		if (non_blocking) {
			/* we already checked for non-blocking above. */
			max_len = sndlen;
		} else {
			max_len = SCTP_SB_LIMIT_SND(so) - inqueue_bytes;
		}
	} else {
		max_len = 0;
	}
	if (hold_tcblock) {
		SCTP_TCB_UNLOCK(stcb);
		hold_tcblock = 0;
	}
	/* Is the stream no. valid? */
	if (srcv->sinfo_stream >= asoc->streamoutcnt) {
		/* Invalid stream number */
		SCTP_LTRACE_ERR_RET(inp, stcb, net, SCTP_FROM_SCTP_OUTPUT, EINVAL);
		error = EINVAL;
		goto out_unlocked;
	}
	if (asoc->strmout == NULL) {
		/* huh? software error */
		SCTP_LTRACE_ERR_RET(inp, stcb, net, SCTP_FROM_SCTP_OUTPUT, EFAULT);
		error = EFAULT;
		goto out_unlocked;
	}
	/* Unless E_EOR mode is on, we must make a send FIT in one call. */
	if ((user_marks_eor == 0) &&
	    (sndlen > SCTP_SB_LIMIT_SND(stcb->sctp_socket))) {
		/* It will NEVER fit */
		SCTP_LTRACE_ERR_RET(NULL, stcb, net, SCTP_FROM_SCTP_OUTPUT, EMSGSIZE);
		error = EMSGSIZE;
		goto out_unlocked;
	}
	if ((uio == NULL) && user_marks_eor) {
		/*-
		 * We do not support eeor mode for
		 * sending with mbuf chains (like sendfile).
		 */
		SCTP_LTRACE_ERR_RET(NULL, stcb, net, SCTP_FROM_SCTP_OUTPUT, EINVAL);
		error = EINVAL;
		goto out_unlocked;
	}
	if (user_marks_eor) {
		local_add_more = min(SCTP_SB_LIMIT_SND(so), SCTP_BASE_SYSCTL(sctp_add_more_threshold));
	} else {
		/*-
		 * For non-eeor the whole message must fit in
		 * the socket send buffer.
		 */
		local_add_more = sndlen;
	}
	len = 0;
	if (non_blocking) {
		goto skip_preblock;
	}
	if (((max_len <= local_add_more) &&
	    (SCTP_SB_LIMIT_SND(so) >= local_add_more)) ||
	    (max_len == 0) ||
	    ((stcb->asoc.chunks_on_out_queue + stcb->asoc.stream_queue_cnt) >= SCTP_BASE_SYSCTL(sctp_max_chunks_on_queue))) {
		/* No room right now ! */
		SOCKBUF_LOCK(&so->so_snd);
		inqueue_bytes = stcb->asoc.total_output_queue_size - (stcb->asoc.chunks_on_out_queue * sizeof(struct sctp_data_chunk));
		while ((SCTP_SB_LIMIT_SND(so) < (inqueue_bytes + local_add_more)) ||
		    ((stcb->asoc.stream_queue_cnt + stcb->asoc.chunks_on_out_queue) >= SCTP_BASE_SYSCTL(sctp_max_chunks_on_queue))) {
			SCTPDBG(SCTP_DEBUG_OUTPUT1, "pre_block limit:%u <(inq:%d + %d) || (%d+%d > %d)\n",
			    (unsigned int)SCTP_SB_LIMIT_SND(so),
			    inqueue_bytes,
			    local_add_more,
			    stcb->asoc.stream_queue_cnt,
			    stcb->asoc.chunks_on_out_queue,
			    SCTP_BASE_SYSCTL(sctp_max_chunks_on_queue));
			if (SCTP_BASE_SYSCTL(sctp_logging_level) & SCTP_BLK_LOGGING_ENABLE) {
				sctp_log_block(SCTP_BLOCK_LOG_INTO_BLKA, asoc, sndlen);
			}
			be.error = 0;
			stcb->block_entry = &be;
			error = sbwait(&so->so_snd);
			stcb->block_entry = NULL;
			if (error || so->so_error || be.error) {
				if (error == 0) {
					if (so->so_error)
						error = so->so_error;
					if (be.error) {
						error = be.error;
					}
				}
				SOCKBUF_UNLOCK(&so->so_snd);
				goto out_unlocked;
			}
			if (SCTP_BASE_SYSCTL(sctp_logging_level) & SCTP_BLK_LOGGING_ENABLE) {
				sctp_log_block(SCTP_BLOCK_LOG_OUTOF_BLK,
				    asoc, stcb->asoc.total_output_queue_size);
			}
			if (stcb->asoc.state & SCTP_STATE_ABOUT_TO_BE_FREED) {
				goto out_unlocked;
			}
			inqueue_bytes = stcb->asoc.total_output_queue_size - (stcb->asoc.chunks_on_out_queue * sizeof(struct sctp_data_chunk));
		}
		if (SCTP_SB_LIMIT_SND(so) > inqueue_bytes) {
			max_len = SCTP_SB_LIMIT_SND(so) - inqueue_bytes;
		} else {
			max_len = 0;
		}
		SOCKBUF_UNLOCK(&so->so_snd);
	}
skip_preblock:
	if (stcb->asoc.state & SCTP_STATE_ABOUT_TO_BE_FREED) {
		goto out_unlocked;
	}
	/*
	 * sndlen covers for mbuf case uio_resid covers for the non-mbuf
	 * case NOTE: uio will be null when top/mbuf is passed
	 */
	if (sndlen == 0) {
		if (srcv->sinfo_flags & SCTP_EOF) {
			got_all_of_the_send = 1;
			goto dataless_eof;
		} else {
			SCTP_LTRACE_ERR_RET(inp, stcb, net, SCTP_FROM_SCTP_OUTPUT, EINVAL);
			error = EINVAL;
			goto out;
		}
	}
	if (top == NULL) {
		struct sctp_stream_queue_pending *sp;
		struct sctp_stream_out *strm;
		uint32_t sndout;

		SCTP_TCB_SEND_LOCK(stcb);
		if ((asoc->stream_locked) &&
		    (asoc->stream_locked_on != srcv->sinfo_stream)) {
			SCTP_TCB_SEND_UNLOCK(stcb);
			SCTP_LTRACE_ERR_RET(inp, stcb, net, SCTP_FROM_SCTP_OUTPUT, EINVAL);
			error = EINVAL;
			goto out;
		}
		SCTP_TCB_SEND_UNLOCK(stcb);

		strm = &stcb->asoc.strmout[srcv->sinfo_stream];
		if (strm->last_msg_incomplete == 0) {
	do_a_copy_in:
			sp = sctp_copy_it_in(stcb, asoc, srcv, uio, net, max_len, user_marks_eor, &error);
			if ((sp == NULL) || (error)) {
				goto out;
			}
			SCTP_TCB_SEND_LOCK(stcb);
			if (sp->msg_is_complete) {
				strm->last_msg_incomplete = 0;
				asoc->stream_locked = 0;
			} else {
				/*
				 * Just got locked to this guy in case of an
				 * interrupt.
				 */
				strm->last_msg_incomplete = 1;
				asoc->stream_locked = 1;
				asoc->stream_locked_on = srcv->sinfo_stream;
				sp->sender_all_done = 0;
			}
			sctp_snd_sb_alloc(stcb, sp->length);
			atomic_add_int(&asoc->stream_queue_cnt, 1);
			if ((srcv->sinfo_flags & SCTP_UNORDERED) == 0) {
				sp->strseq = strm->next_sequence_sent;
				if (SCTP_BASE_SYSCTL(sctp_logging_level) & SCTP_LOG_AT_SEND_2_SCTP) {
					sctp_misc_ints(SCTP_STRMOUT_LOG_ASSIGN,
					    (uintptr_t) stcb, sp->length,
					    (uint32_t) ((srcv->sinfo_stream << 16) | sp->strseq), 0);
				}
				strm->next_sequence_sent++;
			} else {
				SCTP_STAT_INCR(sctps_sends_with_unord);
			}
			TAILQ_INSERT_TAIL(&strm->outqueue, sp, next);
			stcb->asoc.ss_functions.sctp_ss_add_to_stream(stcb, asoc, strm, sp, 1);
			SCTP_TCB_SEND_UNLOCK(stcb);
		} else {
			SCTP_TCB_SEND_LOCK(stcb);
			sp = TAILQ_LAST(&strm->outqueue, sctp_streamhead);
			SCTP_TCB_SEND_UNLOCK(stcb);
			if (sp == NULL) {
				/* ???? Huh ??? last msg is gone */
#ifdef INVARIANTS
				panic("Warning: Last msg marked incomplete, yet nothing left?");
#else
				SCTP_PRINTF("Warning: Last msg marked incomplete, yet nothing left?\n");
				strm->last_msg_incomplete = 0;
#endif
				goto do_a_copy_in;

			}
		}
		while (uio->uio_resid > 0) {
			/* How much room do we have? */
			struct mbuf *new_tail, *mm;

			if (SCTP_SB_LIMIT_SND(so) > stcb->asoc.total_output_queue_size)
				max_len = SCTP_SB_LIMIT_SND(so) - stcb->asoc.total_output_queue_size;
			else
				max_len = 0;

			if ((max_len > SCTP_BASE_SYSCTL(sctp_add_more_threshold)) ||
			    (max_len && (SCTP_SB_LIMIT_SND(so) < SCTP_BASE_SYSCTL(sctp_add_more_threshold))) ||
			    (uio->uio_resid && (uio->uio_resid <= (int)max_len))) {
				sndout = 0;
				new_tail = NULL;
				if (hold_tcblock) {
					SCTP_TCB_UNLOCK(stcb);
					hold_tcblock = 0;
				}
				mm = sctp_copy_resume(uio, max_len, user_marks_eor, &error, &sndout, &new_tail);
				if ((mm == NULL) || error) {
					if (mm) {
						sctp_m_freem(mm);
					}
					goto out;
				}
				/* Update the mbuf and count */
				SCTP_TCB_SEND_LOCK(stcb);
				if (stcb->asoc.state & SCTP_STATE_ABOUT_TO_BE_FREED) {
					/*
					 * we need to get out. Peer probably
					 * aborted.
					 */
					sctp_m_freem(mm);
					if (stcb->asoc.state & SCTP_PCB_FLAGS_WAS_ABORTED) {
						SCTP_LTRACE_ERR_RET(NULL, stcb, NULL, SCTP_FROM_SCTP_OUTPUT, ECONNRESET);
						error = ECONNRESET;
					}
					SCTP_TCB_SEND_UNLOCK(stcb);
					goto out;
				}
				if (sp->tail_mbuf) {
					/* tack it to the end */
					SCTP_BUF_NEXT(sp->tail_mbuf) = mm;
					sp->tail_mbuf = new_tail;
				} else {
					/* A stolen mbuf */
					sp->data = mm;
					sp->tail_mbuf = new_tail;
				}
				sctp_snd_sb_alloc(stcb, sndout);
				atomic_add_int(&sp->length, sndout);
				len += sndout;

				/* Did we reach EOR? */
				if ((uio->uio_resid == 0) &&
				    ((user_marks_eor == 0) ||
				    (srcv->sinfo_flags & SCTP_EOF) ||
				    (user_marks_eor && (srcv->sinfo_flags & SCTP_EOR)))) {
					sp->msg_is_complete = 1;
				} else {
					sp->msg_is_complete = 0;
				}
				SCTP_TCB_SEND_UNLOCK(stcb);
			}
			if (uio->uio_resid == 0) {
				/* got it all? */
				continue;
			}
			/* PR-SCTP? */
			if ((asoc->peer_supports_prsctp) && (asoc->sent_queue_cnt_removeable > 0)) {
				/*
				 * This is ugly but we must assure locking
				 * order
				 */
				if (hold_tcblock == 0) {
					SCTP_TCB_LOCK(stcb);
					hold_tcblock = 1;
				}
				sctp_prune_prsctp(stcb, asoc, srcv, sndlen);
				inqueue_bytes = stcb->asoc.total_output_queue_size - (stcb->asoc.chunks_on_out_queue * sizeof(struct sctp_data_chunk));
				if (SCTP_SB_LIMIT_SND(so) > stcb->asoc.total_output_queue_size)
					max_len = SCTP_SB_LIMIT_SND(so) - inqueue_bytes;
				else
					max_len = 0;
				if (max_len > 0) {
					continue;
				}
				SCTP_TCB_UNLOCK(stcb);
				hold_tcblock = 0;
			}
			/* wait for space now */
			if (non_blocking) {
				/* Non-blocking io in place out */
				goto skip_out_eof;
			}
			/* What about the INIT, send it maybe */
			if (queue_only_for_init) {
				if (hold_tcblock == 0) {
					SCTP_TCB_LOCK(stcb);
					hold_tcblock = 1;
				}
				if (SCTP_GET_STATE(&stcb->asoc) == SCTP_STATE_OPEN) {
					/* a collision took us forward? */
					queue_only = 0;
				} else {
					sctp_send_initiate(inp, stcb, SCTP_SO_LOCKED);
					SCTP_SET_STATE(asoc, SCTP_STATE_COOKIE_WAIT);
					queue_only = 1;
				}
			}
			if ((net->flight_size > net->cwnd) &&
			    (asoc->sctp_cmt_on_off == 0)) {
				SCTP_STAT_INCR(sctps_send_cwnd_avoid);
				queue_only = 1;
			} else if (asoc->ifp_had_enobuf) {
				SCTP_STAT_INCR(sctps_ifnomemqueued);
				if (net->flight_size > (2 * net->mtu)) {
					queue_only = 1;
				}
				asoc->ifp_had_enobuf = 0;
			}
			un_sent = ((stcb->asoc.total_output_queue_size - stcb->asoc.total_flight) +
			    (stcb->asoc.stream_queue_cnt * sizeof(struct sctp_data_chunk)));
			if ((sctp_is_feature_off(inp, SCTP_PCB_FLAGS_NODELAY)) &&
			    (stcb->asoc.total_flight > 0) &&
			    (stcb->asoc.stream_queue_cnt < SCTP_MAX_DATA_BUNDLING) &&
			    (un_sent < (int)(stcb->asoc.smallest_mtu - SCTP_MIN_OVERHEAD))) {

				/*-
				 * Ok, Nagle is set on and we have data outstanding.
				 * Don't send anything and let SACKs drive out the
				 * data unless wen have a "full" segment to send.
				 */
				if (SCTP_BASE_SYSCTL(sctp_logging_level) & SCTP_NAGLE_LOGGING_ENABLE) {
					sctp_log_nagle_event(stcb, SCTP_NAGLE_APPLIED);
				}
				SCTP_STAT_INCR(sctps_naglequeued);
				nagle_applies = 1;
			} else {
				if (SCTP_BASE_SYSCTL(sctp_logging_level) & SCTP_NAGLE_LOGGING_ENABLE) {
					if (sctp_is_feature_off(inp, SCTP_PCB_FLAGS_NODELAY))
						sctp_log_nagle_event(stcb, SCTP_NAGLE_SKIPPED);
				}
				SCTP_STAT_INCR(sctps_naglesent);
				nagle_applies = 0;
			}
			if (SCTP_BASE_SYSCTL(sctp_logging_level) & SCTP_BLK_LOGGING_ENABLE) {

				sctp_misc_ints(SCTP_CWNDLOG_PRESEND, queue_only_for_init, queue_only,
				    nagle_applies, un_sent);
				sctp_misc_ints(SCTP_CWNDLOG_PRESEND, stcb->asoc.total_output_queue_size,
				    stcb->asoc.total_flight,
				    stcb->asoc.chunks_on_out_queue, stcb->asoc.total_flight_count);
			}
			if (queue_only_for_init)
				queue_only_for_init = 0;
			if ((queue_only == 0) && (nagle_applies == 0)) {
				/*-
				 * need to start chunk output
				 * before blocking.. note that if
				 * a lock is already applied, then
				 * the input via the net is happening
				 * and I don't need to start output :-D
				 */
				if (hold_tcblock == 0) {
					if (SCTP_TCB_TRYLOCK(stcb)) {
						hold_tcblock = 1;
						sctp_chunk_output(inp,
						    stcb,
						    SCTP_OUTPUT_FROM_USR_SEND, SCTP_SO_LOCKED);
					}
				} else {
					sctp_chunk_output(inp,
					    stcb,
					    SCTP_OUTPUT_FROM_USR_SEND, SCTP_SO_LOCKED);
				}
				if (hold_tcblock == 1) {
					SCTP_TCB_UNLOCK(stcb);
					hold_tcblock = 0;
				}
			}
			SOCKBUF_LOCK(&so->so_snd);
			/*-
			 * This is a bit strange, but I think it will
			 * work. The total_output_queue_size is locked and
			 * protected by the TCB_LOCK, which we just released.
			 * There is a race that can occur between releasing it
			 * above, and me getting the socket lock, where sacks
			 * come in but we have not put the SB_WAIT on the
			 * so_snd buffer to get the wakeup. After the LOCK
			 * is applied the sack_processing will also need to
			 * LOCK the so->so_snd to do the actual sowwakeup(). So
			 * once we have the socket buffer lock if we recheck the
			 * size we KNOW we will get to sleep safely with the
			 * wakeup flag in place.
			 */
			if (SCTP_SB_LIMIT_SND(so) <= (stcb->asoc.total_output_queue_size +
			    min(SCTP_BASE_SYSCTL(sctp_add_more_threshold), SCTP_SB_LIMIT_SND(so)))) {
				if (SCTP_BASE_SYSCTL(sctp_logging_level) & SCTP_BLK_LOGGING_ENABLE) {
					sctp_log_block(SCTP_BLOCK_LOG_INTO_BLK,
					    asoc, uio->uio_resid);
				}
				be.error = 0;
				stcb->block_entry = &be;
				error = sbwait(&so->so_snd);
				stcb->block_entry = NULL;

				if (error || so->so_error || be.error) {
					if (error == 0) {
						if (so->so_error)
							error = so->so_error;
						if (be.error) {
							error = be.error;
						}
					}
					SOCKBUF_UNLOCK(&so->so_snd);
					goto out_unlocked;
				}
				if (SCTP_BASE_SYSCTL(sctp_logging_level) & SCTP_BLK_LOGGING_ENABLE) {
					sctp_log_block(SCTP_BLOCK_LOG_OUTOF_BLK,
					    asoc, stcb->asoc.total_output_queue_size);
				}
			}
			SOCKBUF_UNLOCK(&so->so_snd);
			if (stcb->asoc.state & SCTP_STATE_ABOUT_TO_BE_FREED) {
				goto out_unlocked;
			}
		}
		SCTP_TCB_SEND_LOCK(stcb);
		if (sp) {
			if (sp->msg_is_complete == 0) {
				strm->last_msg_incomplete = 1;
				asoc->stream_locked = 1;
				asoc->stream_locked_on = srcv->sinfo_stream;
			} else {
				sp->sender_all_done = 1;
				strm->last_msg_incomplete = 0;
				asoc->stream_locked = 0;
			}
		} else {
			SCTP_PRINTF("Huh no sp TSNH?\n");
			strm->last_msg_incomplete = 0;
			asoc->stream_locked = 0;
		}
		SCTP_TCB_SEND_UNLOCK(stcb);
		if (uio->uio_resid == 0) {
			got_all_of_the_send = 1;
		}
	} else {
		/* We send in a 0, since we do NOT have any locks */
		error = sctp_msg_append(stcb, net, top, srcv, 0);
		top = NULL;
		if (srcv->sinfo_flags & SCTP_EOF) {
			/*
			 * This should only happen for Panda for the mbuf
			 * send case, which does NOT yet support EEOR mode.
			 * Thus, we can just set this flag to do the proper
			 * EOF handling.
			 */
			got_all_of_the_send = 1;
		}
	}
	if (error) {
		goto out;
	}
dataless_eof:
	/* EOF thing ? */
	if ((srcv->sinfo_flags & SCTP_EOF) &&
	    (got_all_of_the_send == 1)) {
		int cnt;

		SCTP_STAT_INCR(sctps_sends_with_eof);
		error = 0;
		if (hold_tcblock == 0) {
			SCTP_TCB_LOCK(stcb);
			hold_tcblock = 1;
		}
		cnt = sctp_is_there_unsent_data(stcb, SCTP_SO_LOCKED);
		if (TAILQ_EMPTY(&asoc->send_queue) &&
		    TAILQ_EMPTY(&asoc->sent_queue) &&
		    (cnt == 0)) {
			if (asoc->locked_on_sending) {
				goto abort_anyway;
			}
			/* there is nothing queued to send, so I'm done... */
			if ((SCTP_GET_STATE(asoc) != SCTP_STATE_SHUTDOWN_SENT) &&
			    (SCTP_GET_STATE(asoc) != SCTP_STATE_SHUTDOWN_RECEIVED) &&
			    (SCTP_GET_STATE(asoc) != SCTP_STATE_SHUTDOWN_ACK_SENT)) {
				struct sctp_nets *netp;

				if (stcb->asoc.alternate) {
					netp = stcb->asoc.alternate;
				} else {
					netp = stcb->asoc.primary_destination;
				}
				/* only send SHUTDOWN the first time through */
				sctp_send_shutdown(stcb, netp);
				if (SCTP_GET_STATE(asoc) == SCTP_STATE_OPEN) {
					SCTP_STAT_DECR_GAUGE32(sctps_currestab);
				}
				SCTP_SET_STATE(asoc, SCTP_STATE_SHUTDOWN_SENT);
				SCTP_CLEAR_SUBSTATE(asoc, SCTP_STATE_SHUTDOWN_PENDING);
				sctp_timer_start(SCTP_TIMER_TYPE_SHUTDOWN, stcb->sctp_ep, stcb,
				    netp);
				sctp_timer_start(SCTP_TIMER_TYPE_SHUTDOWNGUARD, stcb->sctp_ep, stcb,
				    asoc->primary_destination);
			}
		} else {
			/*-
			 * we still got (or just got) data to send, so set
			 * SHUTDOWN_PENDING
			 */
			/*-
			 * XXX sockets draft says that SCTP_EOF should be
			 * sent with no data.  currently, we will allow user
			 * data to be sent first and move to
			 * SHUTDOWN-PENDING
			 */
			if ((SCTP_GET_STATE(asoc) != SCTP_STATE_SHUTDOWN_SENT) &&
			    (SCTP_GET_STATE(asoc) != SCTP_STATE_SHUTDOWN_RECEIVED) &&
			    (SCTP_GET_STATE(asoc) != SCTP_STATE_SHUTDOWN_ACK_SENT)) {
				if (hold_tcblock == 0) {
					SCTP_TCB_LOCK(stcb);
					hold_tcblock = 1;
				}
				if (asoc->locked_on_sending) {
					/* Locked to send out the data */
					struct sctp_stream_queue_pending *sp;

					sp = TAILQ_LAST(&asoc->locked_on_sending->outqueue, sctp_streamhead);
					if (sp) {
						if ((sp->length == 0) && (sp->msg_is_complete == 0))
							asoc->state |= SCTP_STATE_PARTIAL_MSG_LEFT;
					}
				}
				asoc->state |= SCTP_STATE_SHUTDOWN_PENDING;
				if (TAILQ_EMPTY(&asoc->send_queue) &&
				    TAILQ_EMPTY(&asoc->sent_queue) &&
				    (asoc->state & SCTP_STATE_PARTIAL_MSG_LEFT)) {
			abort_anyway:
					if (free_cnt_applied) {
						atomic_add_int(&stcb->asoc.refcnt, -1);
						free_cnt_applied = 0;
					}
					sctp_abort_an_association(stcb->sctp_ep, stcb,
					    NULL, SCTP_SO_LOCKED);
					/*
					 * now relock the stcb so everything
					 * is sane
					 */
					hold_tcblock = 0;
					stcb = NULL;
					goto out;
				}
				sctp_timer_start(SCTP_TIMER_TYPE_SHUTDOWNGUARD, stcb->sctp_ep, stcb,
				    asoc->primary_destination);
				sctp_feature_off(inp, SCTP_PCB_FLAGS_NODELAY);
			}
		}
	}
skip_out_eof:
	if (!TAILQ_EMPTY(&stcb->asoc.control_send_queue)) {
		some_on_control = 1;
	}
	if (queue_only_for_init) {
		if (hold_tcblock == 0) {
			SCTP_TCB_LOCK(stcb);
			hold_tcblock = 1;
		}
		if (SCTP_GET_STATE(&stcb->asoc) == SCTP_STATE_OPEN) {
			/* a collision took us forward? */
			queue_only = 0;
		} else {
			sctp_send_initiate(inp, stcb, SCTP_SO_LOCKED);
			SCTP_SET_STATE(&stcb->asoc, SCTP_STATE_COOKIE_WAIT);
			queue_only = 1;
		}
	}
	if ((net->flight_size > net->cwnd) &&
	    (stcb->asoc.sctp_cmt_on_off == 0)) {
		SCTP_STAT_INCR(sctps_send_cwnd_avoid);
		queue_only = 1;
	} else if (asoc->ifp_had_enobuf) {
		SCTP_STAT_INCR(sctps_ifnomemqueued);
		if (net->flight_size > (2 * net->mtu)) {
			queue_only = 1;
		}
		asoc->ifp_had_enobuf = 0;
	}
	un_sent = ((stcb->asoc.total_output_queue_size - stcb->asoc.total_flight) +
	    (stcb->asoc.stream_queue_cnt * sizeof(struct sctp_data_chunk)));
	if ((sctp_is_feature_off(inp, SCTP_PCB_FLAGS_NODELAY)) &&
	    (stcb->asoc.total_flight > 0) &&
	    (stcb->asoc.stream_queue_cnt < SCTP_MAX_DATA_BUNDLING) &&
	    (un_sent < (int)(stcb->asoc.smallest_mtu - SCTP_MIN_OVERHEAD))) {
		/*-
		 * Ok, Nagle is set on and we have data outstanding.
		 * Don't send anything and let SACKs drive out the
		 * data unless wen have a "full" segment to send.
		 */
		if (SCTP_BASE_SYSCTL(sctp_logging_level) & SCTP_NAGLE_LOGGING_ENABLE) {
			sctp_log_nagle_event(stcb, SCTP_NAGLE_APPLIED);
		}
		SCTP_STAT_INCR(sctps_naglequeued);
		nagle_applies = 1;
	} else {
		if (SCTP_BASE_SYSCTL(sctp_logging_level) & SCTP_NAGLE_LOGGING_ENABLE) {
			if (sctp_is_feature_off(inp, SCTP_PCB_FLAGS_NODELAY))
				sctp_log_nagle_event(stcb, SCTP_NAGLE_SKIPPED);
		}
		SCTP_STAT_INCR(sctps_naglesent);
		nagle_applies = 0;
	}
	if (SCTP_BASE_SYSCTL(sctp_logging_level) & SCTP_BLK_LOGGING_ENABLE) {
		sctp_misc_ints(SCTP_CWNDLOG_PRESEND, queue_only_for_init, queue_only,
		    nagle_applies, un_sent);
		sctp_misc_ints(SCTP_CWNDLOG_PRESEND, stcb->asoc.total_output_queue_size,
		    stcb->asoc.total_flight,
		    stcb->asoc.chunks_on_out_queue, stcb->asoc.total_flight_count);
	}
	if ((queue_only == 0) && (nagle_applies == 0) && (stcb->asoc.peers_rwnd && un_sent)) {
		/* we can attempt to send too. */
		if (hold_tcblock == 0) {
			/*
			 * If there is activity recv'ing sacks no need to
			 * send
			 */
			if (SCTP_TCB_TRYLOCK(stcb)) {
				sctp_chunk_output(inp, stcb, SCTP_OUTPUT_FROM_USR_SEND, SCTP_SO_LOCKED);
				hold_tcblock = 1;
			}
		} else {
			sctp_chunk_output(inp, stcb, SCTP_OUTPUT_FROM_USR_SEND, SCTP_SO_LOCKED);
		}
	} else if ((queue_only == 0) &&
		    (stcb->asoc.peers_rwnd == 0) &&
	    (stcb->asoc.total_flight == 0)) {
		/* We get to have a probe outstanding */
		if (hold_tcblock == 0) {
			hold_tcblock = 1;
			SCTP_TCB_LOCK(stcb);
		}
		sctp_chunk_output(inp, stcb, SCTP_OUTPUT_FROM_USR_SEND, SCTP_SO_LOCKED);
	} else if (some_on_control) {
		int num_out, reason, frag_point;

		/* Here we do control only */
		if (hold_tcblock == 0) {
			hold_tcblock = 1;
			SCTP_TCB_LOCK(stcb);
		}
		frag_point = sctp_get_frag_point(stcb, &stcb->asoc);
		(void)sctp_med_chunk_output(inp, stcb, &stcb->asoc, &num_out,
		    &reason, 1, 1, &now, &now_filled, frag_point, SCTP_SO_LOCKED);
	}
	SCTPDBG(SCTP_DEBUG_OUTPUT1, "USR Send complete qo:%d prw:%d unsent:%d tf:%d cooq:%d toqs:%d err:%d\n",
	    queue_only, stcb->asoc.peers_rwnd, un_sent,
	    stcb->asoc.total_flight, stcb->asoc.chunks_on_out_queue,
	    stcb->asoc.total_output_queue_size, error);

out:
out_unlocked:

	if (local_soresv && stcb) {
		atomic_subtract_int(&stcb->asoc.sb_send_resv, sndlen);
	}
	if (create_lock_applied) {
		SCTP_ASOC_CREATE_UNLOCK(inp);
	}
	if ((stcb) && hold_tcblock) {
		SCTP_TCB_UNLOCK(stcb);
	}
	if (stcb && free_cnt_applied) {
		atomic_add_int(&stcb->asoc.refcnt, -1);
	}
#ifdef INVARIANTS
	if (stcb) {
		if (mtx_owned(&stcb->tcb_mtx)) {
			panic("Leaving with tcb mtx owned?");
		}
		if (mtx_owned(&stcb->tcb_send_mtx)) {
			panic("Leaving with tcb send mtx owned?");
		}
	}
#endif
#ifdef INVARIANTS
	if (inp) {
		sctp_validate_no_locks(inp);
	} else {
		SCTP_PRINTF("Warning - inp is NULL so cant validate locks\n");
	}
#endif
	if (top) {
		sctp_m_freem(top);
	}
	if (control) {
		sctp_m_freem(control);
	}
	return (error);
}


/*
 * generate an AUTHentication chunk, if required
 */
struct mbuf *
sctp_add_auth_chunk(struct mbuf *m, struct mbuf **m_end,
    struct sctp_auth_chunk **auth_ret, uint32_t * offset,
    struct sctp_tcb *stcb, uint8_t chunk)
{
	struct mbuf *m_auth;
	struct sctp_auth_chunk *auth;
	int chunk_len;
	struct mbuf *cn;

	if ((m_end == NULL) || (auth_ret == NULL) || (offset == NULL) ||
	    (stcb == NULL))
		return (m);

	/* sysctl disabled auth? */
	if (SCTP_BASE_SYSCTL(sctp_auth_disable))
		return (m);

	/* peer doesn't do auth... */
	if (!stcb->asoc.peer_supports_auth) {
		return (m);
	}
	/* does the requested chunk require auth? */
	if (!sctp_auth_is_required_chunk(chunk, stcb->asoc.peer_auth_chunks)) {
		return (m);
	}
	m_auth = sctp_get_mbuf_for_msg(sizeof(*auth), 0, M_DONTWAIT, 1, MT_HEADER);
	if (m_auth == NULL) {
		/* no mbuf's */
		return (m);
	}
	/* reserve some space if this will be the first mbuf */
	if (m == NULL)
		SCTP_BUF_RESV_UF(m_auth, SCTP_MIN_OVERHEAD);
	/* fill in the AUTH chunk details */
	auth = mtod(m_auth, struct sctp_auth_chunk *);
	bzero(auth, sizeof(*auth));
	auth->ch.chunk_type = SCTP_AUTHENTICATION;
	auth->ch.chunk_flags = 0;
	chunk_len = sizeof(*auth) +
	    sctp_get_hmac_digest_len(stcb->asoc.peer_hmac_id);
	auth->ch.chunk_length = htons(chunk_len);
	auth->hmac_id = htons(stcb->asoc.peer_hmac_id);
	/* key id and hmac digest will be computed and filled in upon send */

	/* save the offset where the auth was inserted into the chain */
	*offset = 0;
	for (cn = m; cn; cn = SCTP_BUF_NEXT(cn)) {
		*offset += SCTP_BUF_LEN(cn);
	}

	/* update length and return pointer to the auth chunk */
	SCTP_BUF_LEN(m_auth) = chunk_len;
	m = sctp_copy_mbufchain(m_auth, m, m_end, 1, chunk_len, 0);
	if (auth_ret != NULL)
		*auth_ret = auth;

	return (m);
}

#ifdef INET6
int
sctp_v6src_match_nexthop(struct sockaddr_in6 *src6, sctp_route_t * ro)
{
	struct nd_prefix *pfx = NULL;
	struct nd_pfxrouter *pfxrtr = NULL;
	struct sockaddr_in6 gw6;

	if (ro == NULL || ro->ro_rt == NULL || src6->sin6_family != AF_INET6)
		return (0);

	/* get prefix entry of address */
	LIST_FOREACH(pfx, &MODULE_GLOBAL(nd_prefix), ndpr_entry) {
		if (pfx->ndpr_stateflags & NDPRF_DETACHED)
			continue;
		if (IN6_ARE_MASKED_ADDR_EQUAL(&pfx->ndpr_prefix.sin6_addr,
		    &src6->sin6_addr, &pfx->ndpr_mask))
			break;
	}
	/* no prefix entry in the prefix list */
	if (pfx == NULL) {
		SCTPDBG(SCTP_DEBUG_OUTPUT2, "No prefix entry for ");
		SCTPDBG_ADDR(SCTP_DEBUG_OUTPUT2, (struct sockaddr *)src6);
		return (0);
	}
	SCTPDBG(SCTP_DEBUG_OUTPUT2, "v6src_match_nexthop(), Prefix entry is ");
	SCTPDBG_ADDR(SCTP_DEBUG_OUTPUT2, (struct sockaddr *)src6);

	/* search installed gateway from prefix entry */
	LIST_FOREACH(pfxrtr, &pfx->ndpr_advrtrs, pfr_entry) {
		memset(&gw6, 0, sizeof(struct sockaddr_in6));
		gw6.sin6_family = AF_INET6;
		gw6.sin6_len = sizeof(struct sockaddr_in6);
		memcpy(&gw6.sin6_addr, &pfxrtr->router->rtaddr,
		    sizeof(struct in6_addr));
		SCTPDBG(SCTP_DEBUG_OUTPUT2, "prefix router is ");
		SCTPDBG_ADDR(SCTP_DEBUG_OUTPUT2, (struct sockaddr *)&gw6);
		SCTPDBG(SCTP_DEBUG_OUTPUT2, "installed router is ");
		SCTPDBG_ADDR(SCTP_DEBUG_OUTPUT2, ro->ro_rt->rt_gateway);
		if (sctp_cmpaddr((struct sockaddr *)&gw6,
		    ro->ro_rt->rt_gateway)) {
			SCTPDBG(SCTP_DEBUG_OUTPUT2, "pfxrouter is installed\n");
			return (1);
		}
	}
	SCTPDBG(SCTP_DEBUG_OUTPUT2, "pfxrouter is not installed\n");
	return (0);
}

#endif

int
sctp_v4src_match_nexthop(struct sctp_ifa *sifa, sctp_route_t * ro)
{
#ifdef INET
	struct sockaddr_in *sin, *mask;
	struct ifaddr *ifa;
	struct in_addr srcnetaddr, gwnetaddr;

	if (ro == NULL || ro->ro_rt == NULL ||
	    sifa->address.sa.sa_family != AF_INET) {
		return (0);
	}
	ifa = (struct ifaddr *)sifa->ifa;
	mask = (struct sockaddr_in *)(ifa->ifa_netmask);
	sin = (struct sockaddr_in *)&sifa->address.sin;
	srcnetaddr.s_addr = (sin->sin_addr.s_addr & mask->sin_addr.s_addr);
	SCTPDBG(SCTP_DEBUG_OUTPUT1, "match_nexthop4: src address is ");
	SCTPDBG_ADDR(SCTP_DEBUG_OUTPUT2, &sifa->address.sa);
	SCTPDBG(SCTP_DEBUG_OUTPUT1, "network address is %x\n", srcnetaddr.s_addr);

	sin = (struct sockaddr_in *)ro->ro_rt->rt_gateway;
	gwnetaddr.s_addr = (sin->sin_addr.s_addr & mask->sin_addr.s_addr);
	SCTPDBG(SCTP_DEBUG_OUTPUT1, "match_nexthop4: nexthop is ");
	SCTPDBG_ADDR(SCTP_DEBUG_OUTPUT2, ro->ro_rt->rt_gateway);
	SCTPDBG(SCTP_DEBUG_OUTPUT1, "network address is %x\n", gwnetaddr.s_addr);
	if (srcnetaddr.s_addr == gwnetaddr.s_addr) {
		return (1);
	}
#endif
	return (0);
}<|MERGE_RESOLUTION|>--- conflicted
+++ resolved
@@ -3981,15 +3981,9 @@
 			}
 			if ((nofragment_flag) && (port == 0)) {
 				ip->ip_off = htons(IP_DF);
-<<<<<<< HEAD
-			} else
-				ip->ip_off = htons(0);
-
-=======
 			} else {
 				ip->ip_off = htons(0);
 			}
->>>>>>> 6eb4b395
 			/* FreeBSD has a function for ip_id's */
 			ip->ip_id = ip_newid();
 
