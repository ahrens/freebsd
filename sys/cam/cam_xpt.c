--- conflicted
+++ resolved
@@ -228,11 +228,7 @@
 static timeout_t xpt_release_devq_timeout;
 static void	 xpt_release_simq_timeout(void *arg) __unused;
 static void	 xpt_release_bus(struct cam_eb *bus);
-<<<<<<< HEAD
 static int	 xpt_release_devq_device(struct cam_ed *dev, u_int count,
-=======
-static void	 xpt_release_devq_device(struct cam_ed *dev, u_int count,
->>>>>>> 36fb790d
 		    int run_queue);
 static struct cam_et*
 		 xpt_alloc_target(struct cam_eb *bus, target_id_t target_id);
@@ -2461,7 +2457,6 @@
 	case XPT_RESET_DEV:
 	case XPT_ENG_EXEC:
 	case XPT_SMP_IO:
-<<<<<<< HEAD
 	{
 		struct cam_devq *devq;
 
@@ -2471,12 +2466,8 @@
 		if (xpt_schedule_devq(devq, path->device) != 0)
 			xpt_run_devq(devq);
 		mtx_unlock(&devq->send_mtx);
-=======
-		cam_ccbq_insert_ccb(&path->device->ccbq, start_ccb);
-		if (xpt_schedule_devq(path->bus->sim->devq, path->device))
-			xpt_run_devq(path->bus->sim->devq);
->>>>>>> 36fb790d
 		break;
+	}
 	case XPT_CALC_GEOMETRY:
 	{
 		struct cam_sim *sim;
@@ -3131,16 +3122,11 @@
 static void
 xpt_run_dev_allocq(struct cam_ed *device)
 {
-<<<<<<< HEAD
 	struct cam_devq	*devq;
 	struct camq	*drvq;
 
 	devq = device->sim->devq;
 	mtx_assert(&devq->send_mtx, MA_OWNED);
-=======
-	struct camq	*drvq;
-
->>>>>>> 36fb790d
 	if (device->ccbq.devq_allocating)
 		return;
 	device->ccbq.devq_allocating = 1;
@@ -3148,12 +3134,7 @@
 	drvq = &device->drvq;
 	while ((drvq->entries > 0) &&
 	    (device->ccbq.devq_openings > 0 ||
-<<<<<<< HEAD
 	     CAMQ_GET_PRIO(drvq) <= CAM_PRIORITY_OOB)) {
-=======
-	     CAMQ_GET_PRIO(drvq) <= CAM_PRIORITY_OOB) &&
-	    (device->ccbq.queue.qfrozen_cnt == 0)) {
->>>>>>> 36fb790d
 		union	ccb *work_ccb;
 		struct	cam_periph *drv;
 
@@ -3246,11 +3227,6 @@
 		xpt_schedule_devq(devq, device);
 		mtx_unlock(&devq->send_mtx);
 
-<<<<<<< HEAD
-=======
-		xpt_schedule_devq(devq, device);
-
->>>>>>> 36fb790d
 		if ((work_ccb->ccb_h.flags & CAM_DEV_QFREEZE) != 0) {
 			/*
 			 * The client wants to freeze the queue
@@ -3753,25 +3729,9 @@
 
 	mtx_lock(&devq->send_mtx);
 	cam_ccbq_release_opening(&device->ccbq);
-<<<<<<< HEAD
 	xpt_run_dev_allocq(device);
 	mtx_unlock(&devq->send_mtx);
 	xpt_free_ccb(free_ccb);
-=======
-	if (device->flags & CAM_DEV_RESIZE_QUEUE_NEEDED) {
-		device->flags &= ~CAM_DEV_RESIZE_QUEUE_NEEDED;
-		cam_ccbq_resize(&device->ccbq,
-		    device->ccbq.dev_openings + device->ccbq.dev_active);
-	}
-	if (sim->ccb_count > sim->max_ccbs) {
-		xpt_free_ccb(free_ccb);
-		sim->ccb_count--;
-	} else {
-		SLIST_INSERT_HEAD(&sim->ccb_freeq, &free_ccb->ccb_h,
-		    xpt_links.sle);
-	}
-	xpt_run_dev_allocq(device);
->>>>>>> 36fb790d
 }
 
 /* Functions accessed by SIM drivers */
@@ -4120,7 +4080,6 @@
 u_int32_t
 xpt_freeze_devq(struct cam_path *path, u_int count)
 {
-<<<<<<< HEAD
 	struct cam_ed	*dev = path->device;
 	struct cam_devq	*devq;
 	uint32_t	 freeze;
@@ -4133,18 +4092,6 @@
 		camq_remove(&devq->send_queue, dev->devq_entry.pinfo.index);
 	mtx_unlock(&devq->send_mtx);
 	return (freeze);
-=======
-	struct cam_ed *dev = path->device;
-
-	mtx_assert(path->bus->sim->mtx, MA_OWNED);
-	dev->ccbq.queue.qfrozen_cnt += count;
-	/* Remove frozen device from sendq. */
-	if (device_is_queued(dev)) {
-		camq_remove(&dev->sim->devq->send_queue,
-		    dev->devq_entry.pinfo.index);
-	}
-	return (dev->ccbq.queue.qfrozen_cnt);
->>>>>>> 36fb790d
 }
 
 u_int32_t
@@ -4153,23 +4100,16 @@
 	struct cam_devq	*devq;
 	uint32_t	 freeze;
 
-<<<<<<< HEAD
 	devq = sim->devq;
 	mtx_lock(&devq->send_mtx);
 	freeze = (devq->send_queue.qfrozen_cnt += count);
 	mtx_unlock(&devq->send_mtx);
 	return (freeze);
-=======
-	mtx_assert(sim->mtx, MA_OWNED);
-	sim->devq->send_queue.qfrozen_cnt += count;
-	return (sim->devq->send_queue.qfrozen_cnt);
->>>>>>> 36fb790d
 }
 
 static void
 xpt_release_devq_timeout(void *arg)
 {
-<<<<<<< HEAD
 	struct cam_ed *dev;
 	struct cam_devq *devq;
 
@@ -4179,18 +4119,11 @@
 	if (xpt_release_devq_device(dev, /*count*/1, /*run_queue*/TRUE))
 		xpt_run_devq(dev->sim->devq);
 	mtx_unlock(&devq->send_mtx);
-=======
-	struct cam_ed *device;
-
-	device = (struct cam_ed *)arg;
-	xpt_release_devq_device(device, /*count*/1, /*run_queue*/TRUE);
->>>>>>> 36fb790d
 }
 
 void
 xpt_release_devq(struct cam_path *path, u_int count, int run_queue)
 {
-<<<<<<< HEAD
 	struct cam_ed *dev;
 	struct cam_devq *devq;
 
@@ -4207,17 +4140,6 @@
 {
 
 	mtx_assert(&dev->sim->devq->send_mtx, MA_OWNED);
-=======
-
-	mtx_assert(path->bus->sim->mtx, MA_OWNED);
-	xpt_release_devq_device(path->device, count, run_queue);
-}
-
-void
-xpt_release_devq_device(struct cam_ed *dev, u_int count, int run_queue)
-{
-
->>>>>>> 36fb790d
 	if (count > dev->ccbq.queue.qfrozen_cnt) {
 #ifdef INVARIANTS
 		printf("xpt_release_devq(): requested %u > present %u\n",
@@ -4240,27 +4162,15 @@
 			callout_stop(&dev->callout);
 			dev->flags &= ~CAM_DEV_REL_TIMEOUT_PENDING;
 		}
-<<<<<<< HEAD
-=======
-		xpt_run_dev_allocq(dev);
-		if (run_queue == 0)
-			return;
->>>>>>> 36fb790d
 		/*
 		 * Now that we are unfrozen schedule the
 		 * device so any pending transactions are
 		 * run.
 		 */
-<<<<<<< HEAD
 		xpt_schedule_devq(dev->sim->devq, dev);
 	} else
 		run_queue = 0;
 	return (run_queue);
-=======
-		if (xpt_schedule_devq(dev->sim->devq, dev))
-			xpt_run_devq(dev->sim->devq);
-	}
->>>>>>> 36fb790d
 }
 
 void
@@ -4268,7 +4178,6 @@
 {
 	struct cam_devq	*devq;
 
-<<<<<<< HEAD
 	devq = sim->devq;
 	mtx_lock(&devq->send_mtx);
 	if (devq->send_queue.qfrozen_cnt <= 0) {
@@ -4279,18 +4188,6 @@
 	} else
 		devq->send_queue.qfrozen_cnt--;
 	if (devq->send_queue.qfrozen_cnt == 0) {
-=======
-	mtx_assert(sim->mtx, MA_OWNED);
-	sendq = &(sim->devq->send_queue);
-	if (sendq->qfrozen_cnt <= 0) {
-#ifdef INVARIANTS
-		printf("xpt_release_simq: requested 1 > present %u\n",
-		    sendq->qfrozen_cnt);
-#endif
-	} else
-		sendq->qfrozen_cnt--;
-	if (sendq->qfrozen_cnt == 0) {
->>>>>>> 36fb790d
 		/*
 		 * If there is a timeout scheduled to release this
 		 * sim queue, remove it.  The queue frozen count is
@@ -4550,13 +4447,9 @@
 	mtx_assert(target->bus->sim->mtx, MA_OWNED);
 	/* Make space for us in the device queue on our bus */
 	devq = bus->sim->devq;
-<<<<<<< HEAD
 	mtx_lock(&devq->send_mtx);
 	status = cam_devq_resize(devq, devq->send_queue.array_size + 1);
 	mtx_unlock(&devq->send_mtx);
-=======
-	status = cam_devq_resize(devq, devq->send_queue.array_size + 1);
->>>>>>> 36fb790d
 	if (status != CAM_REQ_CMP)
 		return (NULL);
 
@@ -4631,13 +4524,9 @@
 	device->target->generation++;
 	/* Release our slot in the devq */
 	devq = device->target->bus->sim->devq;
-<<<<<<< HEAD
 	mtx_lock(&devq->send_mtx);
 	cam_devq_resize(devq, devq->send_queue.array_size - 1);
 	mtx_unlock(&devq->send_mtx);
-=======
-	cam_devq_resize(devq, devq->send_queue.array_size - 1);
->>>>>>> 36fb790d
 	camq_fini(&device->drvq);
 	cam_ccbq_fini(&device->ccbq);
 	/*
@@ -5096,13 +4985,7 @@
 			 && (--dev->tag_delay_count == 0)) {
 				CAM_SIM_LOCK(sim);
 				xpt_start_tags(ccb_h->path);
-<<<<<<< HEAD
 				CAM_SIM_UNLOCK(sim);
-=======
-			if (!device_is_queued(dev)) {
-				(void)xpt_schedule_devq(
-				    ccb_h->path->bus->sim->devq, dev);
->>>>>>> 36fb790d
 			}
 		}
 
@@ -5116,11 +4999,6 @@
 			xpt_release_devq(ccb_h->path, /*count*/1,
 					 /*run_queue*/FALSE);
 			ccb_h->status &= ~CAM_DEV_QFRZN;
-<<<<<<< HEAD
-=======
-		} else if (runq) {
-			xpt_run_devq(ccb_h->path->bus->sim->devq);
->>>>>>> 36fb790d
 		}
 
 		/* Call the peripheral driver's callback */
