# Firmware configuration file.
#
# Global limits (some are hardware limits, others are due to the firmware).
# Also note that the firmware reserves some of these resources for its own use
# so it's not always possible for the drivers to grab everything listed here.
# nvi = 128		virtual interfaces
# niqflint = 1023	ingress queues with freelists and/or interrupts
# nethctrl = 64K	Ethernet or ctrl egress queues
# neq = 64K		egress queues of all kinds, including freelists
# nexactf = 336		MPS TCAM entries, can oversubscribe.
#

[global]
	rss_glb_config_mode = basicvirtual
	rss_glb_config_options = tnlmapen, hashtoeplitz, tnlalllkp

	sge_timer_value = 1, 5, 10, 50, 100, 200	# usecs

	# TP_SHIFT_CNT
	reg[0x7dc0] = 0x64f8849

	filterMode = fragmentation, mpshittype, protocol, vlan, port, fcoe

	# TP rx and tx payload memory (% of the total EDRAM + DDR3).
	tp_pmrx = 38
	tp_pmtx = 60
	tp_pmrx_pagesize = 64K
	tp_pmtx_pagesize = 64K

# PFs 0-3.  These get 8 MSI/8 MSI-X vectors each.  VFs are supported by
# these 4 PFs only.  Not used here at all.
[function "0"]
	nvf = 16
	nvi = 1
[function "0/*"]
	nvi = 1

[function "1"]
	nvf = 16
	nvi = 1
[function "1/*"]
	nvi = 1

[function "2"]
	nvf = 16
	nvi = 1
[function "2/*"]
	nvi = 1

[function "3"]
	nvf = 16
	nvi = 1
[function "3/*"]
	nvi = 1

# PF4 is the resource-rich PF that the bus/nexus driver attaches to.
# It gets 32 MSI/128 MSI-X vectors.
[function "4"]
	wx_caps = all
	r_caps = all
	nvi = 48
	niqflint = 256
	nethctrl = 128
	neq = 256
	nexactf = 300
	cmask = all
	pmask = all

	# driver will mask off features it won't use
	protocol = ofld

	tp_l2t = 4096
	tp_ddp = 2

	# TCAM has 8K cells; each region must start at a multiple of 128 cell.
	# Each entry in these categories takes 4 cells each.  nhash will use the
	# TCAM iff there is room left (that is, the rest don't add up to 2048).
	nroute = 32
	nclip = 0	# needed only for IPv6 offload
	nfilter = 1504
	nserver = 512
	nhash = 16384

# PF5 is the SCSI Controller PF. It gets 32 MSI/40 MSI-X vectors.
# Not used right now.
[function "5"]
	nvi = 1

# PF6 is the FCoE Controller PF. It gets 32 MSI/40 MSI-X vectors.
# Not used right now.
[function "6"]
	nvi = 1

# MPS has 192K buffer space for ingress packets from the wire as well as
# loopback path of the L2 switch.
[port "0"]
	dcb = none
	bg_mem = 25
	lpbk_mem = 25
	hwm = 30
	lwm = 15
	dwm = 30

[port "1"]
	dcb = none
	bg_mem = 25
	lpbk_mem = 25
	hwm = 30
	lwm = 15
	dwm = 30

[port "2"]
	dcb = none
	bg_mem = 25
	lpbk_mem = 25
	hwm = 30
	lwm = 15
	dwm = 30

[port "3"]
	dcb = none
	bg_mem = 25
	lpbk_mem = 25
	hwm = 30
	lwm = 15
	dwm = 30

[fini]
	version = 0x1
<<<<<<< HEAD
	checksum = 0xb31cdfac
=======
	checksum = 0x162df193
>>>>>>> 85823a3b
#
# $FreeBSD$
#<|MERGE_RESOLUTION|>--- conflicted
+++ resolved
@@ -1,8 +1,6 @@
 # Firmware configuration file.
 #
 # Global limits (some are hardware limits, others are due to the firmware).
-# Also note that the firmware reserves some of these resources for its own use
-# so it's not always possible for the drivers to grab everything listed here.
 # nvi = 128		virtual interfaces
 # niqflint = 1023	ingress queues with freelists and/or interrupts
 # nethctrl = 64K	Ethernet or ctrl egress queues
@@ -58,11 +56,11 @@
 [function "4"]
 	wx_caps = all
 	r_caps = all
-	nvi = 48
+	nvi = 54
 	niqflint = 256
 	nethctrl = 128
 	neq = 256
-	nexactf = 300
+	nexactf = 328
 	cmask = all
 	pmask = all
 
@@ -77,7 +75,7 @@
 	# TCAM iff there is room left (that is, the rest don't add up to 2048).
 	nroute = 32
 	nclip = 0	# needed only for IPv6 offload
-	nfilter = 1504
+	nfilter = 1488
 	nserver = 512
 	nhash = 16384
 
@@ -90,6 +88,18 @@
 # Not used right now.
 [function "6"]
 	nvi = 1
+
+# The following function, 1023, is not an actual PCIE function but is used to
+# configure and reserve firmware internal resources that come from the global
+# resource pool.
+[function "1023"]
+	wx_caps = all
+	r_caps = all
+	nvi = 4
+	cmask = all
+	pmask = all
+	nexactf = 8
+	nfilter = 16
 
 # MPS has 192K buffer space for ingress packets from the wire as well as
 # loopback path of the L2 switch.
@@ -127,11 +137,7 @@
 
 [fini]
 	version = 0x1
-<<<<<<< HEAD
-	checksum = 0xb31cdfac
-=======
 	checksum = 0x162df193
->>>>>>> 85823a3b
 #
 # $FreeBSD$
 #