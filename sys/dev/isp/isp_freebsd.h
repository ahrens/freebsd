/* $FreeBSD$ */
/*-
 * Qlogic ISP SCSI Host Adapter FreeBSD Wrapper Definitions
 *
 * Copyright (c) 1997-2008 by Matthew Jacob
 * All rights reserved.
 *
 * Redistribution and use in source and binary forms, with or without
 * modification, are permitted provided that the following conditions
 * are met:
 * 1. Redistributions of source code must retain the above copyright
 *    notice immediately at the beginning of the file, without modification,
 *    this list of conditions, and the following disclaimer.
 * 2. The name of the author may not be used to endorse or promote products
 *    derived from this software without specific prior written permission.
 *
 * THIS SOFTWARE IS PROVIDED BY THE AUTHOR AND CONTRIBUTORS ``AS IS'' AND
 * ANY EXPRESS OR IMPLIED WARRANTIES, INCLUDING, BUT NOT LIMITED TO, THE
 * IMPLIED WARRANTIES OF MERCHANTABILITY AND FITNESS FOR A PARTICULAR PURPOSE
 * ARE DISCLAIMED. IN NO EVENT SHALL THE AUTHOR OR CONTRIBUTORS BE LIABLE FOR
 * ANY DIRECT, INDIRECT, INCIDENTAL, SPECIAL, EXEMPLARY, OR CONSEQUENTIAL
 * DAMAGES (INCLUDING, BUT NOT LIMITED TO, PROCUREMENT OF SUBSTITUTE GOODS
 * OR SERVICES; LOSS OF USE, DATA, OR PROFITS; OR BUSINESS INTERRUPTION)
 * HOWEVER CAUSED AND ON ANY THEORY OF LIABILITY, WHETHER IN CONTRACT, STRICT
 * LIABILITY, OR TORT (INCLUDING NEGLIGENCE OR OTHERWISE) ARISING IN ANY WAY
 * OUT OF THE USE OF THIS SOFTWARE, EVEN IF ADVISED OF THE POSSIBILITY OF
 * SUCH DAMAGE.
 */
#ifndef	_ISP_FREEBSD_H
#define	_ISP_FREEBSD_H

#include <sys/param.h>
#include <sys/systm.h>
#include <sys/endian.h>
#include <sys/lock.h>
#include <sys/kernel.h>
#include <sys/queue.h>
#include <sys/malloc.h>
#include <sys/mutex.h>
#include <sys/condvar.h>
#include <sys/sysctl.h>

#include <sys/proc.h>
#include <sys/bus.h>
#include <sys/taskqueue.h>

#include <machine/bus.h>
#include <machine/cpu.h>
#include <machine/stdarg.h>

#include <cam/cam.h>
#include <cam/cam_debug.h>
#include <cam/cam_ccb.h>
#include <cam/cam_sim.h>
#include <cam/cam_xpt.h>
#include <cam/cam_xpt_sim.h>
#include <cam/cam_debug.h>
#include <cam/scsi/scsi_all.h>
#include <cam/scsi/scsi_message.h>

#include "opt_ddb.h"
#include "opt_isp.h"

#define	ISP_PLATFORM_VERSION_MAJOR	7
#define	ISP_PLATFORM_VERSION_MINOR	0

/*
 * Efficiency- get rid of SBus code && tests unless we need them.
 */
#ifdef __sparc64__
#define	ISP_SBUS_SUPPORTED	1
#else
#define	ISP_SBUS_SUPPORTED	0
#endif

#define	ISP_IFLAGS	INTR_TYPE_CAM | INTR_ENTROPY | INTR_MPSAFE

#define	N_XCMDS		64
#define	XCMD_SIZE	512
struct ispsoftc;
typedef union isp_ecmd {
	union isp_ecmd *	next;
	uint8_t			data[XCMD_SIZE];
} isp_ecmd_t;
isp_ecmd_t *	isp_get_ecmd(struct ispsoftc *);
void		isp_put_ecmd(struct ispsoftc *, isp_ecmd_t *);

#ifdef	ISP_TARGET_MODE
/* Not quite right, but there was no bump for this change */
#if __FreeBSD_version < 225469
#define	SDFIXED(x)	(&x)
#else
#define	SDFIXED(x)	((struct scsi_sense_data_fixed *)(&x))
#endif

#define	ISP_TARGET_FUNCTIONS	1
#define	ATPDPSIZE	4096

#include <dev/isp/isp_target.h>

typedef struct {
	void *		next;
	uint32_t	orig_datalen;
	uint32_t	bytes_xfered;
<<<<<<< HEAD
	uint32_t	last_xframt;
	uint32_t	tag;
=======
	uint32_t	bytes_in_transit;
	uint32_t	tag;		/* typically f/w RX_ID */
>>>>>>> 85823a3b
	uint32_t	lun;
	uint32_t	nphdl;
	uint32_t	sid;
	uint32_t	portid;
<<<<<<< HEAD
	uint32_t
			oxid	: 16,
			cdb0	: 8,
				: 1,
			dead	: 1,
			tattr	: 3,
			state	: 3;
=======
	uint16_t	rxid;	/* wire rxid */
	uint16_t	oxid;	/* wire oxid */
	uint16_t	word3;	/* PRLI word3 params */
	uint16_t	ctcnt;	/* number of CTIOs currently active */
	uint8_t		seqno;	/* CTIO sequence number */
	uint32_t
			srr_notify_rcvd	: 1,
			cdb0		: 8,
			sendst		: 1,
			dead		: 1,
			tattr		: 3,
			state		: 3;
	void *		ests;
	/*
	 * The current SRR notify copy
	 */
	uint8_t		srr[64];	/*  sb QENTRY_LEN, but order of definitions is wrong */
	void *		srr_ccb;
	uint32_t	nsrr;
>>>>>>> 85823a3b
} atio_private_data_t;
#define	ATPD_STATE_FREE			0
#define	ATPD_STATE_ATIO			1
#define	ATPD_STATE_CAM			2
#define	ATPD_STATE_CTIO			3
#define	ATPD_STATE_LAST_CTIO		4
#define	ATPD_STATE_PDON			5

#define	ATPD_CCB_OUTSTANDING		16

#define	ATPD_SEQ_MASK			0x7f
#define	ATPD_SEQ_NOTIFY_CAM		0x80
#define	ATPD_SET_SEQNO(hdrp, atp)	((isphdr_t *)hdrp)->rqs_seqno &= ~ATPD_SEQ_MASK, ((isphdr_t *)hdrp)->rqs_seqno |= (atp)->seqno
#define	ATPD_GET_SEQNO(hdrp)		(((isphdr_t *)hdrp)->rqs_seqno & ATPD_SEQ_MASK)
#define	ATPD_GET_NCAM(hdrp)		((((isphdr_t *)hdrp)->rqs_seqno & ATPD_SEQ_NOTIFY_CAM) != 0)

typedef union inot_private_data inot_private_data_t;
union inot_private_data {
	inot_private_data_t *next;
	struct {
		isp_notify_t nt;	/* must be first! */
		uint8_t data[64];	/* sb QENTRY_LEN, but order of definitions is wrong */
		uint32_t tag_id, seq_id;
	} rd;
};
typedef struct isp_timed_notify_ack {
	void *isp;
	void *not;
	uint8_t data[64];	 /* sb QENTRY_LEN, but order of definitions is wrong */
} isp_tna_t;

TAILQ_HEAD(isp_ccbq, ccb_hdr);
typedef struct tstate {
	SLIST_ENTRY(tstate) next;
	struct cam_path *owner;
	struct isp_ccbq waitq;		/* waiting CCBs */
	struct ccb_hdr_slist atios;
	struct ccb_hdr_slist inots;
	uint32_t hold;
	int atio_count;
	int inot_count;
	inot_private_data_t *	restart_queue;
	inot_private_data_t *	ntfree;
	inot_private_data_t	ntpool[ATPDPSIZE];
	atio_private_data_t *	atfree;
	atio_private_data_t	atpool[ATPDPSIZE];
} tstate_t;

#define	LUN_HASH_SIZE		32
#define	LUN_HASH_FUNC(lun)	((lun) & (LUN_HASH_SIZE - 1))

#endif

/*
 * Per command info.
 */
struct isp_pcmd {
	struct isp_pcmd *	next;
<<<<<<< HEAD
	bus_dmamap_t 		dmap;	/* dma map for this command */
	struct ispsoftc *	isp;	/* containing isp */
	struct callout		wdog;	/* watchdog timer */
=======
	bus_dmamap_t 		dmap;		/* dma map for this command */
	struct ispsoftc *	isp;		/* containing isp */
	struct callout		wdog;		/* watchdog timer */
	uint32_t		datalen;	/* data length for this command (target mode only) */
	uint8_t			totslen;	/* sense length on status response */
	uint8_t			cumslen;	/* sense length on status response */
	uint8_t 		crn;		/* command reference number */
>>>>>>> 85823a3b
};
#define	ISP_PCMD(ccb)		(ccb)->ccb_h.spriv_ptr1
#define	PISP_PCMD(ccb)		((struct isp_pcmd *)ISP_PCMD(ccb))

/*
 * Per nexus info.
 */
struct isp_nexus {
	struct isp_nexus *	next;
	uint32_t
		crnseed	:	8;	/* next command reference number */
	uint32_t
		tgt	:	16,	/* TGT for target */
		lun	:	16;	/* LUN for target */
};
#define	NEXUS_HASH_WIDTH	32
#define	INITIAL_NEXUS_COUNT	MAX_FC_TARG
#define	NEXUS_HASH(tgt, lun)	((tgt + lun) % NEXUS_HASH_WIDTH)

/*
 * Per channel information
 */
SLIST_HEAD(tslist, tstate);

struct isp_fc {
	struct cam_sim *sim;
	struct cam_path *path;
	struct ispsoftc *isp;
	struct proc *kproc;
	bus_dma_tag_t tdmat;
	bus_dmamap_t tdmap;
	uint64_t def_wwpn;
	uint64_t def_wwnn;
	uint32_t loop_down_time;
	uint32_t loop_down_limit;
	uint32_t gone_device_time;
	/*
	 * Per target/lun info- just to keep a per-ITL nexus crn count
	 */
	struct isp_nexus *nexus_hash[NEXUS_HASH_WIDTH];
	struct isp_nexus *nexus_free_list;
	uint32_t
#ifdef	ISP_TARGET_MODE
#ifdef	ISP_INTERNAL_TARGET
		proc_active	: 1,
#endif
		tm_luns_enabled	: 1,
		tm_enable_defer	: 1,
		tm_enabled	: 1,
#endif
		simqfrozen	: 3,
		default_id	: 8,
		hysteresis	: 8,
		def_role	: 2,	/* default role */
		gdt_running	: 1,
		loop_dead	: 1,
		fcbsy		: 1,
		ready		: 1;
	struct callout ldt;	/* loop down timer */
	struct callout gdt;	/* gone device timer */
	struct task ltask;
	struct task gtask;
#ifdef	ISP_TARGET_MODE
	struct tslist lun_hash[LUN_HASH_SIZE];
#ifdef	ISP_INTERNAL_TARGET
	struct proc *		target_proc;
#endif
#if defined(DEBUG)
	unsigned int inject_lost_data_frame;
#endif
#endif
};

struct isp_spi {
	struct cam_sim *sim;
	struct cam_path *path;
	uint32_t
#ifdef	ISP_TARGET_MODE
#ifdef	ISP_INTERNAL_TARGET
		proc_active	: 1,
#endif
		tm_luns_enabled	: 1,
		tm_enable_defer	: 1,
		tm_enabled	: 1,
#endif
		simqfrozen	: 3,
		def_role	: 2,
		iid		: 4;
#ifdef	ISP_TARGET_MODE
	struct tslist lun_hash[LUN_HASH_SIZE];
#ifdef	ISP_INTERNAL_TARGET
	struct proc *		target_proc;
#endif
#endif
};

struct isposinfo {
	/*
	 * Linkage, locking, and identity
	 */
	struct mtx		lock;
	device_t		dev;
	struct cdev *		cdev;
	struct intr_config_hook	ehook;
	struct cam_devq *	devq;

	/*
	 * Firmware pointer
	 */
	const struct firmware *	fw;

	/*
	 * DMA related sdtuff
	 */
	bus_space_tag_t		bus_tag;
	bus_dma_tag_t		dmat;
	bus_space_handle_t	bus_handle;
	bus_dma_tag_t		cdmat;
	bus_dmamap_t		cdmap;

	/*
	 * Command and transaction related related stuff
	 */
	struct isp_pcmd *	pcmd_pool;
	struct isp_pcmd *	pcmd_free;

	uint32_t
#ifdef	ISP_TARGET_MODE
		tmwanted	: 1,
		tmbusy		: 1,
#else
				: 2,
#endif
<<<<<<< HEAD
		forcemulti	: 1,
=======
		sixtyfourbit	: 1,	/* sixtyfour bit platform */
>>>>>>> 85823a3b
		timer_active	: 1,
		autoconf	: 1,
		ehook_active	: 1,
		disabled	: 1,
		mbox_sleeping	: 1,
		mbox_sleep_ok	: 1,
		mboxcmd_done	: 1,
		mboxbsy		: 1;

	struct callout		tmo;	/* general timer */

	/*
	 * misc- needs to be sorted better XXXXXX
	 */
	int			framesize;
	int			exec_throttle;
	int			cont_max;

#ifdef	ISP_TARGET_MODE
	cam_status *		rptr;
#endif

	bus_addr_t		ecmd_dma;
	isp_ecmd_t *		ecmd_base;
	isp_ecmd_t *		ecmd_free;

	/*
	 * Per-type private storage...
	 */
	union {
		struct isp_fc *fc;
		struct isp_spi *spi;
		void *ptr;
	} pc;
};
#define	ISP_FC_PC(isp, chan)	(&(isp)->isp_osinfo.pc.fc[(chan)])
#define	ISP_SPI_PC(isp, chan)	(&(isp)->isp_osinfo.pc.spi[(chan)])
#define	ISP_GET_PC(isp, chan, tag, rslt)		\
	if (IS_SCSI(isp)) {				\
		rslt = ISP_SPI_PC(isp, chan)-> tag;	\
	} else {					\
		rslt = ISP_FC_PC(isp, chan)-> tag;	\
	}
#define	ISP_GET_PC_ADDR(isp, chan, tag, rp)		\
	if (IS_SCSI(isp)) {				\
		rp = &ISP_SPI_PC(isp, chan)-> tag;	\
	} else {					\
		rp = &ISP_FC_PC(isp, chan)-> tag;	\
	}
#define	ISP_SET_PC(isp, chan, tag, val)			\
	if (IS_SCSI(isp)) {				\
		ISP_SPI_PC(isp, chan)-> tag = val;	\
	} else {					\
		ISP_FC_PC(isp, chan)-> tag = val;	\
	}

<<<<<<< HEAD
=======
#define	FCP_NEXT_CRN	isp_fcp_next_crn
>>>>>>> 85823a3b
#define	isp_lock	isp_osinfo.lock
#define	isp_bus_tag	isp_osinfo.bus_tag
#define	isp_bus_handle	isp_osinfo.bus_handle

/*
 * Locking macros...
 */
#define	ISP_LOCK(isp)	mtx_lock(&isp->isp_osinfo.lock)
#define	ISP_UNLOCK(isp)	mtx_unlock(&isp->isp_osinfo.lock)

/*
 * Required Macros/Defines
 */
#define	ISP_FC_SCRLEN		0x1000

#define	ISP_MEMZERO(a, b)	memset(a, 0, b)
#define	ISP_MEMCPY		memcpy
#define	ISP_SNPRINTF		snprintf
#define	ISP_DELAY		DELAY
#define	ISP_SLEEP(isp, x)	DELAY(x)

#define	ISP_MIN			imin

#ifndef	DIAGNOSTIC
#define	ISP_INLINE		__inline
#else
#define	ISP_INLINE
#endif

#define	NANOTIME_T		struct timespec
#define	GET_NANOTIME		nanotime
#define	GET_NANOSEC(x)		((x)->tv_sec * 1000000000 + (x)->tv_nsec)
#define	NANOTIME_SUB		isp_nanotime_sub

#define	MAXISPREQUEST(isp)	((IS_FC(isp) || IS_ULTRA2(isp))? 1024 : 256)

#define	MEMORYBARRIER(isp, type, offset, size, chan)		\
switch (type) {							\
case SYNC_SFORDEV:						\
{								\
	struct isp_fc *fc = ISP_FC_PC(isp, chan);		\
	bus_dmamap_sync(fc->tdmat, fc->tdmap,			\
	   BUS_DMASYNC_PREREAD | BUS_DMASYNC_PREWRITE);		\
	break;							\
}								\
case SYNC_REQUEST:						\
	bus_dmamap_sync(isp->isp_osinfo.cdmat,			\
	   isp->isp_osinfo.cdmap, 				\
	   BUS_DMASYNC_PREREAD | BUS_DMASYNC_PREWRITE);		\
	break;							\
case SYNC_SFORCPU:						\
{								\
	struct isp_fc *fc = ISP_FC_PC(isp, chan);		\
	bus_dmamap_sync(fc->tdmat, fc->tdmap,			\
	   BUS_DMASYNC_POSTREAD | BUS_DMASYNC_POSTWRITE);	\
	break;							\
}								\
case SYNC_RESULT:						\
	bus_dmamap_sync(isp->isp_osinfo.cdmat, 			\
	   isp->isp_osinfo.cdmap,				\
	   BUS_DMASYNC_POSTREAD | BUS_DMASYNC_POSTWRITE);	\
	break;							\
case SYNC_REG:							\
	bus_space_barrier(isp->isp_osinfo.bus_tag,		\
	    isp->isp_osinfo.bus_handle, offset, size,		\
	    BUS_SPACE_BARRIER_READ | BUS_SPACE_BARRIER_WRITE);	\
	break;							\
default:							\
	break;							\
}

#define	MBOX_ACQUIRE			isp_mbox_acquire
#define	MBOX_WAIT_COMPLETE		isp_mbox_wait_complete
#define	MBOX_NOTIFY_COMPLETE		isp_mbox_notify_done
#define	MBOX_RELEASE			isp_mbox_release

#define	FC_SCRATCH_ACQUIRE		isp_fc_scratch_acquire
#define	FC_SCRATCH_RELEASE(isp, chan)	isp->isp_osinfo.pc.fc[chan].fcbsy = 0

#ifndef	SCSI_GOOD
#define	SCSI_GOOD	SCSI_STATUS_OK
#endif
#ifndef	SCSI_CHECK
#define	SCSI_CHECK	SCSI_STATUS_CHECK_COND
#endif
#ifndef	SCSI_BUSY
#define	SCSI_BUSY	SCSI_STATUS_BUSY
#endif
#ifndef	SCSI_QFULL
#define	SCSI_QFULL	SCSI_STATUS_QUEUE_FULL
#endif

#define	XS_T			struct ccb_scsiio
#define	XS_DMA_ADDR_T		bus_addr_t
#define XS_GET_DMA64_SEG(a, b, c)		\
{						\
	ispds64_t *d = a;			\
	bus_dma_segment_t *e = b;		\
	uint32_t f = c;				\
	e += f;					\
        d->ds_base = DMA_LO32(e->ds_addr);	\
        d->ds_basehi = DMA_HI32(e->ds_addr);	\
        d->ds_count = e->ds_len;		\
}
#define XS_GET_DMA_SEG(a, b, c)			\
{						\
	ispds_t *d = a;				\
	bus_dma_segment_t *e = b;		\
	uint32_t f = c;				\
	e += f;					\
        d->ds_base = DMA_LO32(e->ds_addr);	\
        d->ds_count = e->ds_len;		\
}
#define	XS_ISP(ccb)		cam_sim_softc(xpt_path_sim((ccb)->ccb_h.path))
#define	XS_CHANNEL(ccb)		cam_sim_bus(xpt_path_sim((ccb)->ccb_h.path))
#define	XS_TGT(ccb)		(ccb)->ccb_h.target_id
#define	XS_LUN(ccb)		(ccb)->ccb_h.target_lun

#define	XS_CDBP(ccb)	\
	(((ccb)->ccb_h.flags & CAM_CDB_POINTER)? \
	 (ccb)->cdb_io.cdb_ptr : (ccb)->cdb_io.cdb_bytes)

#define	XS_CDBLEN(ccb)		(ccb)->cdb_len
#define	XS_XFRLEN(ccb)		(ccb)->dxfer_len
#define	XS_TIME(ccb)		(ccb)->ccb_h.timeout
#define	XS_GET_RESID(ccb)	(ccb)->resid
#define	XS_SET_RESID(ccb, r)	(ccb)->resid = r
#define	XS_STSP(ccb)		(&(ccb)->scsi_status)
#define	XS_SNSP(ccb)		(&(ccb)->sense_data)

#define	XS_TOT_SNSLEN(ccb)	ccb->sense_len
#define	XS_CUR_SNSLEN(ccb)	(ccb->sense_len - ccb->sense_resid)

#define	XS_SNSKEY(ccb)		(scsi_get_sense_key(&(ccb)->sense_data, \
				 ccb->sense_len - ccb->sense_resid, 1))

#define	XS_SNSASC(ccb)		(scsi_get_asc(&(ccb)->sense_data,	\
				 ccb->sense_len - ccb->sense_resid, 1))

#define	XS_SNSASCQ(ccb)		(scsi_get_ascq(&(ccb)->sense_data,	\
				 ccb->sense_len - ccb->sense_resid, 1))
#define	XS_TAG_P(ccb)	\
	(((ccb)->ccb_h.flags & CAM_TAG_ACTION_VALID) && \
	 (ccb)->tag_action != CAM_TAG_ACTION_NONE)

#define	XS_TAG_TYPE(ccb)	\
	((ccb->tag_action == MSG_SIMPLE_Q_TAG)? REQFLAG_STAG : \
	 ((ccb->tag_action == MSG_HEAD_OF_Q_TAG)? REQFLAG_HTAG : REQFLAG_OTAG))
		

#define	XS_SETERR(ccb, v)	(ccb)->ccb_h.status &= ~CAM_STATUS_MASK, \
				(ccb)->ccb_h.status |= v

#	define	HBA_NOERROR		CAM_REQ_INPROG
#	define	HBA_BOTCH		CAM_UNREC_HBA_ERROR
#	define	HBA_CMDTIMEOUT		CAM_CMD_TIMEOUT
#	define	HBA_SELTIMEOUT		CAM_SEL_TIMEOUT
#	define	HBA_TGTBSY		CAM_SCSI_STATUS_ERROR
#	define	HBA_BUSRESET		CAM_SCSI_BUS_RESET
#	define	HBA_ABORTED		CAM_REQ_ABORTED
#	define	HBA_DATAOVR		CAM_DATA_RUN_ERR
#	define	HBA_ARQFAIL		CAM_AUTOSENSE_FAIL


#define	XS_ERR(ccb)		((ccb)->ccb_h.status & CAM_STATUS_MASK)

#define	XS_NOERR(ccb)		(((ccb)->ccb_h.status & CAM_STATUS_MASK) == CAM_REQ_INPROG)

#define	XS_INITERR(ccb)		XS_SETERR(ccb, CAM_REQ_INPROG), ccb->sense_resid = ccb->sense_len

#define	XS_SAVE_SENSE(xs, sense_ptr, totslen, slen)	do {			\
		uint32_t tlen = slen;						\
		if (tlen > (xs)->sense_len)					\
			tlen = (xs)->sense_len;					\
		PISP_PCMD(xs)->totslen = imin((xs)->sense_len, totslen);	\
		PISP_PCMD(xs)->cumslen = tlen;					\
		memcpy(&(xs)->sense_data, sense_ptr, tlen);			\
		(xs)->sense_resid = (xs)->sense_len - tlen;			\
		(xs)->ccb_h.status |= CAM_AUTOSNS_VALID;			\
	} while (0)

#define	XS_SENSE_APPEND(xs, xsnsp, xsnsl)	do {				\
		uint32_t off = PISP_PCMD(xs)->cumslen;				\
		uint8_t *ptr = &((uint8_t *)(&(xs)->sense_data))[off];		\
		uint32_t amt = imin(xsnsl, PISP_PCMD(xs)->totslen - off);	\
		if (amt) {							\
			memcpy(ptr, xsnsp, amt);				\
			(xs)->sense_resid -= amt;				\
			PISP_PCMD(xs)->cumslen += amt;				\
		}								\
	} while (0)

#define	XS_SENSE_VALID(xs)	(((xs)->ccb_h.status & CAM_AUTOSNS_VALID) != 0)

#define	DEFAULT_FRAMESIZE(isp)		isp->isp_osinfo.framesize
#define	DEFAULT_EXEC_THROTTLE(isp)	isp->isp_osinfo.exec_throttle

#define	GET_DEFAULT_ROLE(isp, chan)	\
	(IS_FC(isp)? ISP_FC_PC(isp, chan)->def_role : ISP_SPI_PC(isp, chan)->def_role)
#define	SET_DEFAULT_ROLE(isp, chan, val)		\
	if (IS_FC(isp)) { 				\
		ISP_FC_PC(isp, chan)->def_role = val;	\
	} else {					\
		ISP_SPI_PC(isp, chan)->def_role = val;	\
	}

#define	DEFAULT_IID(isp, chan)		isp->isp_osinfo.pc.spi[chan].iid

#define	DEFAULT_LOOPID(x, chan)		isp->isp_osinfo.pc.fc[chan].default_id

#define DEFAULT_NODEWWN(isp, chan)  	isp_default_wwn(isp, chan, 0, 1)
#define DEFAULT_PORTWWN(isp, chan)  	isp_default_wwn(isp, chan, 0, 0)
#define ACTIVE_NODEWWN(isp, chan)   	isp_default_wwn(isp, chan, 1, 1)
#define ACTIVE_PORTWWN(isp, chan)   	isp_default_wwn(isp, chan, 1, 0)


#if	BYTE_ORDER == BIG_ENDIAN
#ifdef	ISP_SBUS_SUPPORTED
#define	ISP_IOXPUT_8(isp, s, d)		*(d) = s
#define	ISP_IOXPUT_16(isp, s, d)				\
	*(d) = (isp->isp_bustype == ISP_BT_SBUS)? s : bswap16(s)
#define	ISP_IOXPUT_32(isp, s, d)				\
	*(d) = (isp->isp_bustype == ISP_BT_SBUS)? s : bswap32(s)
#define	ISP_IOXGET_8(isp, s, d)		d = (*((uint8_t *)s))
#define	ISP_IOXGET_16(isp, s, d)				\
	d = (isp->isp_bustype == ISP_BT_SBUS)?			\
	*((uint16_t *)s) : bswap16(*((uint16_t *)s))
#define	ISP_IOXGET_32(isp, s, d)				\
	d = (isp->isp_bustype == ISP_BT_SBUS)?			\
	*((uint32_t *)s) : bswap32(*((uint32_t *)s))

#else	/* ISP_SBUS_SUPPORTED */
#define	ISP_IOXPUT_8(isp, s, d)		*(d) = s
#define	ISP_IOXPUT_16(isp, s, d)	*(d) = bswap16(s)
#define	ISP_IOXPUT_32(isp, s, d)	*(d) = bswap32(s)
#define	ISP_IOXGET_8(isp, s, d)		d = (*((uint8_t *)s))
#define	ISP_IOXGET_16(isp, s, d)	d = bswap16(*((uint16_t *)s))
#define	ISP_IOXGET_32(isp, s, d)	d = bswap32(*((uint32_t *)s))
#endif
#define	ISP_SWIZZLE_NVRAM_WORD(isp, rp)	*rp = bswap16(*rp)
#define	ISP_SWIZZLE_NVRAM_LONG(isp, rp)	*rp = bswap32(*rp)

#define	ISP_IOZGET_8(isp, s, d)		d = (*((uint8_t *)s))
#define	ISP_IOZGET_16(isp, s, d)	d = (*((uint16_t *)s))
#define	ISP_IOZGET_32(isp, s, d)	d = (*((uint32_t *)s))
#define	ISP_IOZPUT_8(isp, s, d)		*(d) = s
#define	ISP_IOZPUT_16(isp, s, d)	*(d) = s
#define	ISP_IOZPUT_32(isp, s, d)	*(d) = s


#else
#define	ISP_IOXPUT_8(isp, s, d)		*(d) = s
#define	ISP_IOXPUT_16(isp, s, d)	*(d) = s
#define	ISP_IOXPUT_32(isp, s, d)	*(d) = s
#define	ISP_IOXGET_8(isp, s, d)		d = *(s)
#define	ISP_IOXGET_16(isp, s, d)	d = *(s)
#define	ISP_IOXGET_32(isp, s, d)	d = *(s)
#define	ISP_SWIZZLE_NVRAM_WORD(isp, rp)
#define	ISP_SWIZZLE_NVRAM_LONG(isp, rp)

#define	ISP_IOZPUT_8(isp, s, d)		*(d) = s
#define	ISP_IOZPUT_16(isp, s, d)	*(d) = bswap16(s)
#define	ISP_IOZPUT_32(isp, s, d)	*(d) = bswap32(s)

#define	ISP_IOZGET_8(isp, s, d)		d = (*((uint8_t *)(s)))
#define	ISP_IOZGET_16(isp, s, d)	d = bswap16(*((uint16_t *)(s)))
#define	ISP_IOZGET_32(isp, s, d)	d = bswap32(*((uint32_t *)(s)))

#endif

#define	ISP_SWAP16(isp, s)	bswap16(s)
#define	ISP_SWAP32(isp, s)	bswap32(s)

/*
 * Includes of common header files
 */

#include <dev/isp/ispreg.h>
#include <dev/isp/ispvar.h>
#include <dev/isp/ispmbox.h>

/*
 * isp_osinfo definiitions && shorthand
 */
#define	SIMQFRZ_RESOURCE	0x1
#define	SIMQFRZ_LOOPDOWN	0x2
#define	SIMQFRZ_TIMED		0x4

#define	isp_dev		isp_osinfo.dev

/*
 * prototypes for isp_pci && isp_freebsd to share
 */
extern int isp_attach(ispsoftc_t *);
extern int isp_detach(ispsoftc_t *);
extern void isp_uninit(ispsoftc_t *);
extern uint64_t isp_default_wwn(ispsoftc_t *, int, int, int);

/*
 * driver global data
 */
extern int isp_announced;
extern int isp_fabric_hysteresis;
extern int isp_loop_down_limit;
extern int isp_gone_device_time;
extern int isp_quickboot_time;
extern int isp_autoconfig;

/*
 * Platform private flags
 */
<<<<<<< HEAD
#define	ISP_SPRIV_ERRSET	0x1
#define	ISP_SPRIV_TACTIVE	0x2
#define	ISP_SPRIV_DONE		0x8
#define	ISP_SPRIV_WPEND		0x10

#define	XS_S_TACTIVE(sccb)	(sccb)->ccb_h.spriv_field0 |= ISP_SPRIV_TACTIVE
#define	XS_C_TACTIVE(sccb)	(sccb)->ccb_h.spriv_field0 &= ~ISP_SPRIV_TACTIVE
#define	XS_TACTIVE_P(sccb)	((sccb)->ccb_h.spriv_field0 & ISP_SPRIV_TACTIVE)

#define	XS_CMD_S_DONE(sccb)	(sccb)->ccb_h.spriv_field0 |= ISP_SPRIV_DONE
#define	XS_CMD_C_DONE(sccb)	(sccb)->ccb_h.spriv_field0 &= ~ISP_SPRIV_DONE
#define	XS_CMD_DONE_P(sccb)	((sccb)->ccb_h.spriv_field0 & ISP_SPRIV_DONE)

#define	XS_CMD_S_WPEND(sccb)	(sccb)->ccb_h.spriv_field0 |= ISP_SPRIV_WPEND
#define	XS_CMD_C_WPEND(sccb)	(sccb)->ccb_h.spriv_field0 &= ~ISP_SPRIV_WPEND
#define	XS_CMD_WPEND_P(sccb)	((sccb)->ccb_h.spriv_field0 & ISP_SPRIV_WPEND)


#define	XS_CMD_S_CLEAR(sccb)	(sccb)->ccb_h.spriv_field0 = 0
=======
>>>>>>> 85823a3b

/*
 * Platform Library Functions
 */
void isp_prt(ispsoftc_t *, int level, const char *, ...) __printflike(3, 4);
void isp_xs_prt(ispsoftc_t *, XS_T *, int level, const char *, ...) __printflike(4, 5);
uint64_t isp_nanotime_sub(struct timespec *, struct timespec *);
int isp_mbox_acquire(ispsoftc_t *);
void isp_mbox_wait_complete(ispsoftc_t *, mbreg_t *);
void isp_mbox_notify_done(ispsoftc_t *);
void isp_mbox_release(ispsoftc_t *);
int isp_fc_scratch_acquire(ispsoftc_t *, int);
int isp_mstohz(int);
void isp_platform_intr(void *);
void isp_common_dmateardown(ispsoftc_t *, struct ccb_scsiio *, uint32_t);
int isp_fcp_next_crn(ispsoftc_t *, uint8_t *, XS_T *);

/*
 * Platform Version specific defines
 */
#define	BUS_DMA_ROOTARG(x)	bus_get_dma_tag(x)
#define	isp_dma_tag_create(a, b, c, d, e, f, g, h, i, j, k, z)	\
	bus_dma_tag_create(a, b, c, d, e, f, g, h, i, j, k, \
	busdma_lock_mutex, &isp->isp_osinfo.lock, z)

#define	isp_setup_intr	bus_setup_intr

#define	isp_sim_alloc(a, b, c, d, e, f, g, h)	\
	cam_sim_alloc(a, b, c, d, e, &(d)->isp_osinfo.lock, f, g, h)

#define	ISP_PATH_PRT(i, l, p, ...)					\
	if ((l) == ISP_LOGALL || ((l)& (i)->isp_dblev) != 0) {		\
                xpt_print(p, __VA_ARGS__);				\
        }

/*
 * Platform specific inline functions
 */

/*
 * ISP General Library functions
 */

#include <dev/isp/isp_library.h>

#endif	/* _ISP_FREEBSD_H */<|MERGE_RESOLUTION|>--- conflicted
+++ resolved
@@ -62,7 +62,7 @@
 #include "opt_isp.h"
 
 #define	ISP_PLATFORM_VERSION_MAJOR	7
-#define	ISP_PLATFORM_VERSION_MINOR	0
+#define	ISP_PLATFORM_VERSION_MINOR	10
 
 /*
  * Efficiency- get rid of SBus code && tests unless we need them.
@@ -102,26 +102,12 @@
 	void *		next;
 	uint32_t	orig_datalen;
 	uint32_t	bytes_xfered;
-<<<<<<< HEAD
-	uint32_t	last_xframt;
-	uint32_t	tag;
-=======
 	uint32_t	bytes_in_transit;
 	uint32_t	tag;		/* typically f/w RX_ID */
->>>>>>> 85823a3b
 	uint32_t	lun;
 	uint32_t	nphdl;
 	uint32_t	sid;
 	uint32_t	portid;
-<<<<<<< HEAD
-	uint32_t
-			oxid	: 16,
-			cdb0	: 8,
-				: 1,
-			dead	: 1,
-			tattr	: 3,
-			state	: 3;
-=======
 	uint16_t	rxid;	/* wire rxid */
 	uint16_t	oxid;	/* wire oxid */
 	uint16_t	word3;	/* PRLI word3 params */
@@ -141,7 +127,6 @@
 	uint8_t		srr[64];	/*  sb QENTRY_LEN, but order of definitions is wrong */
 	void *		srr_ccb;
 	uint32_t	nsrr;
->>>>>>> 85823a3b
 } atio_private_data_t;
 #define	ATPD_STATE_FREE			0
 #define	ATPD_STATE_ATIO			1
@@ -181,8 +166,10 @@
 	struct ccb_hdr_slist atios;
 	struct ccb_hdr_slist inots;
 	uint32_t hold;
-	int atio_count;
-	int inot_count;
+	uint32_t
+		enabled		: 1,
+		atio_count	: 15,
+		inot_count	: 15;
 	inot_private_data_t *	restart_queue;
 	inot_private_data_t *	ntfree;
 	inot_private_data_t	ntpool[ATPDPSIZE];
@@ -200,11 +187,6 @@
  */
 struct isp_pcmd {
 	struct isp_pcmd *	next;
-<<<<<<< HEAD
-	bus_dmamap_t 		dmap;	/* dma map for this command */
-	struct ispsoftc *	isp;	/* containing isp */
-	struct callout		wdog;	/* watchdog timer */
-=======
 	bus_dmamap_t 		dmap;		/* dma map for this command */
 	struct ispsoftc *	isp;		/* containing isp */
 	struct callout		wdog;		/* watchdog timer */
@@ -212,7 +194,6 @@
 	uint8_t			totslen;	/* sense length on status response */
 	uint8_t			cumslen;	/* sense length on status response */
 	uint8_t 		crn;		/* command reference number */
->>>>>>> 85823a3b
 };
 #define	ISP_PCMD(ccb)		(ccb)->ccb_h.spriv_ptr1
 #define	PISP_PCMD(ccb)		((struct isp_pcmd *)ISP_PCMD(ccb))
@@ -346,11 +327,7 @@
 #else
 				: 2,
 #endif
-<<<<<<< HEAD
-		forcemulti	: 1,
-=======
 		sixtyfourbit	: 1,	/* sixtyfour bit platform */
->>>>>>> 85823a3b
 		timer_active	: 1,
 		autoconf	: 1,
 		ehook_active	: 1,
@@ -407,10 +384,7 @@
 		ISP_FC_PC(isp, chan)-> tag = val;	\
 	}
 
-<<<<<<< HEAD
-=======
 #define	FCP_NEXT_CRN	isp_fcp_next_crn
->>>>>>> 85823a3b
 #define	isp_lock	isp_osinfo.lock
 #define	isp_bus_tag	isp_osinfo.bus_tag
 #define	isp_bus_handle	isp_osinfo.bus_handle
@@ -722,28 +696,6 @@
 /*
  * Platform private flags
  */
-<<<<<<< HEAD
-#define	ISP_SPRIV_ERRSET	0x1
-#define	ISP_SPRIV_TACTIVE	0x2
-#define	ISP_SPRIV_DONE		0x8
-#define	ISP_SPRIV_WPEND		0x10
-
-#define	XS_S_TACTIVE(sccb)	(sccb)->ccb_h.spriv_field0 |= ISP_SPRIV_TACTIVE
-#define	XS_C_TACTIVE(sccb)	(sccb)->ccb_h.spriv_field0 &= ~ISP_SPRIV_TACTIVE
-#define	XS_TACTIVE_P(sccb)	((sccb)->ccb_h.spriv_field0 & ISP_SPRIV_TACTIVE)
-
-#define	XS_CMD_S_DONE(sccb)	(sccb)->ccb_h.spriv_field0 |= ISP_SPRIV_DONE
-#define	XS_CMD_C_DONE(sccb)	(sccb)->ccb_h.spriv_field0 &= ~ISP_SPRIV_DONE
-#define	XS_CMD_DONE_P(sccb)	((sccb)->ccb_h.spriv_field0 & ISP_SPRIV_DONE)
-
-#define	XS_CMD_S_WPEND(sccb)	(sccb)->ccb_h.spriv_field0 |= ISP_SPRIV_WPEND
-#define	XS_CMD_C_WPEND(sccb)	(sccb)->ccb_h.spriv_field0 &= ~ISP_SPRIV_WPEND
-#define	XS_CMD_WPEND_P(sccb)	((sccb)->ccb_h.spriv_field0 & ISP_SPRIV_WPEND)
-
-
-#define	XS_CMD_S_CLEAR(sccb)	(sccb)->ccb_h.spriv_field0 = 0
-=======
->>>>>>> 85823a3b
 
 /*
  * Platform Library Functions
