/*
 * CDDL HEADER START
 *
 * The contents of this file are subject to the terms of the
 * Common Development and Distribution License (the "License").
 * You may not use this file except in compliance with the License.
 *
 * You can obtain a copy of the license at usr/src/OPENSOLARIS.LICENSE
 * or http://www.opensolaris.org/os/licensing.
 * See the License for the specific language governing permissions
 * and limitations under the License.
 *
 * When distributing Covered Code, include this CDDL HEADER in each
 * file and include the License file at usr/src/OPENSOLARIS.LICENSE.
 * If applicable, add the following below this CDDL HEADER, with the
 * fields enclosed by brackets "[]" replaced with your own identifying
 * information: Portions Copyright [yyyy] [name of copyright owner]
 *
 * CDDL HEADER END
 */
/*
 * Copyright (c) 2005, 2010, Oracle and/or its affiliates. All rights reserved.
 * Copyright (c) 2011, 2015 by Delphix. All rights reserved.
 */
/* Copyright (c) 2013 by Saso Kiselkov. All rights reserved. */
/* Copyright (c) 2013, Joyent, Inc. All rights reserved. */
/* Copyright (c) 2014, Nexenta Systems, Inc. All rights reserved. */

#include <sys/dmu.h>
#include <sys/dmu_impl.h>
#include <sys/dmu_tx.h>
#include <sys/dbuf.h>
#include <sys/dnode.h>
#include <sys/zfs_context.h>
#include <sys/dmu_objset.h>
#include <sys/dmu_traverse.h>
#include <sys/dsl_dataset.h>
#include <sys/dsl_dir.h>
#include <sys/dsl_pool.h>
#include <sys/dsl_synctask.h>
#include <sys/dsl_prop.h>
#include <sys/dmu_zfetch.h>
#include <sys/zfs_ioctl.h>
#include <sys/zap.h>
#include <sys/zio_checksum.h>
#include <sys/zio_compress.h>
#include <sys/sa.h>
#include <sys/zfeature.h>
#ifdef _KERNEL
#include <sys/vm.h>
#include <sys/zfs_znode.h>
#endif

/*
 * Enable/disable nopwrite feature.
 */
int zfs_nopwrite_enabled = 1;
SYSCTL_DECL(_vfs_zfs);
SYSCTL_INT(_vfs_zfs, OID_AUTO, nopwrite_enabled, CTLFLAG_RDTUN,
    &zfs_nopwrite_enabled, 0, "Enable nopwrite feature");

const dmu_object_type_info_t dmu_ot[DMU_OT_NUMTYPES] = {
	{	DMU_BSWAP_UINT8,	TRUE,	"unallocated"		},
	{	DMU_BSWAP_ZAP,		TRUE,	"object directory"	},
	{	DMU_BSWAP_UINT64,	TRUE,	"object array"		},
	{	DMU_BSWAP_UINT8,	TRUE,	"packed nvlist"		},
	{	DMU_BSWAP_UINT64,	TRUE,	"packed nvlist size"	},
	{	DMU_BSWAP_UINT64,	TRUE,	"bpobj"			},
	{	DMU_BSWAP_UINT64,	TRUE,	"bpobj header"		},
	{	DMU_BSWAP_UINT64,	TRUE,	"SPA space map header"	},
	{	DMU_BSWAP_UINT64,	TRUE,	"SPA space map"		},
	{	DMU_BSWAP_UINT64,	TRUE,	"ZIL intent log"	},
	{	DMU_BSWAP_DNODE,	TRUE,	"DMU dnode"		},
	{	DMU_BSWAP_OBJSET,	TRUE,	"DMU objset"		},
	{	DMU_BSWAP_UINT64,	TRUE,	"DSL directory"		},
	{	DMU_BSWAP_ZAP,		TRUE,	"DSL directory child map"},
	{	DMU_BSWAP_ZAP,		TRUE,	"DSL dataset snap map"	},
	{	DMU_BSWAP_ZAP,		TRUE,	"DSL props"		},
	{	DMU_BSWAP_UINT64,	TRUE,	"DSL dataset"		},
	{	DMU_BSWAP_ZNODE,	TRUE,	"ZFS znode"		},
	{	DMU_BSWAP_OLDACL,	TRUE,	"ZFS V0 ACL"		},
	{	DMU_BSWAP_UINT8,	FALSE,	"ZFS plain file"	},
	{	DMU_BSWAP_ZAP,		TRUE,	"ZFS directory"		},
	{	DMU_BSWAP_ZAP,		TRUE,	"ZFS master node"	},
	{	DMU_BSWAP_ZAP,		TRUE,	"ZFS delete queue"	},
	{	DMU_BSWAP_UINT8,	FALSE,	"zvol object"		},
	{	DMU_BSWAP_ZAP,		TRUE,	"zvol prop"		},
	{	DMU_BSWAP_UINT8,	FALSE,	"other uint8[]"		},
	{	DMU_BSWAP_UINT64,	FALSE,	"other uint64[]"	},
	{	DMU_BSWAP_ZAP,		TRUE,	"other ZAP"		},
	{	DMU_BSWAP_ZAP,		TRUE,	"persistent error log"	},
	{	DMU_BSWAP_UINT8,	TRUE,	"SPA history"		},
	{	DMU_BSWAP_UINT64,	TRUE,	"SPA history offsets"	},
	{	DMU_BSWAP_ZAP,		TRUE,	"Pool properties"	},
	{	DMU_BSWAP_ZAP,		TRUE,	"DSL permissions"	},
	{	DMU_BSWAP_ACL,		TRUE,	"ZFS ACL"		},
	{	DMU_BSWAP_UINT8,	TRUE,	"ZFS SYSACL"		},
	{	DMU_BSWAP_UINT8,	TRUE,	"FUID table"		},
	{	DMU_BSWAP_UINT64,	TRUE,	"FUID table size"	},
	{	DMU_BSWAP_ZAP,		TRUE,	"DSL dataset next clones"},
	{	DMU_BSWAP_ZAP,		TRUE,	"scan work queue"	},
	{	DMU_BSWAP_ZAP,		TRUE,	"ZFS user/group used"	},
	{	DMU_BSWAP_ZAP,		TRUE,	"ZFS user/group quota"	},
	{	DMU_BSWAP_ZAP,		TRUE,	"snapshot refcount tags"},
	{	DMU_BSWAP_ZAP,		TRUE,	"DDT ZAP algorithm"	},
	{	DMU_BSWAP_ZAP,		TRUE,	"DDT statistics"	},
	{	DMU_BSWAP_UINT8,	TRUE,	"System attributes"	},
	{	DMU_BSWAP_ZAP,		TRUE,	"SA master node"	},
	{	DMU_BSWAP_ZAP,		TRUE,	"SA attr registration"	},
	{	DMU_BSWAP_ZAP,		TRUE,	"SA attr layouts"	},
	{	DMU_BSWAP_ZAP,		TRUE,	"scan translations"	},
	{	DMU_BSWAP_UINT8,	FALSE,	"deduplicated block"	},
	{	DMU_BSWAP_ZAP,		TRUE,	"DSL deadlist map"	},
	{	DMU_BSWAP_UINT64,	TRUE,	"DSL deadlist map hdr"	},
	{	DMU_BSWAP_ZAP,		TRUE,	"DSL dir clones"	},
	{	DMU_BSWAP_UINT64,	TRUE,	"bpobj subobj"		}
};

const dmu_object_byteswap_info_t dmu_ot_byteswap[DMU_BSWAP_NUMFUNCS] = {
	{	byteswap_uint8_array,	"uint8"		},
	{	byteswap_uint16_array,	"uint16"	},
	{	byteswap_uint32_array,	"uint32"	},
	{	byteswap_uint64_array,	"uint64"	},
	{	zap_byteswap,		"zap"		},
	{	dnode_buf_byteswap,	"dnode"		},
	{	dmu_objset_byteswap,	"objset"	},
	{	zfs_znode_byteswap,	"znode"		},
	{	zfs_oldacl_byteswap,	"oldacl"	},
	{	zfs_acl_byteswap,	"acl"		}
};

int
dmu_buf_hold_noread(objset_t *os, uint64_t object, uint64_t offset,
    void *tag, dmu_buf_t **dbp)
{
	dnode_t *dn;
	uint64_t blkid;
	dmu_buf_impl_t *db;
	int err;

	err = dnode_hold(os, object, FTAG, &dn);
	if (err)
		return (err);
	blkid = dbuf_whichblock(dn, 0, offset);
	rw_enter(&dn->dn_struct_rwlock, RW_READER);
	db = dbuf_hold(dn, blkid, tag);
	rw_exit(&dn->dn_struct_rwlock);
	dnode_rele(dn, FTAG);

	if (db == NULL) {
		*dbp = NULL;
		return (SET_ERROR(EIO));
	}

	*dbp = &db->db;
	return (err);
}

int
dmu_buf_hold(objset_t *os, uint64_t object, uint64_t offset,
    void *tag, dmu_buf_t **dbp, int flags)
{
	int err;
	int db_flags = DB_RF_CANFAIL;

	if (flags & DMU_READ_NO_PREFETCH)
		db_flags |= DB_RF_NOPREFETCH;

	err = dmu_buf_hold_noread(os, object, offset, tag, dbp);
	if (err == 0) {
		dmu_buf_impl_t *db = (dmu_buf_impl_t *)(*dbp);
		err = dbuf_read(db, NULL, db_flags);
		if (err != 0) {
			dbuf_rele(db, tag);
			*dbp = NULL;
		}
	}

	return (err);
}

int
dmu_bonus_max(void)
{
	return (DN_MAX_BONUSLEN);
}

int
dmu_set_bonus(dmu_buf_t *db_fake, int newsize, dmu_tx_t *tx)
{
	dmu_buf_impl_t *db = (dmu_buf_impl_t *)db_fake;
	dnode_t *dn;
	int error;

	DB_DNODE_ENTER(db);
	dn = DB_DNODE(db);

	if (dn->dn_bonus != db) {
		error = SET_ERROR(EINVAL);
	} else if (newsize < 0 || newsize > db_fake->db_size) {
		error = SET_ERROR(EINVAL);
	} else {
		dnode_setbonuslen(dn, newsize, tx);
		error = 0;
	}

	DB_DNODE_EXIT(db);
	return (error);
}

int
dmu_set_bonustype(dmu_buf_t *db_fake, dmu_object_type_t type, dmu_tx_t *tx)
{
	dmu_buf_impl_t *db = (dmu_buf_impl_t *)db_fake;
	dnode_t *dn;
	int error;

	DB_DNODE_ENTER(db);
	dn = DB_DNODE(db);

	if (!DMU_OT_IS_VALID(type)) {
		error = SET_ERROR(EINVAL);
	} else if (dn->dn_bonus != db) {
		error = SET_ERROR(EINVAL);
	} else {
		dnode_setbonus_type(dn, type, tx);
		error = 0;
	}

	DB_DNODE_EXIT(db);
	return (error);
}

dmu_object_type_t
dmu_get_bonustype(dmu_buf_t *db_fake)
{
	dmu_buf_impl_t *db = (dmu_buf_impl_t *)db_fake;
	dnode_t *dn;
	dmu_object_type_t type;

	DB_DNODE_ENTER(db);
	dn = DB_DNODE(db);
	type = dn->dn_bonustype;
	DB_DNODE_EXIT(db);

	return (type);
}

int
dmu_rm_spill(objset_t *os, uint64_t object, dmu_tx_t *tx)
{
	dnode_t *dn;
	int error;

	error = dnode_hold(os, object, FTAG, &dn);
	dbuf_rm_spill(dn, tx);
	rw_enter(&dn->dn_struct_rwlock, RW_WRITER);
	dnode_rm_spill(dn, tx);
	rw_exit(&dn->dn_struct_rwlock);
	dnode_rele(dn, FTAG);
	return (error);
}

/*
 * returns ENOENT, EIO, or 0.
 */
int
dmu_bonus_hold(objset_t *os, uint64_t object, void *tag, dmu_buf_t **dbp)
{
	dnode_t *dn;
	dmu_buf_impl_t *db;
	int error;

	error = dnode_hold(os, object, FTAG, &dn);
	if (error)
		return (error);

	rw_enter(&dn->dn_struct_rwlock, RW_READER);
	if (dn->dn_bonus == NULL) {
		rw_exit(&dn->dn_struct_rwlock);
		rw_enter(&dn->dn_struct_rwlock, RW_WRITER);
		if (dn->dn_bonus == NULL)
			dbuf_create_bonus(dn);
	}
	db = dn->dn_bonus;

	/* as long as the bonus buf is held, the dnode will be held */
	if (refcount_add(&db->db_holds, tag) == 1) {
		VERIFY(dnode_add_ref(dn, db));
		atomic_inc_32(&dn->dn_dbufs_count);
	}

	/*
	 * Wait to drop dn_struct_rwlock until after adding the bonus dbuf's
	 * hold and incrementing the dbuf count to ensure that dnode_move() sees
	 * a dnode hold for every dbuf.
	 */
	rw_exit(&dn->dn_struct_rwlock);

	dnode_rele(dn, FTAG);

	VERIFY(0 == dbuf_read(db, NULL, DB_RF_MUST_SUCCEED | DB_RF_NOPREFETCH));

	*dbp = &db->db;
	return (0);
}

/*
 * returns ENOENT, EIO, or 0.
 *
 * This interface will allocate a blank spill dbuf when a spill blk
 * doesn't already exist on the dnode.
 *
 * if you only want to find an already existing spill db, then
 * dmu_spill_hold_existing() should be used.
 */
int
dmu_spill_hold_by_dnode(dnode_t *dn, uint32_t flags, void *tag, dmu_buf_t **dbp)
{
	dmu_buf_impl_t *db = NULL;
	int err;

	if ((flags & DB_RF_HAVESTRUCT) == 0)
		rw_enter(&dn->dn_struct_rwlock, RW_READER);

	db = dbuf_hold(dn, DMU_SPILL_BLKID, tag);

	if ((flags & DB_RF_HAVESTRUCT) == 0)
		rw_exit(&dn->dn_struct_rwlock);

	ASSERT(db != NULL);
	err = dbuf_read(db, NULL, flags);
	if (err == 0)
		*dbp = &db->db;
	else
		dbuf_rele(db, tag);
	return (err);
}

int
dmu_spill_hold_existing(dmu_buf_t *bonus, void *tag, dmu_buf_t **dbp)
{
	dmu_buf_impl_t *db = (dmu_buf_impl_t *)bonus;
	dnode_t *dn;
	int err;

	DB_DNODE_ENTER(db);
	dn = DB_DNODE(db);

	if (spa_version(dn->dn_objset->os_spa) < SPA_VERSION_SA) {
		err = SET_ERROR(EINVAL);
	} else {
		rw_enter(&dn->dn_struct_rwlock, RW_READER);

		if (!dn->dn_have_spill) {
			err = SET_ERROR(ENOENT);
		} else {
			err = dmu_spill_hold_by_dnode(dn,
			    DB_RF_HAVESTRUCT | DB_RF_CANFAIL, tag, dbp);
		}

		rw_exit(&dn->dn_struct_rwlock);
	}

	DB_DNODE_EXIT(db);
	return (err);
}

int
dmu_spill_hold_by_bonus(dmu_buf_t *bonus, void *tag, dmu_buf_t **dbp)
{
	dmu_buf_impl_t *db = (dmu_buf_impl_t *)bonus;
	dnode_t *dn;
	int err;

	DB_DNODE_ENTER(db);
	dn = DB_DNODE(db);
	err = dmu_spill_hold_by_dnode(dn, DB_RF_CANFAIL, tag, dbp);
	DB_DNODE_EXIT(db);

	return (err);
}

/*
 * Note: longer-term, we should modify all of the dmu_buf_*() interfaces
 * to take a held dnode rather than <os, object> -- the lookup is wasteful,
 * and can induce severe lock contention when writing to several files
 * whose dnodes are in the same block.
 */
static int
dmu_buf_hold_array_by_dnode(dnode_t *dn, uint64_t offset, uint64_t length,
    boolean_t read, void *tag, int *numbufsp, dmu_buf_t ***dbpp, uint32_t flags)
{
	dmu_buf_t **dbp;
	uint64_t blkid, nblks, i;
	uint32_t dbuf_flags;
	int err;
	zio_t *zio;

	ASSERT(length <= DMU_MAX_ACCESS);

	/*
	 * Note: We directly notify the prefetch code of this read, so that
	 * we can tell it about the multi-block read.  dbuf_read() only knows
	 * about the one block it is accessing.
	 */
	dbuf_flags = DB_RF_CANFAIL | DB_RF_NEVERWAIT | DB_RF_HAVESTRUCT |
	    DB_RF_NOPREFETCH;

	rw_enter(&dn->dn_struct_rwlock, RW_READER);
	if (dn->dn_datablkshift) {
		int blkshift = dn->dn_datablkshift;
		nblks = (P2ROUNDUP(offset + length, 1ULL << blkshift) -
		    P2ALIGN(offset, 1ULL << blkshift)) >> blkshift;
	} else {
		if (offset + length > dn->dn_datablksz) {
			zfs_panic_recover("zfs: accessing past end of object "
			    "%llx/%llx (size=%u access=%llu+%llu)",
			    (longlong_t)dn->dn_objset->
			    os_dsl_dataset->ds_object,
			    (longlong_t)dn->dn_object, dn->dn_datablksz,
			    (longlong_t)offset, (longlong_t)length);
			rw_exit(&dn->dn_struct_rwlock);
			return (SET_ERROR(EIO));
		}
		nblks = 1;
	}
	dbp = kmem_zalloc(sizeof (dmu_buf_t *) * nblks, KM_SLEEP);

	zio = zio_root(dn->dn_objset->os_spa, NULL, NULL, ZIO_FLAG_CANFAIL);
	blkid = dbuf_whichblock(dn, 0, offset);
	for (i = 0; i < nblks; i++) {
		dmu_buf_impl_t *db = dbuf_hold(dn, blkid + i, tag);
		if (db == NULL) {
			rw_exit(&dn->dn_struct_rwlock);
			dmu_buf_rele_array(dbp, nblks, tag);
			zio_nowait(zio);
			return (SET_ERROR(EIO));
		}

		/* initiate async i/o */
		if (read)
			(void) dbuf_read(db, zio, dbuf_flags);
#ifdef _KERNEL
		else
			curthread->td_ru.ru_oublock++;
#endif
		dbp[i] = &db->db;
	}

	if ((flags & DMU_READ_NO_PREFETCH) == 0 && read &&
<<<<<<< HEAD
	    length < zfetch_array_rd_sz) {
=======
	    length <= zfetch_array_rd_sz) {
>>>>>>> a12e9d2b
		dmu_zfetch(&dn->dn_zfetch, blkid, nblks);
	}
	rw_exit(&dn->dn_struct_rwlock);

	/* wait for async i/o */
	err = zio_wait(zio);
	if (err) {
		dmu_buf_rele_array(dbp, nblks, tag);
		return (err);
	}

	/* wait for other io to complete */
	if (read) {
		for (i = 0; i < nblks; i++) {
			dmu_buf_impl_t *db = (dmu_buf_impl_t *)dbp[i];
			mutex_enter(&db->db_mtx);
			while (db->db_state == DB_READ ||
			    db->db_state == DB_FILL)
				cv_wait(&db->db_changed, &db->db_mtx);
			if (db->db_state == DB_UNCACHED)
				err = SET_ERROR(EIO);
			mutex_exit(&db->db_mtx);
			if (err) {
				dmu_buf_rele_array(dbp, nblks, tag);
				return (err);
			}
		}
	}

	*numbufsp = nblks;
	*dbpp = dbp;
	return (0);
}

static int
dmu_buf_hold_array(objset_t *os, uint64_t object, uint64_t offset,
    uint64_t length, int read, void *tag, int *numbufsp, dmu_buf_t ***dbpp)
{
	dnode_t *dn;
	int err;

	err = dnode_hold(os, object, FTAG, &dn);
	if (err)
		return (err);

	err = dmu_buf_hold_array_by_dnode(dn, offset, length, read, tag,
	    numbufsp, dbpp, DMU_READ_PREFETCH);

	dnode_rele(dn, FTAG);

	return (err);
}

int
dmu_buf_hold_array_by_bonus(dmu_buf_t *db_fake, uint64_t offset,
    uint64_t length, boolean_t read, void *tag, int *numbufsp,
    dmu_buf_t ***dbpp)
{
	dmu_buf_impl_t *db = (dmu_buf_impl_t *)db_fake;
	dnode_t *dn;
	int err;

	DB_DNODE_ENTER(db);
	dn = DB_DNODE(db);
	err = dmu_buf_hold_array_by_dnode(dn, offset, length, read, tag,
	    numbufsp, dbpp, DMU_READ_PREFETCH);
	DB_DNODE_EXIT(db);

	return (err);
}

void
dmu_buf_rele_array(dmu_buf_t **dbp_fake, int numbufs, void *tag)
{
	int i;
	dmu_buf_impl_t **dbp = (dmu_buf_impl_t **)dbp_fake;

	if (numbufs == 0)
		return;

	for (i = 0; i < numbufs; i++) {
		if (dbp[i])
			dbuf_rele(dbp[i], tag);
	}

	kmem_free(dbp, sizeof (dmu_buf_t *) * numbufs);
}

/*
 * Issue prefetch i/os for the given blocks.  If level is greater than 0, the
 * indirect blocks prefeteched will be those that point to the blocks containing
 * the data starting at offset, and continuing to offset + len.
 *
 * Note that if the indirect blocks above the blocks being prefetched are not in
 * cache, they will be asychronously read in.
 */
void
dmu_prefetch(objset_t *os, uint64_t object, int64_t level, uint64_t offset,
    uint64_t len, zio_priority_t pri)
{
	dnode_t *dn;
	uint64_t blkid;
	int nblks, err;

	if (len == 0) {  /* they're interested in the bonus buffer */
		dn = DMU_META_DNODE(os);

		if (object == 0 || object >= DN_MAX_OBJECT)
			return;

		rw_enter(&dn->dn_struct_rwlock, RW_READER);
		blkid = dbuf_whichblock(dn, level,
		    object * sizeof (dnode_phys_t));
		dbuf_prefetch(dn, level, blkid, pri, 0);
		rw_exit(&dn->dn_struct_rwlock);
		return;
	}

	/*
	 * XXX - Note, if the dnode for the requested object is not
	 * already cached, we will do a *synchronous* read in the
	 * dnode_hold() call.  The same is true for any indirects.
	 */
	err = dnode_hold(os, object, FTAG, &dn);
	if (err != 0)
		return;

	rw_enter(&dn->dn_struct_rwlock, RW_READER);
	/*
	 * offset + len - 1 is the last byte we want to prefetch for, and offset
	 * is the first.  Then dbuf_whichblk(dn, level, off + len - 1) is the
	 * last block we want to prefetch, and dbuf_whichblock(dn, level,
	 * offset)  is the first.  Then the number we need to prefetch is the
	 * last - first + 1.
	 */
	if (level > 0 || dn->dn_datablkshift != 0) {
		nblks = dbuf_whichblock(dn, level, offset + len - 1) -
		    dbuf_whichblock(dn, level, offset) + 1;
	} else {
		nblks = (offset < dn->dn_datablksz);
	}

	if (nblks != 0) {
		blkid = dbuf_whichblock(dn, level, offset);
		for (int i = 0; i < nblks; i++)
			dbuf_prefetch(dn, level, blkid + i, pri, 0);
	}

	rw_exit(&dn->dn_struct_rwlock);

	dnode_rele(dn, FTAG);
}

/*
 * Get the next "chunk" of file data to free.  We traverse the file from
 * the end so that the file gets shorter over time (if we crashes in the
 * middle, this will leave us in a better state).  We find allocated file
 * data by simply searching the allocated level 1 indirects.
 *
 * On input, *start should be the first offset that does not need to be
 * freed (e.g. "offset + length").  On return, *start will be the first
 * offset that should be freed.
 */
static int
get_next_chunk(dnode_t *dn, uint64_t *start, uint64_t minimum)
{
	uint64_t maxblks = DMU_MAX_ACCESS >> (dn->dn_indblkshift + 1);
	/* bytes of data covered by a level-1 indirect block */
	uint64_t iblkrange =
	    dn->dn_datablksz * EPB(dn->dn_indblkshift, SPA_BLKPTRSHIFT);

	ASSERT3U(minimum, <=, *start);

	if (*start - minimum <= iblkrange * maxblks) {
		*start = minimum;
		return (0);
	}
	ASSERT(ISP2(iblkrange));

	for (uint64_t blks = 0; *start > minimum && blks < maxblks; blks++) {
		int err;

		/*
		 * dnode_next_offset(BACKWARDS) will find an allocated L1
		 * indirect block at or before the input offset.  We must
		 * decrement *start so that it is at the end of the region
		 * to search.
		 */
		(*start)--;
		err = dnode_next_offset(dn,
		    DNODE_FIND_BACKWARDS, start, 2, 1, 0);

		/* if there are no indirect blocks before start, we are done */
		if (err == ESRCH) {
			*start = minimum;
			break;
		} else if (err != 0) {
			return (err);
		}

		/* set start to the beginning of this L1 indirect */
		*start = P2ALIGN(*start, iblkrange);
	}
	if (*start < minimum)
		*start = minimum;
	return (0);
}

static int
dmu_free_long_range_impl(objset_t *os, dnode_t *dn, uint64_t offset,
    uint64_t length)
{
	uint64_t object_size = (dn->dn_maxblkid + 1) * dn->dn_datablksz;
	int err;

	if (offset >= object_size)
		return (0);

	if (length == DMU_OBJECT_END || offset + length > object_size)
		length = object_size - offset;

	while (length != 0) {
		uint64_t chunk_end, chunk_begin;

		chunk_end = chunk_begin = offset + length;

		/* move chunk_begin backwards to the beginning of this chunk */
		err = get_next_chunk(dn, &chunk_begin, offset);
		if (err)
			return (err);
		ASSERT3U(chunk_begin, >=, offset);
		ASSERT3U(chunk_begin, <=, chunk_end);

		dmu_tx_t *tx = dmu_tx_create(os);
		dmu_tx_hold_free(tx, dn->dn_object,
		    chunk_begin, chunk_end - chunk_begin);

		/*
		 * Mark this transaction as typically resulting in a net
		 * reduction in space used.
		 */
		dmu_tx_mark_netfree(tx);
		err = dmu_tx_assign(tx, TXG_WAIT);
		if (err) {
			dmu_tx_abort(tx);
			return (err);
		}
		dnode_free_range(dn, chunk_begin, chunk_end - chunk_begin, tx);
		dmu_tx_commit(tx);

		length -= chunk_end - chunk_begin;
	}
	return (0);
}

int
dmu_free_long_range(objset_t *os, uint64_t object,
    uint64_t offset, uint64_t length)
{
	dnode_t *dn;
	int err;

	err = dnode_hold(os, object, FTAG, &dn);
	if (err != 0)
		return (err);
	err = dmu_free_long_range_impl(os, dn, offset, length);

	/*
	 * It is important to zero out the maxblkid when freeing the entire
	 * file, so that (a) subsequent calls to dmu_free_long_range_impl()
	 * will take the fast path, and (b) dnode_reallocate() can verify
	 * that the entire file has been freed.
	 */
	if (err == 0 && offset == 0 && length == DMU_OBJECT_END)
		dn->dn_maxblkid = 0;

	dnode_rele(dn, FTAG);
	return (err);
}

int
dmu_free_long_object(objset_t *os, uint64_t object)
{
	dmu_tx_t *tx;
	int err;

	err = dmu_free_long_range(os, object, 0, DMU_OBJECT_END);
	if (err != 0)
		return (err);

	tx = dmu_tx_create(os);
	dmu_tx_hold_bonus(tx, object);
	dmu_tx_hold_free(tx, object, 0, DMU_OBJECT_END);
	dmu_tx_mark_netfree(tx);
	err = dmu_tx_assign(tx, TXG_WAIT);
	if (err == 0) {
		err = dmu_object_free(os, object, tx);
		dmu_tx_commit(tx);
	} else {
		dmu_tx_abort(tx);
	}

	return (err);
}

int
dmu_free_range(objset_t *os, uint64_t object, uint64_t offset,
    uint64_t size, dmu_tx_t *tx)
{
	dnode_t *dn;
	int err = dnode_hold(os, object, FTAG, &dn);
	if (err)
		return (err);
	ASSERT(offset < UINT64_MAX);
	ASSERT(size == -1ULL || size <= UINT64_MAX - offset);
	dnode_free_range(dn, offset, size, tx);
	dnode_rele(dn, FTAG);
	return (0);
}

int
dmu_read(objset_t *os, uint64_t object, uint64_t offset, uint64_t size,
    void *buf, uint32_t flags)
{
	dnode_t *dn;
	dmu_buf_t **dbp;
	int numbufs, err;

	err = dnode_hold(os, object, FTAG, &dn);
	if (err)
		return (err);

	/*
	 * Deal with odd block sizes, where there can't be data past the first
	 * block.  If we ever do the tail block optimization, we will need to
	 * handle that here as well.
	 */
	if (dn->dn_maxblkid == 0) {
		int newsz = offset > dn->dn_datablksz ? 0 :
		    MIN(size, dn->dn_datablksz - offset);
		bzero((char *)buf + newsz, size - newsz);
		size = newsz;
	}

	while (size > 0) {
		uint64_t mylen = MIN(size, DMU_MAX_ACCESS / 2);
		int i;

		/*
		 * NB: we could do this block-at-a-time, but it's nice
		 * to be reading in parallel.
		 */
		err = dmu_buf_hold_array_by_dnode(dn, offset, mylen,
		    TRUE, FTAG, &numbufs, &dbp, flags);
		if (err)
			break;

		for (i = 0; i < numbufs; i++) {
			int tocpy;
			int bufoff;
			dmu_buf_t *db = dbp[i];

			ASSERT(size > 0);

			bufoff = offset - db->db_offset;
			tocpy = (int)MIN(db->db_size - bufoff, size);

			bcopy((char *)db->db_data + bufoff, buf, tocpy);

			offset += tocpy;
			size -= tocpy;
			buf = (char *)buf + tocpy;
		}
		dmu_buf_rele_array(dbp, numbufs, FTAG);
	}
	dnode_rele(dn, FTAG);
	return (err);
}

void
dmu_write(objset_t *os, uint64_t object, uint64_t offset, uint64_t size,
    const void *buf, dmu_tx_t *tx)
{
	dmu_buf_t **dbp;
	int numbufs, i;

	if (size == 0)
		return;

	VERIFY(0 == dmu_buf_hold_array(os, object, offset, size,
	    FALSE, FTAG, &numbufs, &dbp));

	for (i = 0; i < numbufs; i++) {
		int tocpy;
		int bufoff;
		dmu_buf_t *db = dbp[i];

		ASSERT(size > 0);

		bufoff = offset - db->db_offset;
		tocpy = (int)MIN(db->db_size - bufoff, size);

		ASSERT(i == 0 || i == numbufs-1 || tocpy == db->db_size);

		if (tocpy == db->db_size)
			dmu_buf_will_fill(db, tx);
		else
			dmu_buf_will_dirty(db, tx);

		bcopy(buf, (char *)db->db_data + bufoff, tocpy);

		if (tocpy == db->db_size)
			dmu_buf_fill_done(db, tx);

		offset += tocpy;
		size -= tocpy;
		buf = (char *)buf + tocpy;
	}
	dmu_buf_rele_array(dbp, numbufs, FTAG);
}

void
dmu_prealloc(objset_t *os, uint64_t object, uint64_t offset, uint64_t size,
    dmu_tx_t *tx)
{
	dmu_buf_t **dbp;
	int numbufs, i;

	if (size == 0)
		return;

	VERIFY(0 == dmu_buf_hold_array(os, object, offset, size,
	    FALSE, FTAG, &numbufs, &dbp));

	for (i = 0; i < numbufs; i++) {
		dmu_buf_t *db = dbp[i];

		dmu_buf_will_not_fill(db, tx);
	}
	dmu_buf_rele_array(dbp, numbufs, FTAG);
}

void
dmu_write_embedded(objset_t *os, uint64_t object, uint64_t offset,
    void *data, uint8_t etype, uint8_t comp, int uncompressed_size,
    int compressed_size, int byteorder, dmu_tx_t *tx)
{
	dmu_buf_t *db;

	ASSERT3U(etype, <, NUM_BP_EMBEDDED_TYPES);
	ASSERT3U(comp, <, ZIO_COMPRESS_FUNCTIONS);
	VERIFY0(dmu_buf_hold_noread(os, object, offset,
	    FTAG, &db));

	dmu_buf_write_embedded(db,
	    data, (bp_embedded_type_t)etype, (enum zio_compress)comp,
	    uncompressed_size, compressed_size, byteorder, tx);

	dmu_buf_rele(db, FTAG);
}

/*
 * DMU support for xuio
 */
kstat_t *xuio_ksp = NULL;

int
dmu_xuio_init(xuio_t *xuio, int nblk)
{
	dmu_xuio_t *priv;
	uio_t *uio = &xuio->xu_uio;

	uio->uio_iovcnt = nblk;
	uio->uio_iov = kmem_zalloc(nblk * sizeof (iovec_t), KM_SLEEP);

	priv = kmem_zalloc(sizeof (dmu_xuio_t), KM_SLEEP);
	priv->cnt = nblk;
	priv->bufs = kmem_zalloc(nblk * sizeof (arc_buf_t *), KM_SLEEP);
	priv->iovp = uio->uio_iov;
	XUIO_XUZC_PRIV(xuio) = priv;

	if (XUIO_XUZC_RW(xuio) == UIO_READ)
		XUIOSTAT_INCR(xuiostat_onloan_rbuf, nblk);
	else
		XUIOSTAT_INCR(xuiostat_onloan_wbuf, nblk);

	return (0);
}

void
dmu_xuio_fini(xuio_t *xuio)
{
	dmu_xuio_t *priv = XUIO_XUZC_PRIV(xuio);
	int nblk = priv->cnt;

	kmem_free(priv->iovp, nblk * sizeof (iovec_t));
	kmem_free(priv->bufs, nblk * sizeof (arc_buf_t *));
	kmem_free(priv, sizeof (dmu_xuio_t));

	if (XUIO_XUZC_RW(xuio) == UIO_READ)
		XUIOSTAT_INCR(xuiostat_onloan_rbuf, -nblk);
	else
		XUIOSTAT_INCR(xuiostat_onloan_wbuf, -nblk);
}

/*
 * Initialize iov[priv->next] and priv->bufs[priv->next] with { off, n, abuf }
 * and increase priv->next by 1.
 */
int
dmu_xuio_add(xuio_t *xuio, arc_buf_t *abuf, offset_t off, size_t n)
{
	struct iovec *iov;
	uio_t *uio = &xuio->xu_uio;
	dmu_xuio_t *priv = XUIO_XUZC_PRIV(xuio);
	int i = priv->next++;

	ASSERT(i < priv->cnt);
	ASSERT(off + n <= arc_buf_size(abuf));
	iov = uio->uio_iov + i;
	iov->iov_base = (char *)abuf->b_data + off;
	iov->iov_len = n;
	priv->bufs[i] = abuf;
	return (0);
}

int
dmu_xuio_cnt(xuio_t *xuio)
{
	dmu_xuio_t *priv = XUIO_XUZC_PRIV(xuio);
	return (priv->cnt);
}

arc_buf_t *
dmu_xuio_arcbuf(xuio_t *xuio, int i)
{
	dmu_xuio_t *priv = XUIO_XUZC_PRIV(xuio);

	ASSERT(i < priv->cnt);
	return (priv->bufs[i]);
}

void
dmu_xuio_clear(xuio_t *xuio, int i)
{
	dmu_xuio_t *priv = XUIO_XUZC_PRIV(xuio);

	ASSERT(i < priv->cnt);
	priv->bufs[i] = NULL;
}

static void
xuio_stat_init(void)
{
	xuio_ksp = kstat_create("zfs", 0, "xuio_stats", "misc",
	    KSTAT_TYPE_NAMED, sizeof (xuio_stats) / sizeof (kstat_named_t),
	    KSTAT_FLAG_VIRTUAL);
	if (xuio_ksp != NULL) {
		xuio_ksp->ks_data = &xuio_stats;
		kstat_install(xuio_ksp);
	}
}

static void
xuio_stat_fini(void)
{
	if (xuio_ksp != NULL) {
		kstat_delete(xuio_ksp);
		xuio_ksp = NULL;
	}
}

void
xuio_stat_wbuf_copied()
{
	XUIOSTAT_BUMP(xuiostat_wbuf_copied);
}

void
xuio_stat_wbuf_nocopy()
{
	XUIOSTAT_BUMP(xuiostat_wbuf_nocopy);
}

#ifdef _KERNEL
static int
dmu_read_uio_dnode(dnode_t *dn, uio_t *uio, uint64_t size)
{
	dmu_buf_t **dbp;
	int numbufs, i, err;
	xuio_t *xuio = NULL;

	/*
	 * NB: we could do this block-at-a-time, but it's nice
	 * to be reading in parallel.
	 */
	err = dmu_buf_hold_array_by_dnode(dn, uio->uio_loffset, size,
	    TRUE, FTAG, &numbufs, &dbp, 0);
	if (err)
		return (err);

#ifdef UIO_XUIO
	if (uio->uio_extflg == UIO_XUIO)
		xuio = (xuio_t *)uio;
#endif

	for (i = 0; i < numbufs; i++) {
		int tocpy;
		int bufoff;
		dmu_buf_t *db = dbp[i];

		ASSERT(size > 0);

		bufoff = uio->uio_loffset - db->db_offset;
		tocpy = (int)MIN(db->db_size - bufoff, size);

		if (xuio) {
			dmu_buf_impl_t *dbi = (dmu_buf_impl_t *)db;
			arc_buf_t *dbuf_abuf = dbi->db_buf;
			arc_buf_t *abuf = dbuf_loan_arcbuf(dbi);
			err = dmu_xuio_add(xuio, abuf, bufoff, tocpy);
			if (!err) {
				uio->uio_resid -= tocpy;
				uio->uio_loffset += tocpy;
			}

			if (abuf == dbuf_abuf)
				XUIOSTAT_BUMP(xuiostat_rbuf_nocopy);
			else
				XUIOSTAT_BUMP(xuiostat_rbuf_copied);
		} else {
			err = uiomove((char *)db->db_data + bufoff, tocpy,
			    UIO_READ, uio);
		}
		if (err)
			break;

		size -= tocpy;
	}
	dmu_buf_rele_array(dbp, numbufs, FTAG);

	return (err);
}

/*
 * Read 'size' bytes into the uio buffer.
 * From object zdb->db_object.
 * Starting at offset uio->uio_loffset.
 *
 * If the caller already has a dbuf in the target object
 * (e.g. its bonus buffer), this routine is faster than dmu_read_uio(),
 * because we don't have to find the dnode_t for the object.
 */
int
dmu_read_uio_dbuf(dmu_buf_t *zdb, uio_t *uio, uint64_t size)
{
	dmu_buf_impl_t *db = (dmu_buf_impl_t *)zdb;
	dnode_t *dn;
	int err;

	if (size == 0)
		return (0);

	DB_DNODE_ENTER(db);
	dn = DB_DNODE(db);
	err = dmu_read_uio_dnode(dn, uio, size);
	DB_DNODE_EXIT(db);

	return (err);
}

/*
 * Read 'size' bytes into the uio buffer.
 * From the specified object
 * Starting at offset uio->uio_loffset.
 */
int
dmu_read_uio(objset_t *os, uint64_t object, uio_t *uio, uint64_t size)
{
	dnode_t *dn;
	int err;

	if (size == 0)
		return (0);

	err = dnode_hold(os, object, FTAG, &dn);
	if (err)
		return (err);

	err = dmu_read_uio_dnode(dn, uio, size);

	dnode_rele(dn, FTAG);

	return (err);
}

static int
dmu_write_uio_dnode(dnode_t *dn, uio_t *uio, uint64_t size, dmu_tx_t *tx)
{
	dmu_buf_t **dbp;
	int numbufs;
	int err = 0;
	int i;

	err = dmu_buf_hold_array_by_dnode(dn, uio->uio_loffset, size,
	    FALSE, FTAG, &numbufs, &dbp, DMU_READ_PREFETCH);
	if (err)
		return (err);

	for (i = 0; i < numbufs; i++) {
		int tocpy;
		int bufoff;
		dmu_buf_t *db = dbp[i];

		ASSERT(size > 0);

		bufoff = uio->uio_loffset - db->db_offset;
		tocpy = (int)MIN(db->db_size - bufoff, size);

		ASSERT(i == 0 || i == numbufs-1 || tocpy == db->db_size);

		if (tocpy == db->db_size)
			dmu_buf_will_fill(db, tx);
		else
			dmu_buf_will_dirty(db, tx);

		/*
		 * XXX uiomove could block forever (eg. nfs-backed
		 * pages).  There needs to be a uiolockdown() function
		 * to lock the pages in memory, so that uiomove won't
		 * block.
		 */
		err = uiomove((char *)db->db_data + bufoff, tocpy,
		    UIO_WRITE, uio);

		if (tocpy == db->db_size)
			dmu_buf_fill_done(db, tx);

		if (err)
			break;

		size -= tocpy;
	}

	dmu_buf_rele_array(dbp, numbufs, FTAG);
	return (err);
}

/*
 * Write 'size' bytes from the uio buffer.
 * To object zdb->db_object.
 * Starting at offset uio->uio_loffset.
 *
 * If the caller already has a dbuf in the target object
 * (e.g. its bonus buffer), this routine is faster than dmu_write_uio(),
 * because we don't have to find the dnode_t for the object.
 */
int
dmu_write_uio_dbuf(dmu_buf_t *zdb, uio_t *uio, uint64_t size,
    dmu_tx_t *tx)
{
	dmu_buf_impl_t *db = (dmu_buf_impl_t *)zdb;
	dnode_t *dn;
	int err;

	if (size == 0)
		return (0);

	DB_DNODE_ENTER(db);
	dn = DB_DNODE(db);
	err = dmu_write_uio_dnode(dn, uio, size, tx);
	DB_DNODE_EXIT(db);

	return (err);
}

/*
 * Write 'size' bytes from the uio buffer.
 * To the specified object.
 * Starting at offset uio->uio_loffset.
 */
int
dmu_write_uio(objset_t *os, uint64_t object, uio_t *uio, uint64_t size,
    dmu_tx_t *tx)
{
	dnode_t *dn;
	int err;

	if (size == 0)
		return (0);

	err = dnode_hold(os, object, FTAG, &dn);
	if (err)
		return (err);

	err = dmu_write_uio_dnode(dn, uio, size, tx);

	dnode_rele(dn, FTAG);

	return (err);
}

#ifdef illumos
int
dmu_write_pages(objset_t *os, uint64_t object, uint64_t offset, uint64_t size,
    page_t *pp, dmu_tx_t *tx)
{
	dmu_buf_t **dbp;
	int numbufs, i;
	int err;

	if (size == 0)
		return (0);

	err = dmu_buf_hold_array(os, object, offset, size,
	    FALSE, FTAG, &numbufs, &dbp);
	if (err)
		return (err);

	for (i = 0; i < numbufs; i++) {
		int tocpy, copied, thiscpy;
		int bufoff;
		dmu_buf_t *db = dbp[i];
		caddr_t va;

		ASSERT(size > 0);
		ASSERT3U(db->db_size, >=, PAGESIZE);

		bufoff = offset - db->db_offset;
		tocpy = (int)MIN(db->db_size - bufoff, size);

		ASSERT(i == 0 || i == numbufs-1 || tocpy == db->db_size);

		if (tocpy == db->db_size)
			dmu_buf_will_fill(db, tx);
		else
			dmu_buf_will_dirty(db, tx);

		for (copied = 0; copied < tocpy; copied += PAGESIZE) {
			ASSERT3U(pp->p_offset, ==, db->db_offset + bufoff);
			thiscpy = MIN(PAGESIZE, tocpy - copied);
			va = zfs_map_page(pp, S_READ);
			bcopy(va, (char *)db->db_data + bufoff, thiscpy);
			zfs_unmap_page(pp, va);
			pp = pp->p_next;
			bufoff += PAGESIZE;
		}

		if (tocpy == db->db_size)
			dmu_buf_fill_done(db, tx);

		offset += tocpy;
		size -= tocpy;
	}
	dmu_buf_rele_array(dbp, numbufs, FTAG);
	return (err);
}

#else	/* !illumos */

int
dmu_write_pages(objset_t *os, uint64_t object, uint64_t offset, uint64_t size,
    vm_page_t *ma, dmu_tx_t *tx)
{
	dmu_buf_t **dbp;
	struct sf_buf *sf;
	int numbufs, i;
	int err;

	if (size == 0)
		return (0);

	err = dmu_buf_hold_array(os, object, offset, size,
	    FALSE, FTAG, &numbufs, &dbp);
	if (err)
		return (err);

	for (i = 0; i < numbufs; i++) {
		int tocpy, copied, thiscpy;
		int bufoff;
		dmu_buf_t *db = dbp[i];
		caddr_t va;

		ASSERT(size > 0);
		ASSERT3U(db->db_size, >=, PAGESIZE);

		bufoff = offset - db->db_offset;
		tocpy = (int)MIN(db->db_size - bufoff, size);

		ASSERT(i == 0 || i == numbufs-1 || tocpy == db->db_size);

		if (tocpy == db->db_size)
			dmu_buf_will_fill(db, tx);
		else
			dmu_buf_will_dirty(db, tx);

		for (copied = 0; copied < tocpy; copied += PAGESIZE) {
			ASSERT3U(ptoa((*ma)->pindex), ==, db->db_offset + bufoff);
			thiscpy = MIN(PAGESIZE, tocpy - copied);
			va = zfs_map_page(*ma, &sf);
			bcopy(va, (char *)db->db_data + bufoff, thiscpy);
			zfs_unmap_page(sf);
			ma += 1;
			bufoff += PAGESIZE;
		}

		if (tocpy == db->db_size)
			dmu_buf_fill_done(db, tx);

		offset += tocpy;
		size -= tocpy;
	}
	dmu_buf_rele_array(dbp, numbufs, FTAG);
	return (err);
}
#endif	/* illumos */
#endif	/* _KERNEL */

/*
 * Allocate a loaned anonymous arc buffer.
 */
arc_buf_t *
dmu_request_arcbuf(dmu_buf_t *handle, int size)
{
	dmu_buf_impl_t *db = (dmu_buf_impl_t *)handle;

	return (arc_loan_buf(db->db_objset->os_spa, size));
}

/*
 * Free a loaned arc buffer.
 */
void
dmu_return_arcbuf(arc_buf_t *buf)
{
	arc_return_buf(buf, FTAG);
	VERIFY(arc_buf_remove_ref(buf, FTAG));
}

/*
 * When possible directly assign passed loaned arc buffer to a dbuf.
 * If this is not possible copy the contents of passed arc buf via
 * dmu_write().
 */
void
dmu_assign_arcbuf(dmu_buf_t *handle, uint64_t offset, arc_buf_t *buf,
    dmu_tx_t *tx)
{
	dmu_buf_impl_t *dbuf = (dmu_buf_impl_t *)handle;
	dnode_t *dn;
	dmu_buf_impl_t *db;
	uint32_t blksz = (uint32_t)arc_buf_size(buf);
	uint64_t blkid;

	DB_DNODE_ENTER(dbuf);
	dn = DB_DNODE(dbuf);
	rw_enter(&dn->dn_struct_rwlock, RW_READER);
	blkid = dbuf_whichblock(dn, 0, offset);
	VERIFY((db = dbuf_hold(dn, blkid, FTAG)) != NULL);
	rw_exit(&dn->dn_struct_rwlock);
	DB_DNODE_EXIT(dbuf);

	/*
	 * We can only assign if the offset is aligned, the arc buf is the
	 * same size as the dbuf, and the dbuf is not metadata.  It
	 * can't be metadata because the loaned arc buf comes from the
	 * user-data kmem arena.
	 */
	if (offset == db->db.db_offset && blksz == db->db.db_size &&
	    DBUF_GET_BUFC_TYPE(db) == ARC_BUFC_DATA) {
		dbuf_assign_arcbuf(db, buf, tx);
		dbuf_rele(db, FTAG);
	} else {
		objset_t *os;
		uint64_t object;

		DB_DNODE_ENTER(dbuf);
		dn = DB_DNODE(dbuf);
		os = dn->dn_objset;
		object = dn->dn_object;
		DB_DNODE_EXIT(dbuf);

		dbuf_rele(db, FTAG);
		dmu_write(os, object, offset, blksz, buf->b_data, tx);
		dmu_return_arcbuf(buf);
		XUIOSTAT_BUMP(xuiostat_wbuf_copied);
	}
}

typedef struct {
	dbuf_dirty_record_t	*dsa_dr;
	dmu_sync_cb_t		*dsa_done;
	zgd_t			*dsa_zgd;
	dmu_tx_t		*dsa_tx;
} dmu_sync_arg_t;

/* ARGSUSED */
static void
dmu_sync_ready(zio_t *zio, arc_buf_t *buf, void *varg)
{
	dmu_sync_arg_t *dsa = varg;
	dmu_buf_t *db = dsa->dsa_zgd->zgd_db;
	blkptr_t *bp = zio->io_bp;

	if (zio->io_error == 0) {
		if (BP_IS_HOLE(bp)) {
			/*
			 * A block of zeros may compress to a hole, but the
			 * block size still needs to be known for replay.
			 */
			BP_SET_LSIZE(bp, db->db_size);
		} else if (!BP_IS_EMBEDDED(bp)) {
			ASSERT(BP_GET_LEVEL(bp) == 0);
			bp->blk_fill = 1;
		}
	}
}

static void
dmu_sync_late_arrival_ready(zio_t *zio)
{
	dmu_sync_ready(zio, NULL, zio->io_private);
}

/* ARGSUSED */
static void
dmu_sync_done(zio_t *zio, arc_buf_t *buf, void *varg)
{
	dmu_sync_arg_t *dsa = varg;
	dbuf_dirty_record_t *dr = dsa->dsa_dr;
	dmu_buf_impl_t *db = dr->dr_dbuf;

	mutex_enter(&db->db_mtx);
	ASSERT(dr->dt.dl.dr_override_state == DR_IN_DMU_SYNC);
	if (zio->io_error == 0) {
		dr->dt.dl.dr_nopwrite = !!(zio->io_flags & ZIO_FLAG_NOPWRITE);
		if (dr->dt.dl.dr_nopwrite) {
			blkptr_t *bp = zio->io_bp;
			blkptr_t *bp_orig = &zio->io_bp_orig;
			uint8_t chksum = BP_GET_CHECKSUM(bp_orig);

			ASSERT(BP_EQUAL(bp, bp_orig));
			ASSERT(zio->io_prop.zp_compress != ZIO_COMPRESS_OFF);
			ASSERT(zio_checksum_table[chksum].ci_flags &
			    ZCHECKSUM_FLAG_NOPWRITE);
		}
		dr->dt.dl.dr_overridden_by = *zio->io_bp;
		dr->dt.dl.dr_override_state = DR_OVERRIDDEN;
		dr->dt.dl.dr_copies = zio->io_prop.zp_copies;

		/*
		 * Old style holes are filled with all zeros, whereas
		 * new-style holes maintain their lsize, type, level,
		 * and birth time (see zio_write_compress). While we
		 * need to reset the BP_SET_LSIZE() call that happened
		 * in dmu_sync_ready for old style holes, we do *not*
		 * want to wipe out the information contained in new
		 * style holes. Thus, only zero out the block pointer if
		 * it's an old style hole.
		 */
		if (BP_IS_HOLE(&dr->dt.dl.dr_overridden_by) &&
		    dr->dt.dl.dr_overridden_by.blk_birth == 0)
			BP_ZERO(&dr->dt.dl.dr_overridden_by);
	} else {
		dr->dt.dl.dr_override_state = DR_NOT_OVERRIDDEN;
	}
	cv_broadcast(&db->db_changed);
	mutex_exit(&db->db_mtx);

	dsa->dsa_done(dsa->dsa_zgd, zio->io_error);

	kmem_free(dsa, sizeof (*dsa));
}

static void
dmu_sync_late_arrival_done(zio_t *zio)
{
	blkptr_t *bp = zio->io_bp;
	dmu_sync_arg_t *dsa = zio->io_private;
	blkptr_t *bp_orig = &zio->io_bp_orig;

	if (zio->io_error == 0 && !BP_IS_HOLE(bp)) {
		/*
		 * If we didn't allocate a new block (i.e. ZIO_FLAG_NOPWRITE)
		 * then there is nothing to do here. Otherwise, free the
		 * newly allocated block in this txg.
		 */
		if (zio->io_flags & ZIO_FLAG_NOPWRITE) {
			ASSERT(BP_EQUAL(bp, bp_orig));
		} else {
			ASSERT(BP_IS_HOLE(bp_orig) || !BP_EQUAL(bp, bp_orig));
			ASSERT(zio->io_bp->blk_birth == zio->io_txg);
			ASSERT(zio->io_txg > spa_syncing_txg(zio->io_spa));
			zio_free(zio->io_spa, zio->io_txg, zio->io_bp);
		}
	}

	dmu_tx_commit(dsa->dsa_tx);

	dsa->dsa_done(dsa->dsa_zgd, zio->io_error);

	kmem_free(dsa, sizeof (*dsa));
}

static int
dmu_sync_late_arrival(zio_t *pio, objset_t *os, dmu_sync_cb_t *done, zgd_t *zgd,
    zio_prop_t *zp, zbookmark_phys_t *zb)
{
	dmu_sync_arg_t *dsa;
	dmu_tx_t *tx;

	tx = dmu_tx_create(os);
	dmu_tx_hold_space(tx, zgd->zgd_db->db_size);
	if (dmu_tx_assign(tx, TXG_WAIT) != 0) {
		dmu_tx_abort(tx);
		/* Make zl_get_data do txg_waited_synced() */
		return (SET_ERROR(EIO));
	}

	dsa = kmem_alloc(sizeof (dmu_sync_arg_t), KM_SLEEP);
	dsa->dsa_dr = NULL;
	dsa->dsa_done = done;
	dsa->dsa_zgd = zgd;
	dsa->dsa_tx = tx;

	zio_nowait(zio_write(pio, os->os_spa, dmu_tx_get_txg(tx), zgd->zgd_bp,
	    zgd->zgd_db->db_data, zgd->zgd_db->db_size, zp,
	    dmu_sync_late_arrival_ready, NULL, dmu_sync_late_arrival_done, dsa,
	    ZIO_PRIORITY_SYNC_WRITE, ZIO_FLAG_CANFAIL, zb));

	return (0);
}

/*
 * Intent log support: sync the block associated with db to disk.
 * N.B. and XXX: the caller is responsible for making sure that the
 * data isn't changing while dmu_sync() is writing it.
 *
 * Return values:
 *
 *	EEXIST: this txg has already been synced, so there's nothing to do.
 *		The caller should not log the write.
 *
 *	ENOENT: the block was dbuf_free_range()'d, so there's nothing to do.
 *		The caller should not log the write.
 *
 *	EALREADY: this block is already in the process of being synced.
 *		The caller should track its progress (somehow).
 *
 *	EIO: could not do the I/O.
 *		The caller should do a txg_wait_synced().
 *
 *	0: the I/O has been initiated.
 *		The caller should log this blkptr in the done callback.
 *		It is possible that the I/O will fail, in which case
 *		the error will be reported to the done callback and
 *		propagated to pio from zio_done().
 */
int
dmu_sync(zio_t *pio, uint64_t txg, dmu_sync_cb_t *done, zgd_t *zgd)
{
	blkptr_t *bp = zgd->zgd_bp;
	dmu_buf_impl_t *db = (dmu_buf_impl_t *)zgd->zgd_db;
	objset_t *os = db->db_objset;
	dsl_dataset_t *ds = os->os_dsl_dataset;
	dbuf_dirty_record_t *dr;
	dmu_sync_arg_t *dsa;
	zbookmark_phys_t zb;
	zio_prop_t zp;
	dnode_t *dn;

	ASSERT(pio != NULL);
	ASSERT(txg != 0);

	SET_BOOKMARK(&zb, ds->ds_object,
	    db->db.db_object, db->db_level, db->db_blkid);

	DB_DNODE_ENTER(db);
	dn = DB_DNODE(db);
	dmu_write_policy(os, dn, db->db_level, WP_DMU_SYNC, &zp);
	DB_DNODE_EXIT(db);

	/*
	 * If we're frozen (running ziltest), we always need to generate a bp.
	 */
	if (txg > spa_freeze_txg(os->os_spa))
		return (dmu_sync_late_arrival(pio, os, done, zgd, &zp, &zb));

	/*
	 * Grabbing db_mtx now provides a barrier between dbuf_sync_leaf()
	 * and us.  If we determine that this txg is not yet syncing,
	 * but it begins to sync a moment later, that's OK because the
	 * sync thread will block in dbuf_sync_leaf() until we drop db_mtx.
	 */
	mutex_enter(&db->db_mtx);

	if (txg <= spa_last_synced_txg(os->os_spa)) {
		/*
		 * This txg has already synced.  There's nothing to do.
		 */
		mutex_exit(&db->db_mtx);
		return (SET_ERROR(EEXIST));
	}

	if (txg <= spa_syncing_txg(os->os_spa)) {
		/*
		 * This txg is currently syncing, so we can't mess with
		 * the dirty record anymore; just write a new log block.
		 */
		mutex_exit(&db->db_mtx);
		return (dmu_sync_late_arrival(pio, os, done, zgd, &zp, &zb));
	}

	dr = db->db_last_dirty;
	while (dr && dr->dr_txg != txg)
		dr = dr->dr_next;

	if (dr == NULL) {
		/*
		 * There's no dr for this dbuf, so it must have been freed.
		 * There's no need to log writes to freed blocks, so we're done.
		 */
		mutex_exit(&db->db_mtx);
		return (SET_ERROR(ENOENT));
	}

	ASSERT(dr->dr_next == NULL || dr->dr_next->dr_txg < txg);

	/*
	 * Assume the on-disk data is X, the current syncing data (in
	 * txg - 1) is Y, and the current in-memory data is Z (currently
	 * in dmu_sync).
	 *
	 * We usually want to perform a nopwrite if X and Z are the
	 * same.  However, if Y is different (i.e. the BP is going to
	 * change before this write takes effect), then a nopwrite will
	 * be incorrect - we would override with X, which could have
	 * been freed when Y was written.
	 *
	 * (Note that this is not a concern when we are nop-writing from
	 * syncing context, because X and Y must be identical, because
	 * all previous txgs have been synced.)
	 *
	 * Therefore, we disable nopwrite if the current BP could change
	 * before this TXG.  There are two ways it could change: by
	 * being dirty (dr_next is non-NULL), or by being freed
	 * (dnode_block_freed()).  This behavior is verified by
	 * zio_done(), which VERIFYs that the override BP is identical
	 * to the on-disk BP.
	 */
	DB_DNODE_ENTER(db);
	dn = DB_DNODE(db);
	if (dr->dr_next != NULL || dnode_block_freed(dn, db->db_blkid))
		zp.zp_nopwrite = B_FALSE;
	DB_DNODE_EXIT(db);

	ASSERT(dr->dr_txg == txg);
	if (dr->dt.dl.dr_override_state == DR_IN_DMU_SYNC ||
	    dr->dt.dl.dr_override_state == DR_OVERRIDDEN) {
		/*
		 * We have already issued a sync write for this buffer,
		 * or this buffer has already been synced.  It could not
		 * have been dirtied since, or we would have cleared the state.
		 */
		mutex_exit(&db->db_mtx);
		return (SET_ERROR(EALREADY));
	}

	ASSERT(dr->dt.dl.dr_override_state == DR_NOT_OVERRIDDEN);
	dr->dt.dl.dr_override_state = DR_IN_DMU_SYNC;
	mutex_exit(&db->db_mtx);

	dsa = kmem_alloc(sizeof (dmu_sync_arg_t), KM_SLEEP);
	dsa->dsa_dr = dr;
	dsa->dsa_done = done;
	dsa->dsa_zgd = zgd;
	dsa->dsa_tx = NULL;

	zio_nowait(arc_write(pio, os->os_spa, txg,
	    bp, dr->dt.dl.dr_data, DBUF_IS_L2CACHEABLE(db),
	    DBUF_IS_L2COMPRESSIBLE(db), &zp, dmu_sync_ready,
	    NULL, dmu_sync_done, dsa, ZIO_PRIORITY_SYNC_WRITE,
	    ZIO_FLAG_CANFAIL, &zb));

	return (0);
}

int
dmu_object_set_blocksize(objset_t *os, uint64_t object, uint64_t size, int ibs,
    dmu_tx_t *tx)
{
	dnode_t *dn;
	int err;

	err = dnode_hold(os, object, FTAG, &dn);
	if (err)
		return (err);
	err = dnode_set_blksz(dn, size, ibs, tx);
	dnode_rele(dn, FTAG);
	return (err);
}

void
dmu_object_set_checksum(objset_t *os, uint64_t object, uint8_t checksum,
    dmu_tx_t *tx)
{
	dnode_t *dn;

	/*
	 * Send streams include each object's checksum function.  This
	 * check ensures that the receiving system can understand the
	 * checksum function transmitted.
	 */
	ASSERT3U(checksum, <, ZIO_CHECKSUM_LEGACY_FUNCTIONS);

	VERIFY0(dnode_hold(os, object, FTAG, &dn));
	ASSERT3U(checksum, <, ZIO_CHECKSUM_FUNCTIONS);
	dn->dn_checksum = checksum;
	dnode_setdirty(dn, tx);
	dnode_rele(dn, FTAG);
}

void
dmu_object_set_compress(objset_t *os, uint64_t object, uint8_t compress,
    dmu_tx_t *tx)
{
	dnode_t *dn;

	/*
	 * Send streams include each object's compression function.  This
	 * check ensures that the receiving system can understand the
	 * compression function transmitted.
	 */
	ASSERT3U(compress, <, ZIO_COMPRESS_LEGACY_FUNCTIONS);

	VERIFY0(dnode_hold(os, object, FTAG, &dn));
	dn->dn_compress = compress;
	dnode_setdirty(dn, tx);
	dnode_rele(dn, FTAG);
}

int zfs_mdcomp_disable = 0;
SYSCTL_INT(_vfs_zfs, OID_AUTO, mdcomp_disable, CTLFLAG_RWTUN,
    &zfs_mdcomp_disable, 0, "Disable metadata compression");

/*
 * When the "redundant_metadata" property is set to "most", only indirect
 * blocks of this level and higher will have an additional ditto block.
 */
int zfs_redundant_metadata_most_ditto_level = 2;

void
dmu_write_policy(objset_t *os, dnode_t *dn, int level, int wp, zio_prop_t *zp)
{
	dmu_object_type_t type = dn ? dn->dn_type : DMU_OT_OBJSET;
	boolean_t ismd = (level > 0 || DMU_OT_IS_METADATA(type) ||
	    (wp & WP_SPILL));
	enum zio_checksum checksum = os->os_checksum;
	enum zio_compress compress = os->os_compress;
	enum zio_checksum dedup_checksum = os->os_dedup_checksum;
	boolean_t dedup = B_FALSE;
	boolean_t nopwrite = B_FALSE;
	boolean_t dedup_verify = os->os_dedup_verify;
	int copies = os->os_copies;

	/*
	 * We maintain different write policies for each of the following
	 * types of data:
	 *	 1. metadata
	 *	 2. preallocated blocks (i.e. level-0 blocks of a dump device)
	 *	 3. all other level 0 blocks
	 */
	if (ismd) {
		if (zfs_mdcomp_disable) {
			compress = ZIO_COMPRESS_EMPTY;
		} else {
			/*
			 * XXX -- we should design a compression algorithm
			 * that specializes in arrays of bps.
			 */
			compress = zio_compress_select(os->os_spa,
			    ZIO_COMPRESS_ON, ZIO_COMPRESS_ON);
		}

		/*
		 * Metadata always gets checksummed.  If the data
		 * checksum is multi-bit correctable, and it's not a
		 * ZBT-style checksum, then it's suitable for metadata
		 * as well.  Otherwise, the metadata checksum defaults
		 * to fletcher4.
		 */
		if (!(zio_checksum_table[checksum].ci_flags &
		    ZCHECKSUM_FLAG_METADATA) ||
		    (zio_checksum_table[checksum].ci_flags &
		    ZCHECKSUM_FLAG_EMBEDDED))
			checksum = ZIO_CHECKSUM_FLETCHER_4;

		if (os->os_redundant_metadata == ZFS_REDUNDANT_METADATA_ALL ||
		    (os->os_redundant_metadata ==
		    ZFS_REDUNDANT_METADATA_MOST &&
		    (level >= zfs_redundant_metadata_most_ditto_level ||
		    DMU_OT_IS_METADATA(type) || (wp & WP_SPILL))))
			copies++;
	} else if (wp & WP_NOFILL) {
		ASSERT(level == 0);

		/*
		 * If we're writing preallocated blocks, we aren't actually
		 * writing them so don't set any policy properties.  These
		 * blocks are currently only used by an external subsystem
		 * outside of zfs (i.e. dump) and not written by the zio
		 * pipeline.
		 */
		compress = ZIO_COMPRESS_OFF;
		checksum = ZIO_CHECKSUM_NOPARITY;
	} else {
		compress = zio_compress_select(os->os_spa, dn->dn_compress,
		    compress);

		checksum = (dedup_checksum == ZIO_CHECKSUM_OFF) ?
		    zio_checksum_select(dn->dn_checksum, checksum) :
		    dedup_checksum;

		/*
		 * Determine dedup setting.  If we are in dmu_sync(),
		 * we won't actually dedup now because that's all
		 * done in syncing context; but we do want to use the
		 * dedup checkum.  If the checksum is not strong
		 * enough to ensure unique signatures, force
		 * dedup_verify.
		 */
		if (dedup_checksum != ZIO_CHECKSUM_OFF) {
			dedup = (wp & WP_DMU_SYNC) ? B_FALSE : B_TRUE;
			if (!(zio_checksum_table[checksum].ci_flags &
			    ZCHECKSUM_FLAG_DEDUP))
				dedup_verify = B_TRUE;
		}

		/*
		 * Enable nopwrite if we have secure enough checksum
		 * algorithm (see comment in zio_nop_write) and
		 * compression is enabled.  We don't enable nopwrite if
		 * dedup is enabled as the two features are mutually
		 * exclusive.
		 */
		nopwrite = (!dedup && (zio_checksum_table[checksum].ci_flags &
		    ZCHECKSUM_FLAG_NOPWRITE) &&
		    compress != ZIO_COMPRESS_OFF && zfs_nopwrite_enabled);
	}

	zp->zp_checksum = checksum;
	zp->zp_compress = compress;
	zp->zp_type = (wp & WP_SPILL) ? dn->dn_bonustype : type;
	zp->zp_level = level;
	zp->zp_copies = MIN(copies, spa_max_replication(os->os_spa));
	zp->zp_dedup = dedup;
	zp->zp_dedup_verify = dedup && dedup_verify;
	zp->zp_nopwrite = nopwrite;
}

int
dmu_offset_next(objset_t *os, uint64_t object, boolean_t hole, uint64_t *off)
{
	dnode_t *dn;
	int err;

	/*
	 * Sync any current changes before
	 * we go trundling through the block pointers.
	 */
	err = dmu_object_wait_synced(os, object);
	if (err) {
		return (err);
	}

	err = dnode_hold(os, object, FTAG, &dn);
	if (err) {
		return (err);
	}

	err = dnode_next_offset(dn, (hole ? DNODE_FIND_HOLE : 0), off, 1, 1, 0);
	dnode_rele(dn, FTAG);

	return (err);
}

/*
 * Given the ZFS object, if it contains any dirty nodes
 * this function flushes all dirty blocks to disk. This
 * ensures the DMU object info is updated. A more efficient
 * future version might just find the TXG with the maximum
 * ID and wait for that to be synced.
 */
int
dmu_object_wait_synced(objset_t *os, uint64_t object)
{
	dnode_t *dn;
	int error, i;

	error = dnode_hold(os, object, FTAG, &dn);
	if (error) {
		return (error);
	}

	for (i = 0; i < TXG_SIZE; i++) {
		if (list_link_active(&dn->dn_dirty_link[i])) {
			break;
		}
	}
	dnode_rele(dn, FTAG);
	if (i != TXG_SIZE) {
		txg_wait_synced(dmu_objset_pool(os), 0);
	}

	return (0);
}

void
dmu_object_info_from_dnode(dnode_t *dn, dmu_object_info_t *doi)
{
	dnode_phys_t *dnp;

	rw_enter(&dn->dn_struct_rwlock, RW_READER);
	mutex_enter(&dn->dn_mtx);

	dnp = dn->dn_phys;

	doi->doi_data_block_size = dn->dn_datablksz;
	doi->doi_metadata_block_size = dn->dn_indblkshift ?
	    1ULL << dn->dn_indblkshift : 0;
	doi->doi_type = dn->dn_type;
	doi->doi_bonus_type = dn->dn_bonustype;
	doi->doi_bonus_size = dn->dn_bonuslen;
	doi->doi_indirection = dn->dn_nlevels;
	doi->doi_checksum = dn->dn_checksum;
	doi->doi_compress = dn->dn_compress;
	doi->doi_nblkptr = dn->dn_nblkptr;
	doi->doi_physical_blocks_512 = (DN_USED_BYTES(dnp) + 256) >> 9;
	doi->doi_max_offset = (dn->dn_maxblkid + 1) * dn->dn_datablksz;
	doi->doi_fill_count = 0;
	for (int i = 0; i < dnp->dn_nblkptr; i++)
		doi->doi_fill_count += BP_GET_FILL(&dnp->dn_blkptr[i]);

	mutex_exit(&dn->dn_mtx);
	rw_exit(&dn->dn_struct_rwlock);
}

/*
 * Get information on a DMU object.
 * If doi is NULL, just indicates whether the object exists.
 */
int
dmu_object_info(objset_t *os, uint64_t object, dmu_object_info_t *doi)
{
	dnode_t *dn;
	int err = dnode_hold(os, object, FTAG, &dn);

	if (err)
		return (err);

	if (doi != NULL)
		dmu_object_info_from_dnode(dn, doi);

	dnode_rele(dn, FTAG);
	return (0);
}

/*
 * As above, but faster; can be used when you have a held dbuf in hand.
 */
void
dmu_object_info_from_db(dmu_buf_t *db_fake, dmu_object_info_t *doi)
{
	dmu_buf_impl_t *db = (dmu_buf_impl_t *)db_fake;

	DB_DNODE_ENTER(db);
	dmu_object_info_from_dnode(DB_DNODE(db), doi);
	DB_DNODE_EXIT(db);
}

/*
 * Faster still when you only care about the size.
 * This is specifically optimized for zfs_getattr().
 */
void
dmu_object_size_from_db(dmu_buf_t *db_fake, uint32_t *blksize,
    u_longlong_t *nblk512)
{
	dmu_buf_impl_t *db = (dmu_buf_impl_t *)db_fake;
	dnode_t *dn;

	DB_DNODE_ENTER(db);
	dn = DB_DNODE(db);

	*blksize = dn->dn_datablksz;
	/* add 1 for dnode space */
	*nblk512 = ((DN_USED_BYTES(dn->dn_phys) + SPA_MINBLOCKSIZE/2) >>
	    SPA_MINBLOCKSHIFT) + 1;
	DB_DNODE_EXIT(db);
}

void
byteswap_uint64_array(void *vbuf, size_t size)
{
	uint64_t *buf = vbuf;
	size_t count = size >> 3;
	int i;

	ASSERT((size & 7) == 0);

	for (i = 0; i < count; i++)
		buf[i] = BSWAP_64(buf[i]);
}

void
byteswap_uint32_array(void *vbuf, size_t size)
{
	uint32_t *buf = vbuf;
	size_t count = size >> 2;
	int i;

	ASSERT((size & 3) == 0);

	for (i = 0; i < count; i++)
		buf[i] = BSWAP_32(buf[i]);
}

void
byteswap_uint16_array(void *vbuf, size_t size)
{
	uint16_t *buf = vbuf;
	size_t count = size >> 1;
	int i;

	ASSERT((size & 1) == 0);

	for (i = 0; i < count; i++)
		buf[i] = BSWAP_16(buf[i]);
}

/* ARGSUSED */
void
byteswap_uint8_array(void *vbuf, size_t size)
{
}

void
dmu_init(void)
{
	zfs_dbgmsg_init();
	sa_cache_init();
	xuio_stat_init();
	dmu_objset_init();
	dnode_init();
	dbuf_init();
	zfetch_init();
	zio_compress_init();
	l2arc_init();
	arc_init();
}

void
dmu_fini(void)
{
	arc_fini(); /* arc depends on l2arc, so arc must go first */
	l2arc_fini();
	zfetch_fini();
	zio_compress_fini();
	dbuf_fini();
	dnode_fini();
	dmu_objset_fini();
	xuio_stat_fini();
	sa_cache_fini();
	zfs_dbgmsg_fini();
}<|MERGE_RESOLUTION|>--- conflicted
+++ resolved
@@ -449,11 +449,7 @@
 	}
 
 	if ((flags & DMU_READ_NO_PREFETCH) == 0 && read &&
-<<<<<<< HEAD
-	    length < zfetch_array_rd_sz) {
-=======
 	    length <= zfetch_array_rd_sz) {
->>>>>>> a12e9d2b
 		dmu_zfetch(&dn->dn_zfetch, blkid, nblks);
 	}
 	rw_exit(&dn->dn_struct_rwlock);
