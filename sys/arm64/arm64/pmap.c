--- conflicted
+++ resolved
@@ -1907,11 +1907,7 @@
 		SLIST_REMOVE_HEAD(&free, plinks.s.ss);
 		/* Recycle a freed page table page. */
 		m_pc->wire_count = 1;
-<<<<<<< HEAD
-		VM_CNT_ADD(v_wire_count, 1);
-=======
 		vm_wire_add(1);
->>>>>>> a89e7a10
 	}
 	pmap_free_zero_pages(&free);
 	return (m_pc);
@@ -2269,11 +2265,7 @@
 		KASSERT(ml3->wire_count == NL3PG,
 		    ("pmap_remove_pages: l3 page wire count error"));
 		ml3->wire_count = 1;
-<<<<<<< HEAD
-		vm_page_unwire(ml3, PQ_NONE);
-=======
 		vm_page_unwire_noq(ml3);
->>>>>>> a89e7a10
 		pmap_add_delayed_free_list(ml3, free, FALSE);
 	}
 	return (pmap_unuse_pt(pmap, sva, l1e, free));
@@ -3720,11 +3712,7 @@
 						KASSERT(ml3->wire_count == NL3PG,
 						    ("pmap_remove_pages: l3 page wire count error"));
 						ml3->wire_count = 1;
-<<<<<<< HEAD
-						vm_page_unwire(ml3, PQ_NONE);
-=======
 						vm_page_unwire_noq(ml3);
->>>>>>> a89e7a10
 						pmap_add_delayed_free_list(ml3,
 						    &free, FALSE);
 					}
