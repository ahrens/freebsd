/*-
 * Copyright (C) 1995, 1996, 1997, and 1998 WIDE Project.
 * All rights reserved.
 *
 * Redistribution and use in source and binary forms, with or without
 * modification, are permitted provided that the following conditions
 * are met:
 * 1. Redistributions of source code must retain the above copyright
 *    notice, this list of conditions and the following disclaimer.
 * 2. Redistributions in binary form must reproduce the above copyright
 *    notice, this list of conditions and the following disclaimer in the
 *    documentation and/or other materials provided with the distribution.
 * 3. Neither the name of the project nor the names of its contributors
 *    may be used to endorse or promote products derived from this software
 *    without specific prior written permission.
 *
 * THIS SOFTWARE IS PROVIDED BY THE PROJECT AND CONTRIBUTORS ``AS IS'' AND
 * ANY EXPRESS OR IMPLIED WARRANTIES, INCLUDING, BUT NOT LIMITED TO, THE
 * IMPLIED WARRANTIES OF MERCHANTABILITY AND FITNESS FOR A PARTICULAR PURPOSE
 * ARE DISCLAIMED.  IN NO EVENT SHALL THE PROJECT OR CONTRIBUTORS BE LIABLE
 * FOR ANY DIRECT, INDIRECT, INCIDENTAL, SPECIAL, EXEMPLARY, OR CONSEQUENTIAL
 * DAMAGES (INCLUDING, BUT NOT LIMITED TO, PROCUREMENT OF SUBSTITUTE GOODS
 * OR SERVICES; LOSS OF USE, DATA, OR PROFITS; OR BUSINESS INTERRUPTION)
 * HOWEVER CAUSED AND ON ANY THEORY OF LIABILITY, WHETHER IN CONTRACT, STRICT
 * LIABILITY, OR TORT (INCLUDING NEGLIGENCE OR OTHERWISE) ARISING IN ANY WAY
 * OUT OF THE USE OF THIS SOFTWARE, EVEN IF ADVISED OF THE POSSIBILITY OF
 * SUCH DAMAGE.
 *
 *	$KAME: in6_rmx.c,v 1.11 2001/07/26 06:53:16 jinmei Exp $
 */

/*-
 * Copyright 1994, 1995 Massachusetts Institute of Technology
 *
 * Permission to use, copy, modify, and distribute this software and
 * its documentation for any purpose and without fee is hereby
 * granted, provided that both the above copyright notice and this
 * permission notice appear in all copies, that both the above
 * copyright notice and this permission notice appear in all
 * supporting documentation, and that the name of M.I.T. not be used
 * in advertising or publicity pertaining to distribution of the
 * software without specific, written prior permission.  M.I.T. makes
 * no representations about the suitability of this software for any
 * purpose.  It is provided "as is" without express or implied
 * warranty.
 *
 * THIS SOFTWARE IS PROVIDED BY M.I.T. ``AS IS''.  M.I.T. DISCLAIMS
 * ALL EXPRESS OR IMPLIED WARRANTIES WITH REGARD TO THIS SOFTWARE,
 * INCLUDING, BUT NOT LIMITED TO, THE IMPLIED WARRANTIES OF
 * MERCHANTABILITY AND FITNESS FOR A PARTICULAR PURPOSE. IN NO EVENT
 * SHALL M.I.T. BE LIABLE FOR ANY DIRECT, INDIRECT, INCIDENTAL,
 * SPECIAL, EXEMPLARY, OR CONSEQUENTIAL DAMAGES (INCLUDING, BUT NOT
 * LIMITED TO, PROCUREMENT OF SUBSTITUTE GOODS OR SERVICES; LOSS OF
 * USE, DATA, OR PROFITS; OR BUSINESS INTERRUPTION) HOWEVER CAUSED AND
 * ON ANY THEORY OF LIABILITY, WHETHER IN CONTRACT, STRICT LIABILITY,
 * OR TORT (INCLUDING NEGLIGENCE OR OTHERWISE) ARISING IN ANY WAY OUT
 * OF THE USE OF THIS SOFTWARE, EVEN IF ADVISED OF THE POSSIBILITY OF
 * SUCH DAMAGE.
 *
 */

#include <sys/cdefs.h>
__FBSDID("$FreeBSD$");

#include <sys/param.h>
#include <sys/systm.h>
#include <sys/kernel.h>
#include <sys/lock.h>
#include <sys/queue.h>
#include <sys/socket.h>
#include <sys/socketvar.h>
#include <sys/mbuf.h>
#include <sys/rwlock.h>
#include <sys/syslog.h>
#include <sys/callout.h>

#include <net/if.h>
#include <net/if_var.h>
#include <net/route.h>
#include <net/route_internal.h>

#include <netinet/in.h>
#include <netinet/ip_var.h>
#include <netinet/in_var.h>

#include <netinet/ip6.h>
#include <netinet6/ip6_var.h>

#include <netinet/icmp6.h>
#include <netinet6/nd6.h>

#include <netinet/tcp.h>
#include <netinet/tcp_seq.h>
#include <netinet/tcp_timer.h>
#include <netinet/tcp_var.h>

extern int	in6_inithead(void **head, int off);
#ifdef VIMAGE
extern int	in6_detachhead(void **head, int off);
#endif

/*
 * Do what we need to do when inserting a route.
 */
static struct radix_node *
in6_addroute(void *v_arg, void *n_arg, struct radix_head *head,
    struct radix_node *treenodes)
{
	struct rtentry *rt = (struct rtentry *)treenodes;
	struct sockaddr_in6 *sin6 = (struct sockaddr_in6 *)rt_key(rt);
	struct radix_node *ret;

	if (IN6_IS_ADDR_MULTICAST(&sin6->sin6_addr))
		rt->rt_flags |= RTF_MULTICAST;

	/*
	 * A little bit of help for both IPv6 output and input:
	 *   For local addresses, we make sure that RTF_LOCAL is set,
	 *   with the thought that this might one day be used to speed up
	 *   ip_input().
	 *
	 * We also mark routes to multicast addresses as such, because
	 * it's easy to do and might be useful (but this is much more
	 * dubious since it's so easy to inspect the address).  (This
	 * is done above.)
	 *
	 * XXX
	 * should elaborate the code.
	 */
	if (rt->rt_flags & RTF_HOST) {
		if (IN6_ARE_ADDR_EQUAL(&satosin6(rt->rt_ifa->ifa_addr)
					->sin6_addr,
				       &sin6->sin6_addr)) {
			rt->rt_flags |= RTF_LOCAL;
		}
	}

	if (rt->rt_ifp != NULL) {

		/*
		 * Check route MTU:
		 * inherit interface MTU if not set or
		 * check if MTU is too large.
		 */
		if (rt->rt_mtu == 0) {
			rt->rt_mtu = IN6_LINKMTU(rt->rt_ifp);
		} else if (rt->rt_mtu > IN6_LINKMTU(rt->rt_ifp))
			rt->rt_mtu = IN6_LINKMTU(rt->rt_ifp);
	}

	ret = rn_addroute(v_arg, n_arg, head, treenodes);
	if (ret == NULL) {
		struct rtentry *rt2;
		/*
		 * We are trying to add a net route, but can't.
		 * The following case should be allowed, so we'll make a
		 * special check for this:
		 *	Two IPv6 addresses with the same prefix is assigned
		 *	to a single interrface.
		 *	# ifconfig if0 inet6 3ffe:0501::1 prefix 64 alias (*1)
		 *	# ifconfig if0 inet6 3ffe:0501::2 prefix 64 alias (*2)
		 *	In this case, (*1) and (*2) want to add the same
		 *	net route entry, 3ffe:0501:: -> if0.
		 *	This case should not raise an error.
		 */
		rt2 = in6_rtalloc1((struct sockaddr *)sin6, 0, RTF_RNH_LOCKED,
		    rt->rt_fibnum);
		if (rt2) {
			if (((rt2->rt_flags & (RTF_HOST|RTF_GATEWAY)) == 0)
			 && rt2->rt_gateway
			 && rt2->rt_gateway->sa_family == AF_LINK
			 && rt2->rt_ifp == rt->rt_ifp) {
				ret = rt2->rt_nodes;
			}
			RTFREE_LOCKED(rt2);
		}
	}
	return (ret);
}

struct rtqk_arg {
	struct rib_head *rh;
	int mode;
	int draining;
	int killed;
	int found;
};

/*
 * Age old PMTUs.
 */
struct mtuex_arg {
	struct rib_head *rh;
	time_t nextstop;
};
static VNET_DEFINE(struct callout, rtq_mtutimer);
#define	V_rtq_mtutimer			VNET(rtq_mtutimer)

static int
in6_mtuexpire(struct rtentry *rt, void *rock)
{
	struct mtuex_arg *ap = rock;

	if (rt->rt_expire && !(rt->rt_flags & RTF_PROBEMTU)) {
		if (rt->rt_expire <= time_uptime) {
			rt->rt_flags |= RTF_PROBEMTU;
		} else {
			ap->nextstop = lmin(ap->nextstop, rt->rt_expire);
		}
	}

	return (0);
}

#define	MTUTIMO_DEFAULT	(60*1)

static void
<<<<<<< HEAD
in6_mtutimo_setwa(struct rib_head *rh, uint32_t fibum, int af, void *_arg)
=======
in6_mtutimo_setwa(struct radix_node_head *rnh, uint32_t fibum, int af,
    void *_arg)
>>>>>>> 9dba4c68
{
	struct mtuex_arg *arg;

	arg = (struct mtuex_arg *)_arg;

<<<<<<< HEAD
	arg->rh = rh;
=======
	arg->rnh = rnh;
>>>>>>> 9dba4c68
}

static void
in6_mtutimo(void *rock)
{
	CURVNET_SET_QUIET((struct vnet *) rock);
	struct timeval atv;
	struct mtuex_arg arg;

<<<<<<< HEAD
	rt_foreach_fib(AF_INET6, in6_mtutimo_setwa, in6_mtuexpire, &arg);
=======
	rt_foreach_fib_walk(AF_INET6, in6_mtutimo_setwa, in6_mtuexpire, &arg);
>>>>>>> 9dba4c68

	atv.tv_sec = MTUTIMO_DEFAULT;
	atv.tv_usec = 0;
	callout_reset(&V_rtq_mtutimer, tvtohz(&atv), in6_mtutimo, rock);
	CURVNET_RESTORE();
}

/*
 * Initialize our routing tree.
 */
static VNET_DEFINE(int, _in6_rt_was_here);
#define	V__in6_rt_was_here	VNET(_in6_rt_was_here)

int
in6_inithead(void **head, int off)
{
	struct rib_head *rh;

	rh = rt_table_init(offsetof(struct sockaddr_in6, sin6_addr) << 3);
	if (rh == NULL)
		return (0);

	rh->rnh_addaddr = in6_addroute;
	*head = (void *)rh;

	if (V__in6_rt_was_here == 0) {
		callout_init(&V_rtq_mtutimer, 1);
		in6_mtutimo(curvnet);	/* kick off timeout first time */
		V__in6_rt_was_here = 1;
	}

	return (1);
}

#ifdef VIMAGE
int
in6_detachhead(void **head, int off)
{

	callout_drain(&V_rtq_mtutimer);
	return (1);
}
#endif

/*
 * Extended API for IPv6 FIB support.
 */
void
in6_rtredirect(struct sockaddr *dst, struct sockaddr *gw, struct sockaddr *nm,
    int flags, struct sockaddr *src, u_int fibnum)
{

	rtredirect_fib(dst, gw, nm, flags, src, fibnum);
}

int
in6_rtrequest(int req, struct sockaddr *dst, struct sockaddr *gw,
    struct sockaddr *mask, int flags, struct rtentry **ret_nrt, u_int fibnum)
{

	return (rtrequest_fib(req, dst, gw, mask, flags, ret_nrt, fibnum));
}

struct rtentry *
in6_rtalloc1(struct sockaddr *dst, int report, u_long ignflags, u_int fibnum)
{

	return (rtalloc1_fib(dst, report, ignflags, fibnum));
}<|MERGE_RESOLUTION|>--- conflicted
+++ resolved
@@ -215,22 +215,13 @@
 #define	MTUTIMO_DEFAULT	(60*1)
 
 static void
-<<<<<<< HEAD
 in6_mtutimo_setwa(struct rib_head *rh, uint32_t fibum, int af, void *_arg)
-=======
-in6_mtutimo_setwa(struct radix_node_head *rnh, uint32_t fibum, int af,
-    void *_arg)
->>>>>>> 9dba4c68
 {
 	struct mtuex_arg *arg;
 
 	arg = (struct mtuex_arg *)_arg;
 
-<<<<<<< HEAD
 	arg->rh = rh;
-=======
-	arg->rnh = rnh;
->>>>>>> 9dba4c68
 }
 
 static void
@@ -240,11 +231,7 @@
 	struct timeval atv;
 	struct mtuex_arg arg;
 
-<<<<<<< HEAD
-	rt_foreach_fib(AF_INET6, in6_mtutimo_setwa, in6_mtuexpire, &arg);
-=======
 	rt_foreach_fib_walk(AF_INET6, in6_mtutimo_setwa, in6_mtuexpire, &arg);
->>>>>>> 9dba4c68
 
 	atv.tv_sec = MTUTIMO_DEFAULT;
 	atv.tv_usec = 0;
