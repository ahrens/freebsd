--- conflicted
+++ resolved
@@ -1177,12 +1177,9 @@
 		if (pcbgroup != NULL)
 			return (in6_pcblookup_group(pcbinfo, pcbgroup, faddr,
 			    fport, laddr, lport, lookupflags, ifp));
-<<<<<<< HEAD
+#ifndef RSS
 		zoneid = (ifp == NULL) ? 0:
 		    in6_getscopezone(ifp, IPV6_ADDR_SCOPE_LINKLOCAL);
-=======
-#ifndef RSS
->>>>>>> 9cf17705
 		pcbgroup = in6_pcbgroup_bytuple(pcbinfo, laddr, lport, faddr,
 		    fport, zoneid);
 		return (in6_pcblookup_group(pcbinfo, pcbgroup, faddr, fport,
