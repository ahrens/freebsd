--- conflicted
+++ resolved
@@ -93,7 +93,6 @@
 #endif /* _KERNEL */
 
 /*
-<<<<<<< HEAD
  * Header present at the beginning of every mbuf.
  * Size ILP32: 24
  *	 LP64: 32
@@ -119,8 +118,6 @@
 };
 
 /*
-=======
->>>>>>> 31bdd499
  * Packet tag structure (see below for details).
  */
 struct m_tag {
@@ -212,8 +209,16 @@
 	 * Compile-time assertions in uipc_mbuf.c test these values to ensure
 	 * that they are correct.
 	 */
-	struct mbuf	*m_next;	/* next buffer in chain */
-	struct mbuf	*m_nextpkt;	/* next chain in queue/record */
+	union {
+		struct mbuf		*m;
+		SLIST_ENTRY(mbuf)	slist;
+		STAILQ_ENTRY(mbuf)	stailq;
+	}		 mu_next;	/* next buffer in chain */
+	union {
+		struct mbuf		*m;
+		SLIST_ENTRY(mbuf)	slist;
+		STAILQ_ENTRY(mbuf)	stailq;
+	}		 mu_nextpkt;	/* next chain in queue/record */
 	caddr_t		 m_data;	/* location of data */
 	int32_t		 m_len;		/* amount of data in this mbuf */
 	uint32_t	 m_type:8,	/* type of data in this mbuf */
@@ -240,19 +245,12 @@
 		char	M_databuf[0];			/* !M_PKTHDR, !M_EXT */
 	} M_dat;
 };
-<<<<<<< HEAD
-#define	m_next		m_hdr.mh_next.m
-#define	m_slist		m_hdr.mh_next.slist
-#define	m_stailq	m_hdr.mh_next.stailq
-#define	m_len		m_hdr.mh_len
-#define	m_data		m_hdr.mh_data
-#define	m_type		m_hdr.mh_type
-#define	m_flags		m_hdr.mh_flags
-#define	m_nextpkt	m_hdr.mh_nextpkt.m
-#define	m_slistpkt	m_hdr.mh_nextpkt.slist
-#define	m_stailqpkt	m_hdr.mh_nextpkt.stailq
-=======
->>>>>>> 31bdd499
+#define	m_next		mu_next.m
+#define	m_slist		mu_next.slist
+#define	m_stailq	mu_next.stailq
+#define	m_nextpkt	mu_nextpkt.m
+#define	m_slistpkt	mu_nextpkt.slist
+#define	m_stailqpkt	mu_nextpkt.stailq
 #define	m_pkthdr	M_dat.MH.MH_pkthdr
 #define	m_ext		M_dat.MH.MH_dat.MH_ext
 #define	m_pktdat	M_dat.MH.MH_dat.MH_databuf
