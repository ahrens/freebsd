/*-
 * Copyright (c) 1982, 1986, 1989, 1993
 *	The Regents of the University of California.  All rights reserved.
 * (c) UNIX System Laboratories, Inc.
 * All or some portions of this file are derived from material licensed
 * to the University of California by American Telephone and Telegraph
 * Co. or Unix System Laboratories, Inc. and are reproduced herein with
 * the permission of UNIX System Laboratories, Inc.
 *
 * Redistribution and use in source and binary forms, with or without
 * modification, are permitted provided that the following conditions
 * are met:
 * 1. Redistributions of source code must retain the above copyright
 *    notice, this list of conditions and the following disclaimer.
 * 2. Redistributions in binary form must reproduce the above copyright
 *    notice, this list of conditions and the following disclaimer in the
 *    documentation and/or other materials provided with the distribution.
 * 4. Neither the name of the University nor the names of its contributors
 *    may be used to endorse or promote products derived from this software
 *    without specific prior written permission.
 *
 * THIS SOFTWARE IS PROVIDED BY THE REGENTS AND CONTRIBUTORS ``AS IS'' AND
 * ANY EXPRESS OR IMPLIED WARRANTIES, INCLUDING, BUT NOT LIMITED TO, THE
 * IMPLIED WARRANTIES OF MERCHANTABILITY AND FITNESS FOR A PARTICULAR PURPOSE
 * ARE DISCLAIMED.  IN NO EVENT SHALL THE REGENTS OR CONTRIBUTORS BE LIABLE
 * FOR ANY DIRECT, INDIRECT, INCIDENTAL, SPECIAL, EXEMPLARY, OR CONSEQUENTIAL
 * DAMAGES (INCLUDING, BUT NOT LIMITED TO, PROCUREMENT OF SUBSTITUTE GOODS
 * OR SERVICES; LOSS OF USE, DATA, OR PROFITS; OR BUSINESS INTERRUPTION)
 * HOWEVER CAUSED AND ON ANY THEORY OF LIABILITY, WHETHER IN CONTRACT, STRICT
 * LIABILITY, OR TORT (INCLUDING NEGLIGENCE OR OTHERWISE) ARISING IN ANY WAY
 * OUT OF THE USE OF THIS SOFTWARE, EVEN IF ADVISED OF THE POSSIBILITY OF
 * SUCH DAMAGE.
 *
 *	@(#)param.h	8.3 (Berkeley) 4/4/95
 * $FreeBSD$
 */

#ifndef _SYS_PARAM_H_
#define _SYS_PARAM_H_

#include <sys/_null.h>

#define	BSD	199506		/* System version (year & month). */
#define BSD4_3	1
#define BSD4_4	1

/* 
 * __FreeBSD_version numbers are documented in the Porter's Handbook.
 * If you bump the version for any reason, you should update the documentation
 * there.
 * Currently this lives here:
 *
 *	doc/en_US.ISO8859-1/books/porters-handbook/book.sgml
 *
 * scheme is:  <major><two digit minor>Rxx
 *		'R' is in the range 0 to 4 if this is a release branch or
 *		x.0-CURRENT before RELENG_*_0 is created, otherwise 'R' is
 *		in the range 5 to 9.
 */
#undef __FreeBSD_version
<<<<<<< HEAD
#define __FreeBSD_version 1000013	/* Master, propagated to newvers */
=======
#define __FreeBSD_version 1000022	/* Master, propagated to newvers */
>>>>>>> 85823a3b

/*
 * __FreeBSD_kernel__ indicates that this system uses the kernel of FreeBSD,
 * which by definition is always true on FreeBSD. This macro is also defined
 * on other systems that use the kernel of FreeBSD, such as GNU/kFreeBSD.
 *
 * It is tempting to use this macro in userland code when we want to enable
 * kernel-specific routines, and in fact it's fine to do this in code that
 * is part of FreeBSD itself.  However, be aware that as presence of this
 * macro is still not widespread (e.g. older FreeBSD versions, 3rd party
 * compilers, etc), it is STRONGLY DISCOURAGED to check for this macro in
 * external applications without also checking for __FreeBSD__ as an
 * alternative.
 */
#undef __FreeBSD_kernel__
#define __FreeBSD_kernel__

#ifdef _KERNEL
#define	P_OSREL_SIGWAIT		700000
#define	P_OSREL_SIGSEGV		700004
#define	P_OSREL_MAP_ANON	800104
#endif

#ifndef LOCORE
#include <sys/types.h>
#endif

/*
 * Machine-independent constants (some used in following include files).
 * Redefined constants are from POSIX 1003.1 limits file.
 *
 * MAXCOMLEN should be >= sizeof(ac_comm) (see <acct.h>)
 */
#include <sys/syslimits.h>

#define	MAXCOMLEN	19		/* max command name remembered */
#define	MAXINTERP	PATH_MAX	/* max interpreter file name length */
#define	MAXLOGNAME	17		/* max login name length (incl. NUL) */
#define	MAXUPRC		CHILD_MAX	/* max simultaneous processes */
#define	NCARGS		ARG_MAX		/* max bytes for an exec function */
#define	NGROUPS		(NGROUPS_MAX+1)	/* max number groups */
#define	NOFILE		OPEN_MAX	/* max open files per process */
#define	NOGROUP		65535		/* marker for empty group set member */
#define MAXHOSTNAMELEN	256		/* max hostname size */
#define SPECNAMELEN	63		/* max length of devicename */

/* More types and definitions used throughout the kernel. */
#ifdef _KERNEL
#include <sys/cdefs.h>
#include <sys/errno.h>
#ifndef LOCORE
#include <sys/time.h>
#include <sys/priority.h>
#endif

#ifndef FALSE
#define	FALSE	0
#endif
#ifndef TRUE
#define	TRUE	1
#endif
#endif

#ifndef _KERNEL
/* Signals. */
#include <sys/signal.h>
#endif

/* Machine type dependent parameters. */
#include <machine/param.h>
#ifndef _KERNEL
#include <sys/limits.h>
#endif

#ifndef DEV_BSHIFT
#define	DEV_BSHIFT	9		/* log2(DEV_BSIZE) */
#endif
#define	DEV_BSIZE	(1<<DEV_BSHIFT)

#ifndef BLKDEV_IOSIZE
#define BLKDEV_IOSIZE  PAGE_SIZE	/* default block device I/O size */
#endif
#ifndef DFLTPHYS
#define DFLTPHYS	(64 * 1024)	/* default max raw I/O transfer size */
#endif
#ifndef MAXPHYS
#define MAXPHYS		(128 * 1024)	/* max raw I/O transfer size */
#endif
#ifndef MAXDUMPPGS
#define MAXDUMPPGS	(DFLTPHYS/PAGE_SIZE)
#endif

/*
 * Constants related to network buffer management.
 * MCLBYTES must be no larger than PAGE_SIZE.
 */
#ifndef	MSIZE
#define MSIZE		256		/* size of an mbuf */
#endif	/* MSIZE */

#ifndef	MCLSHIFT
#define MCLSHIFT	11		/* convert bytes to mbuf clusters */
#endif	/* MCLSHIFT */

#define MCLBYTES	(1 << MCLSHIFT)	/* size of an mbuf cluster */

#if PAGE_SIZE < 2048
#define	MJUMPAGESIZE	MCLBYTES
#elif PAGE_SIZE <= 8192
#define	MJUMPAGESIZE	PAGE_SIZE
#else
#define	MJUMPAGESIZE	(8 * 1024)
#endif

#define	MJUM9BYTES	(9 * 1024)	/* jumbo cluster 9k */
#define	MJUM16BYTES	(16 * 1024)	/* jumbo cluster 16k */

/*
 * Some macros for units conversion
 */

/* clicks to bytes */
#ifndef ctob
#define ctob(x)	((x)<<PAGE_SHIFT)
#endif

/* bytes to clicks */
#ifndef btoc
#define btoc(x)	(((vm_offset_t)(x)+PAGE_MASK)>>PAGE_SHIFT)
#endif

/*
 * btodb() is messy and perhaps slow because `bytes' may be an off_t.  We
 * want to shift an unsigned type to avoid sign extension and we don't
 * want to widen `bytes' unnecessarily.  Assume that the result fits in
 * a daddr_t.
 */
#ifndef btodb
#define btodb(bytes)	 		/* calculates (bytes / DEV_BSIZE) */ \
	(sizeof (bytes) > sizeof(long) \
	 ? (daddr_t)((unsigned long long)(bytes) >> DEV_BSHIFT) \
	 : (daddr_t)((unsigned long)(bytes) >> DEV_BSHIFT))
#endif

#ifndef dbtob
#define dbtob(db)			/* calculates (db * DEV_BSIZE) */ \
	((off_t)(db) << DEV_BSHIFT)
#endif

#define	PRIMASK	0x0ff
#define	PCATCH	0x100		/* OR'd with pri for tsleep to check signals */
#define	PDROP	0x200	/* OR'd with pri to stop re-entry of interlock mutex */
#define	PBDRY	0x400	/* for PCATCH stop is done on the user boundary */

#define	NZERO	0		/* default "nice" */

#define	NBBY	8		/* number of bits in a byte */
#define	NBPW	sizeof(int)	/* number of bytes per word (integer) */

#define	CMASK	022		/* default file mask: S_IWGRP|S_IWOTH */

#define	NODEV	(dev_t)(-1)	/* non-existent device */

/*
 * File system parameters and macros.
 *
 * MAXBSIZE -	Filesystems are made out of blocks of at most MAXBSIZE bytes
 *		per block.  MAXBSIZE may be made larger without effecting
 *		any existing filesystems as long as it does not exceed MAXPHYS,
 *		and may be made smaller at the risk of not being able to use
 *		filesystems which require a block size exceeding MAXBSIZE.
 *
 * BKVASIZE -	Nominal buffer space per buffer, in bytes.  BKVASIZE is the
 *		minimum KVM memory reservation the kernel is willing to make.
 *		Filesystems can of course request smaller chunks.  Actual 
 *		backing memory uses a chunk size of a page (PAGE_SIZE).
 *
 *		If you make BKVASIZE too small you risk seriously fragmenting
 *		the buffer KVM map which may slow things down a bit.  If you
 *		make it too big the kernel will not be able to optimally use 
 *		the KVM memory reserved for the buffer cache and will wind 
 *		up with too-few buffers.
 *
 *		The default is 16384, roughly 2x the block size used by a
 *		normal UFS filesystem.
 */
#define MAXBSIZE	65536	/* must be power of 2 */
#define BKVASIZE	16384	/* must be power of 2 */
#define BKVAMASK	(BKVASIZE-1)

/*
 * MAXPATHLEN defines the longest permissible path length after expanding
 * symbolic links. It is used to allocate a temporary buffer from the buffer
 * pool in which to do the name expansion, hence should be a power of two,
 * and must be less than or equal to MAXBSIZE.  MAXSYMLINKS defines the
 * maximum number of symbolic links that may be expanded in a path name.
 * It should be set high enough to allow all legitimate uses, but halt
 * infinite loops reasonably quickly.
 */
#define	MAXPATHLEN	PATH_MAX
#define MAXSYMLINKS	32

/* Bit map related macros. */
#define	setbit(a,i)	(((unsigned char *)(a))[(i)/NBBY] |= 1<<((i)%NBBY))
#define	clrbit(a,i)	(((unsigned char *)(a))[(i)/NBBY] &= ~(1<<((i)%NBBY)))
#define	isset(a,i)							\
	(((const unsigned char *)(a))[(i)/NBBY] & (1<<((i)%NBBY)))
#define	isclr(a,i)							\
	((((const unsigned char *)(a))[(i)/NBBY] & (1<<((i)%NBBY))) == 0)

/* Macros for counting and rounding. */
#ifndef howmany
#define	howmany(x, y)	(((x)+((y)-1))/(y))
#endif
#define	rounddown(x, y)	(((x)/(y))*(y))
#define	rounddown2(x, y) ((x)&(~((y)-1)))          /* if y is power of two */
#define	roundup(x, y)	((((x)+((y)-1))/(y))*(y))  /* to any y */
#define	roundup2(x, y)	(((x)+((y)-1))&(~((y)-1))) /* if y is powers of two */
#define powerof2(x)	((((x)-1)&(x))==0)

/* Macros for min/max. */
#define	MIN(a,b) (((a)<(b))?(a):(b))
#define	MAX(a,b) (((a)>(b))?(a):(b))

#ifdef _KERNEL
/*
 * Basic byte order function prototypes for non-inline functions.
 */
#ifndef LOCORE
#ifndef _BYTEORDER_PROTOTYPED
#define	_BYTEORDER_PROTOTYPED
__BEGIN_DECLS
__uint32_t	 htonl(__uint32_t);
__uint16_t	 htons(__uint16_t);
__uint32_t	 ntohl(__uint32_t);
__uint16_t	 ntohs(__uint16_t);
__END_DECLS
#endif
#endif

#ifndef lint
#ifndef _BYTEORDER_FUNC_DEFINED
#define	_BYTEORDER_FUNC_DEFINED
#define	htonl(x)	__htonl(x)
#define	htons(x)	__htons(x)
#define	ntohl(x)	__ntohl(x)
#define	ntohs(x)	__ntohs(x)
#endif /* !_BYTEORDER_FUNC_DEFINED */
#endif /* lint */
#endif /* _KERNEL */

/*
 * Scale factor for scaled integers used to count %cpu time and load avgs.
 *
 * The number of CPU `tick's that map to a unique `%age' can be expressed
 * by the formula (1 / (2 ^ (FSHIFT - 11))).  The maximum load average that
 * can be calculated (assuming 32 bits) can be closely approximated using
 * the formula (2 ^ (2 * (16 - FSHIFT))) for (FSHIFT < 15).
 *
 * For the scheduler to maintain a 1:1 mapping of CPU `tick' to `%age',
 * FSHIFT must be at least 11; this gives us a maximum load avg of ~1024.
 */
#define	FSHIFT	11		/* bits to right of fixed binary point */
#define FSCALE	(1<<FSHIFT)

#define dbtoc(db)			/* calculates devblks to pages */ \
	((db + (ctodb(1) - 1)) >> (PAGE_SHIFT - DEV_BSHIFT))
 
#define ctodb(db)			/* calculates pages to devblks */ \
	((db) << (PAGE_SHIFT - DEV_BSHIFT))

/*
 * Old spelling of __containerof().
 */
#define	member2struct(s, m, x)						\
	((struct s *)(void *)((char *)(x) - offsetof(struct s, m)))

/*
 * Access a variable length array that has been declared as a fixed
 * length array.
 */
#define __PAST_END(array, offset) (((__typeof__(*(array)) *)(array))[offset])

#endif	/* _SYS_PARAM_H_ */<|MERGE_RESOLUTION|>--- conflicted
+++ resolved
@@ -58,11 +58,7 @@
  *		in the range 5 to 9.
  */
 #undef __FreeBSD_version
-<<<<<<< HEAD
-#define __FreeBSD_version 1000013	/* Master, propagated to newvers */
-=======
 #define __FreeBSD_version 1000022	/* Master, propagated to newvers */
->>>>>>> 85823a3b
 
 /*
  * __FreeBSD_kernel__ indicates that this system uses the kernel of FreeBSD,
@@ -277,6 +273,7 @@
 #ifndef howmany
 #define	howmany(x, y)	(((x)+((y)-1))/(y))
 #endif
+#define	nitems(x)	(sizeof((x)) / sizeof((x)[0]))
 #define	rounddown(x, y)	(((x)/(y))*(y))
 #define	rounddown2(x, y) ((x)&(~((y)-1)))          /* if y is power of two */
 #define	roundup(x, y)	((((x)+((y)-1))/(y))*(y))  /* to any y */
