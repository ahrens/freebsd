--- conflicted
+++ resolved
@@ -47,20 +47,10 @@
 	no-obj no-implicit-rule before-depend				\
 	clean		"ukbdmap.h"
 #
-hal.o				optional	ath_hal			\
-	dependency	"$S/contrib/dev/ath/public/x86_64-elf.hal.o.uu"	\
-	compile-with	"uudecode < $S/contrib/dev/ath/public/x86_64-elf.hal.o.uu" \
-	no-implicit-rule
-opt_ah.h			optional	ath_hal			\
-	dependency	"$S/contrib/dev/ath/public/x86_64-elf.opt_ah.h"	\
-	compile-with	"rm -f opt_ah.h; cp $S/contrib/dev/ath/public/x86_64-elf.opt_ah.h opt_ah.h" \
-	no-obj no-implicit-rule before-depend				\
-	clean		"opt_ah.h"
-#
 nvenetlib.o			optional	nve pci			\
 	dependency	"$S/contrib/dev/nve/amd64/nvenetlib.o.bz2.uu"	\
 	compile-with	"uudecode $S/contrib/dev/nve/amd64/nvenetlib.o.bz2.uu ; bzip2 -df nvenetlib.o.bz2" \
-	no-implicit-rule
+ 	no-implicit-rule
 #
 os+%DIKED-nve.h		optional	nve pci			\
 	dependency	"$S/contrib/dev/nve/os.h"			\
@@ -72,10 +62,7 @@
 	dependency	"$S/dev/hptmv/amd64-elf.raid.o.uu"	\
 	compile-with	"uudecode < $S/dev/hptmv/amd64-elf.raid.o.uu" \
 	no-implicit-rule
-<<<<<<< HEAD
-#
-=======
->>>>>>> 3569e353
+#
 hptrr_lib.o			optional	hptrr			\
 	dependency	"$S/dev/hptrr/amd64-elf.hptrr_lib.o.uu"		\
 	compile-with	"uudecode < $S/dev/hptrr/amd64-elf.hptrr_lib.o.uu" \
@@ -144,11 +131,7 @@
 crypto/blowfish/bf_enc.c	optional	crypto | ipsec 
 crypto/des/des_enc.c		optional	crypto | ipsec | netsmb
 dev/acpica/acpi_if.m		standard
-dev/agp/agp_amd64.c			optional	agp
-dev/agp/agp_i810.c			optional	agp
-dev/agp/agp_intel.c			optional	agp
 dev/arcmsr/arcmsr.c		optional	arcmsr pci
-dev/asmc/asmc.c			optional	asmc isa
 dev/atkbdc/atkbd.c		optional	atkbd atkbdc
 dev/atkbdc/atkbd_atkbdc.c	optional	atkbd atkbdc
 dev/atkbdc/atkbdc.c		optional	atkbdc
@@ -212,15 +195,12 @@
 dev/syscons/scvtb.c		optional	sc
 dev/uart/uart_cpu_amd64.c	optional	uart
 dev/wpi/if_wpi.c		optional	wpi
-<<<<<<< HEAD
-=======
-isa/atrtc.c			standard
->>>>>>> 3569e353
 isa/syscons_isa.c		optional	sc
 isa/vga_isa.c			optional	vga
-kern/clock_if.m			standard
 kern/link_elf_obj.c		standard
-kern/subr_rtc.c			standard
+pci/agp_amd64.c			optional	agp
+pci/agp_i810.c			optional	agp
+pci/agp_intel.c			optional	agp
 #
 # IA32 binary support
 #
