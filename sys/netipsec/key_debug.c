/*	$FreeBSD$	*/
/*	$KAME: key_debug.c,v 1.26 2001/06/27 10:46:50 sakane Exp $	*/

/*-
 * Copyright (C) 1995, 1996, 1997, and 1998 WIDE Project.
 * All rights reserved.
 *
 * Redistribution and use in source and binary forms, with or without
 * modification, are permitted provided that the following conditions
 * are met:
 * 1. Redistributions of source code must retain the above copyright
 *    notice, this list of conditions and the following disclaimer.
 * 2. Redistributions in binary form must reproduce the above copyright
 *    notice, this list of conditions and the following disclaimer in the
 *    documentation and/or other materials provided with the distribution.
 * 3. Neither the name of the project nor the names of its contributors
 *    may be used to endorse or promote products derived from this software
 *    without specific prior written permission.
 *
 * THIS SOFTWARE IS PROVIDED BY THE PROJECT AND CONTRIBUTORS ``AS IS'' AND
 * ANY EXPRESS OR IMPLIED WARRANTIES, INCLUDING, BUT NOT LIMITED TO, THE
 * IMPLIED WARRANTIES OF MERCHANTABILITY AND FITNESS FOR A PARTICULAR PURPOSE
 * ARE DISCLAIMED.  IN NO EVENT SHALL THE PROJECT OR CONTRIBUTORS BE LIABLE
 * FOR ANY DIRECT, INDIRECT, INCIDENTAL, SPECIAL, EXEMPLARY, OR CONSEQUENTIAL
 * DAMAGES (INCLUDING, BUT NOT LIMITED TO, PROCUREMENT OF SUBSTITUTE GOODS
 * OR SERVICES; LOSS OF USE, DATA, OR PROFITS; OR BUSINESS INTERRUPTION)
 * HOWEVER CAUSED AND ON ANY THEORY OF LIABILITY, WHETHER IN CONTRACT, STRICT
 * LIABILITY, OR TORT (INCLUDING NEGLIGENCE OR OTHERWISE) ARISING IN ANY WAY
 * OUT OF THE USE OF THIS SOFTWARE, EVEN IF ADVISED OF THE POSSIBILITY OF
 * SUCH DAMAGE.
 */

#ifdef _KERNEL
#include "opt_inet.h"
#include "opt_inet6.h"
#include "opt_ipsec.h"
#endif

#include <sys/param.h>
#ifdef _KERNEL
#include <sys/systm.h>
#include <sys/lock.h>
#include <sys/malloc.h>
#include <sys/mbuf.h>
#include <sys/mutex.h>
#include <sys/queue.h>
#endif
#include <sys/socket.h>

#include <net/vnet.h>

#include <netipsec/key_var.h>
#include <netipsec/key_debug.h>

#include <netinet/in.h>
#include <netipsec/ipsec.h>
#ifdef _KERNEL
#include <netipsec/keydb.h>
#include <netipsec/xform.h>
#endif

#ifndef _KERNEL
#include <ctype.h>
#include <stdio.h>
#include <stdlib.h>
#endif /* !_KERNEL */

static void kdebug_sadb_prop(struct sadb_ext *);
static void kdebug_sadb_identity(struct sadb_ext *);
static void kdebug_sadb_supported(struct sadb_ext *);
static void kdebug_sadb_lifetime(struct sadb_ext *);
static void kdebug_sadb_sa(struct sadb_ext *);
static void kdebug_sadb_address(struct sadb_ext *);
static void kdebug_sadb_key(struct sadb_ext *);
static void kdebug_sadb_x_sa2(struct sadb_ext *);

#ifdef _KERNEL
static void kdebug_secreplay(struct secreplay *);
#endif

#ifndef _KERNEL
#define panic(fmt, ...)	{ printf(fmt, ## __VA_ARGS__); exit(-1); }
#endif

/* NOTE: host byte order */

/* %%%: about struct sadb_msg */
void
kdebug_sadb(struct sadb_msg *base)
{
	struct sadb_ext *ext;
	int tlen, extlen;

	/* sanity check */
	if (base == NULL)
		panic("%s: NULL pointer was passed.\n", __func__);

	printf("sadb_msg{ version=%u type=%u errno=%u satype=%u\n",
	    base->sadb_msg_version, base->sadb_msg_type,
	    base->sadb_msg_errno, base->sadb_msg_satype);
	printf("  len=%u reserved=%u seq=%u pid=%u\n",
	    base->sadb_msg_len, base->sadb_msg_reserved,
	    base->sadb_msg_seq, base->sadb_msg_pid);

	tlen = PFKEY_UNUNIT64(base->sadb_msg_len) - sizeof(struct sadb_msg);
	ext = (struct sadb_ext *)((caddr_t)base + sizeof(struct sadb_msg));

	while (tlen > 0) {
		printf("sadb_ext{ len=%u type=%u }\n",
		    ext->sadb_ext_len, ext->sadb_ext_type);

		if (ext->sadb_ext_len == 0) {
			printf("%s: invalid ext_len=0 was passed.\n", __func__);
			return;
		}
		if (ext->sadb_ext_len > tlen) {
			printf("%s: ext_len too big (%u > %u).\n",
				__func__, ext->sadb_ext_len, tlen);
			return;
		}

		switch (ext->sadb_ext_type) {
		case SADB_EXT_SA:
			kdebug_sadb_sa(ext);
			break;
		case SADB_EXT_LIFETIME_CURRENT:
		case SADB_EXT_LIFETIME_HARD:
		case SADB_EXT_LIFETIME_SOFT:
			kdebug_sadb_lifetime(ext);
			break;
		case SADB_EXT_ADDRESS_SRC:
		case SADB_EXT_ADDRESS_DST:
		case SADB_EXT_ADDRESS_PROXY:
			kdebug_sadb_address(ext);
			break;
		case SADB_EXT_KEY_AUTH:
		case SADB_EXT_KEY_ENCRYPT:
			kdebug_sadb_key(ext);
			break;
		case SADB_EXT_IDENTITY_SRC:
		case SADB_EXT_IDENTITY_DST:
			kdebug_sadb_identity(ext);
			break;
		case SADB_EXT_SENSITIVITY:
			break;
		case SADB_EXT_PROPOSAL:
			kdebug_sadb_prop(ext);
			break;
		case SADB_EXT_SUPPORTED_AUTH:
		case SADB_EXT_SUPPORTED_ENCRYPT:
			kdebug_sadb_supported(ext);
			break;
		case SADB_EXT_SPIRANGE:
		case SADB_X_EXT_KMPRIVATE:
			break;
		case SADB_X_EXT_POLICY:
			kdebug_sadb_x_policy(ext);
			break;
		case SADB_X_EXT_SA2:
			kdebug_sadb_x_sa2(ext);
			break;
		default:
			printf("%s: invalid ext_type %u\n", __func__,
			    ext->sadb_ext_type);
			return;
		}

		extlen = PFKEY_UNUNIT64(ext->sadb_ext_len);
		tlen -= extlen;
		ext = (struct sadb_ext *)((caddr_t)ext + extlen);
	}

	return;
}

static void
kdebug_sadb_prop(struct sadb_ext *ext)
{
	struct sadb_prop *prop = (struct sadb_prop *)ext;
	struct sadb_comb *comb;
	int len;

	/* sanity check */
	if (ext == NULL)
		panic("%s: NULL pointer was passed.\n", __func__);

	len = (PFKEY_UNUNIT64(prop->sadb_prop_len) - sizeof(*prop))
		/ sizeof(*comb);
	comb = (struct sadb_comb *)(prop + 1);
	printf("sadb_prop{ replay=%u\n", prop->sadb_prop_replay);

	while (len--) {
		printf("sadb_comb{ auth=%u encrypt=%u "
			"flags=0x%04x reserved=0x%08x\n",
			comb->sadb_comb_auth, comb->sadb_comb_encrypt,
			comb->sadb_comb_flags, comb->sadb_comb_reserved);

		printf("  auth_minbits=%u auth_maxbits=%u "
			"encrypt_minbits=%u encrypt_maxbits=%u\n",
			comb->sadb_comb_auth_minbits,
			comb->sadb_comb_auth_maxbits,
			comb->sadb_comb_encrypt_minbits,
			comb->sadb_comb_encrypt_maxbits);

		printf("  soft_alloc=%u hard_alloc=%u "
			"soft_bytes=%lu hard_bytes=%lu\n",
			comb->sadb_comb_soft_allocations,
			comb->sadb_comb_hard_allocations,
			(unsigned long)comb->sadb_comb_soft_bytes,
			(unsigned long)comb->sadb_comb_hard_bytes);

		printf("  soft_alloc=%lu hard_alloc=%lu "
			"soft_bytes=%lu hard_bytes=%lu }\n",
			(unsigned long)comb->sadb_comb_soft_addtime,
			(unsigned long)comb->sadb_comb_hard_addtime,
			(unsigned long)comb->sadb_comb_soft_usetime,
			(unsigned long)comb->sadb_comb_hard_usetime);
		comb++;
	}
	printf("}\n");

	return;
}

static void
kdebug_sadb_identity(struct sadb_ext *ext)
{
	struct sadb_ident *id = (struct sadb_ident *)ext;
	int len;

	/* sanity check */
	if (ext == NULL)
		panic("%s: NULL pointer was passed.\n", __func__);

	len = PFKEY_UNUNIT64(id->sadb_ident_len) - sizeof(*id);
	printf("sadb_ident_%s{",
	    id->sadb_ident_exttype == SADB_EXT_IDENTITY_SRC ? "src" : "dst");
	switch (id->sadb_ident_type) {
	default:
		printf(" type=%d id=%lu",
			id->sadb_ident_type, (u_long)id->sadb_ident_id);
		if (len) {
#ifdef _KERNEL
			ipsec_hexdump((caddr_t)(id + 1), len); /*XXX cast ?*/
#else
			char *p, *ep;
			printf("\n  str=\"");
			p = (char *)(id + 1);
			ep = p + len;
			for (/*nothing*/; *p && p < ep; p++) {
				if (isprint(*p))
					printf("%c", *p & 0xff);
				else
					printf("\\%03o", *p & 0xff);
			}
#endif
			printf("\"");
		}
		break;
	}

	printf(" }\n");

	return;
}

static void
kdebug_sadb_supported(struct sadb_ext *ext)
{
	struct sadb_supported *sup = (struct sadb_supported *)ext;
	struct sadb_alg *alg;
	int len;

	/* sanity check */
	if (ext == NULL)
		panic("%s: NULL pointer was passed.\n", __func__);

	len = (PFKEY_UNUNIT64(sup->sadb_supported_len) - sizeof(*sup))
		/ sizeof(*alg);
	alg = (struct sadb_alg *)(sup + 1);
	printf("sadb_sup{\n");
	while (len--) {
		printf("  { id=%d ivlen=%d min=%d max=%d }\n",
			alg->sadb_alg_id, alg->sadb_alg_ivlen,
			alg->sadb_alg_minbits, alg->sadb_alg_maxbits);
		alg++;
	}
	printf("}\n");

	return;
}

static void
kdebug_sadb_lifetime(struct sadb_ext *ext)
{
	struct sadb_lifetime *lft = (struct sadb_lifetime *)ext;

	/* sanity check */
	if (ext == NULL)
		panic("%s: NULL pointer was passed.\n", __func__);

	printf("sadb_lifetime{ alloc=%u, bytes=%u\n",
		lft->sadb_lifetime_allocations,
		(u_int32_t)lft->sadb_lifetime_bytes);
	printf("  addtime=%u, usetime=%u }\n",
		(u_int32_t)lft->sadb_lifetime_addtime,
		(u_int32_t)lft->sadb_lifetime_usetime);

	return;
}

static void
kdebug_sadb_sa(struct sadb_ext *ext)
{
	struct sadb_sa *sa = (struct sadb_sa *)ext;

	/* sanity check */
	if (ext == NULL)
		panic("%s: NULL pointer was passed.\n", __func__);

	printf("sadb_sa{ spi=%u replay=%u state=%u\n",
	    (u_int32_t)ntohl(sa->sadb_sa_spi), sa->sadb_sa_replay,
	    sa->sadb_sa_state);
	printf("  auth=%u encrypt=%u flags=0x%08x }\n",
	    sa->sadb_sa_auth, sa->sadb_sa_encrypt, sa->sadb_sa_flags);

	return;
}

static void
kdebug_sadb_address(struct sadb_ext *ext)
{
	struct sadb_address *addr = (struct sadb_address *)ext;

	/* sanity check */
	if (ext == NULL)
		panic("%s: NULL pointer was passed.\n", __func__);

	printf("sadb_address{ proto=%u prefixlen=%u reserved=0x%02x%02x }\n",
	    addr->sadb_address_proto, addr->sadb_address_prefixlen,
	    ((u_char *)&addr->sadb_address_reserved)[0],
	    ((u_char *)&addr->sadb_address_reserved)[1]);

	kdebug_sockaddr((struct sockaddr *)((caddr_t)ext + sizeof(*addr)));

	return;
}

static void
kdebug_sadb_key(struct sadb_ext *ext)
{
	struct sadb_key *key = (struct sadb_key *)ext;

	/* sanity check */
	if (ext == NULL)
		panic("%s: NULL pointer was passed.\n", __func__);

	printf("sadb_key{ bits=%u reserved=%u\n",
	    key->sadb_key_bits, key->sadb_key_reserved);
	printf("  key=");

	/* sanity check 2 */
	if ((key->sadb_key_bits >> 3) >
		(PFKEY_UNUNIT64(key->sadb_key_len) - sizeof(struct sadb_key))) {
		printf("%s: key length mismatch, bit:%d len:%ld.\n",
			__func__,
			key->sadb_key_bits >> 3,
			(long)PFKEY_UNUNIT64(key->sadb_key_len) - sizeof(struct sadb_key));
	}

	ipsec_hexdump((caddr_t)key + sizeof(struct sadb_key),
	              key->sadb_key_bits >> 3);
	printf(" }\n");
	return;
}

static void
kdebug_sadb_x_sa2(struct sadb_ext *ext)
{
	struct sadb_x_sa2 *sa2 = (struct sadb_x_sa2 *)ext;

	/* sanity check */
	if (ext == NULL)
		panic("%s: NULL pointer was passed.\n", __func__);

	printf("sadb_x_sa2{ mode=%u reqid=%u\n",
	    sa2->sadb_x_sa2_mode, sa2->sadb_x_sa2_reqid);
	printf("  reserved1=%u reserved2=%u sequence=%u }\n",
	    sa2->sadb_x_sa2_reserved1, sa2->sadb_x_sa2_reserved2,
	    sa2->sadb_x_sa2_sequence);

	return;
}

void
kdebug_sadb_x_policy(struct sadb_ext *ext)
{
	struct sadb_x_policy *xpl = (struct sadb_x_policy *)ext;
	struct sockaddr *addr;

	/* sanity check */
	if (ext == NULL)
		panic("%s: NULL pointer was passed.\n", __func__);

	printf("sadb_x_policy{ type=%u dir=%u id=%x }\n",
		xpl->sadb_x_policy_type, xpl->sadb_x_policy_dir,
		xpl->sadb_x_policy_id);

	if (xpl->sadb_x_policy_type == IPSEC_POLICY_IPSEC) {
		int tlen;
		struct sadb_x_ipsecrequest *xisr;

		tlen = PFKEY_UNUNIT64(xpl->sadb_x_policy_len) - sizeof(*xpl);
		xisr = (struct sadb_x_ipsecrequest *)(xpl + 1);

		while (tlen > 0) {
			printf(" { len=%u proto=%u mode=%u level=%u reqid=%u\n",
				xisr->sadb_x_ipsecrequest_len,
				xisr->sadb_x_ipsecrequest_proto,
				xisr->sadb_x_ipsecrequest_mode,
				xisr->sadb_x_ipsecrequest_level,
				xisr->sadb_x_ipsecrequest_reqid);

			if (xisr->sadb_x_ipsecrequest_len > sizeof(*xisr)) {
				addr = (struct sockaddr *)(xisr + 1);
				kdebug_sockaddr(addr);
				addr = (struct sockaddr *)((caddr_t)addr
							+ addr->sa_len);
				kdebug_sockaddr(addr);
			}

			printf(" }\n");

			/* prevent infinite loop */
			if (xisr->sadb_x_ipsecrequest_len <= 0) {
				printf("%s: wrong policy struct.\n", __func__);
				return;
			}
			/* prevent overflow */
			if (xisr->sadb_x_ipsecrequest_len > tlen) {
				printf("%s: invalid ipsec policy length "
					"(%u > %u)\n", __func__,
					xisr->sadb_x_ipsecrequest_len, tlen);
				return;
			}

			tlen -= xisr->sadb_x_ipsecrequest_len;

			xisr = (struct sadb_x_ipsecrequest *)((caddr_t)xisr
			                + xisr->sadb_x_ipsecrequest_len);
		}

		if (tlen != 0)
			panic("%s: wrong policy struct.\n", __func__);
	}

	return;
}

#ifdef _KERNEL
/* %%%: about SPD and SAD */
const char*
kdebug_secpolicy_state(u_int state)
{

	switch (state) {
	case IPSEC_SPSTATE_DEAD:
		return ("dead");
	case IPSEC_SPSTATE_LARVAL:
		return ("larval");
	case IPSEC_SPSTATE_ALIVE:
		return ("alive");
	case IPSEC_SPSTATE_PCB:
		return ("pcb");
	case IPSEC_SPSTATE_IFNET:
		return ("ifnet");
	}
	return ("unknown");
}

const char*
kdebug_secpolicy_policy(u_int policy)
{

	switch (policy) {
	case IPSEC_POLICY_DISCARD:
		return ("discard");
	case IPSEC_POLICY_NONE:
		return ("none");
	case IPSEC_POLICY_IPSEC:
		return ("ipsec");
	case IPSEC_POLICY_ENTRUST:
		return ("entrust");
	case IPSEC_POLICY_BYPASS:
		return ("bypass");
	}
	return ("unknown");
}

const char*
kdebug_secpolicyindex_dir(u_int dir)
{

	switch (dir) {
	case IPSEC_DIR_ANY:
		return ("any");
	case IPSEC_DIR_INBOUND:
		return ("in");
	case IPSEC_DIR_OUTBOUND:
		return ("out");
	}
	return ("unknown");
}

const char*
kdebug_ipsecrequest_level(u_int level)
{

	switch (level) {
	case IPSEC_LEVEL_DEFAULT:
		return ("default");
	case IPSEC_LEVEL_USE:
		return ("use");
	case IPSEC_LEVEL_REQUIRE:
		return ("require");
	case IPSEC_LEVEL_UNIQUE:
		return ("unique");
	}
	return ("unknown");
}

const char*
kdebug_secasindex_mode(u_int mode)
{

	switch (mode) {
	case IPSEC_MODE_ANY:
		return ("any");
	case IPSEC_MODE_TRANSPORT:
		return ("transport");
	case IPSEC_MODE_TUNNEL:
		return ("tunnel");
	case IPSEC_MODE_TCPMD5:
		return ("tcp-md5");
	}
	return ("unknown");
}

const char*
kdebug_secasv_state(u_int state)
{

	switch (state) {
	case SADB_SASTATE_LARVAL:
		return ("larval");
	case SADB_SASTATE_MATURE:
		return ("mature");
	case SADB_SASTATE_DYING:
		return ("dying");
	case SADB_SASTATE_DEAD:
		return ("dead");
	}
	return ("unknown");
}

static char*
kdebug_port2str(const struct sockaddr *sa, char *buf, size_t len)
{
	uint16_t port;

	IPSEC_ASSERT(sa != NULL, ("null sa"));
	switch (sa->sa_family) {
#ifdef INET
	case AF_INET:
		port = ntohs(((const struct sockaddr_in *)sa)->sin_port);
		break;
#endif
#ifdef INET6
	case AF_INET6:
		port = ntohs(((const struct sockaddr_in6 *)sa)->sin6_port);
		break;
#endif
	default:
		port = 0;
	}
	if (port == 0)
		return ("*");
	snprintf(buf, len, "%u", port);
	return (buf);
}

void
kdebug_secpolicy(struct secpolicy *sp)
{
	u_int idx;

	IPSEC_ASSERT(sp != NULL, ("null sp"));
	printf("SP { refcnt=%u id=%u priority=%u state=%s policy=%s\n",
	    sp->refcnt, sp->id, sp->priority,
	    kdebug_secpolicy_state(sp->state),
	    kdebug_secpolicy_policy(sp->policy));
	kdebug_secpolicyindex(&sp->spidx, "  ");
	for (idx = 0; idx < sp->tcount; idx++) {
		printf("  req[%u]{ level=%s ", idx,
		    kdebug_ipsecrequest_level(sp->req[idx]->level));
		kdebug_secasindex(&sp->req[idx]->saidx, NULL);
		printf("  }\n");
	}
	printf("}\n");
}

void
kdebug_secpolicyindex(struct secpolicyindex *spidx, const char *indent)
{
	char buf[IPSEC_ADDRSTRLEN];

	IPSEC_ASSERT(spidx != NULL, ("null spidx"));
	if (indent != NULL)
		printf("%s", indent);
	printf("spidx { dir=%s ul_proto=",
	    kdebug_secpolicyindex_dir(spidx->dir));
	if (spidx->ul_proto == IPSEC_ULPROTO_ANY)
		printf("* ");
	else
		printf("%u ", spidx->ul_proto);
	printf("%s/%u -> ", ipsec_address(&spidx->src, buf, sizeof(buf)),
	    spidx->prefs);
	printf("%s/%u }\n", ipsec_address(&spidx->dst, buf, sizeof(buf)),
	    spidx->prefd);
}

void
kdebug_secasindex(const struct secasindex *saidx, const char *indent)
{
	char buf[IPSEC_ADDRSTRLEN], port[6];

	IPSEC_ASSERT(saidx != NULL, ("null saidx"));
	if (indent != NULL)
		printf("%s", indent);
	printf("saidx { mode=%s proto=%u reqid=%u ",
	    kdebug_secasindex_mode(saidx->mode), saidx->proto, saidx->reqid);
	printf("%s:%s -> ", ipsec_address(&saidx->src, buf, sizeof(buf)),
	    kdebug_port2str(&saidx->src.sa, port, sizeof(port)));
	printf("%s:%s }\n", ipsec_address(&saidx->dst, buf, sizeof(buf)),
	    kdebug_port2str(&saidx->dst.sa, port, sizeof(port)));
}

static void
kdebug_sec_lifetime(struct seclifetime *lft, const char *indent)
{

<<<<<<< HEAD
	IPSEC_ASSERT(lft != NULL, ("null lft"));
	if (indent != NULL)
		printf("%s", indent);
	printf("lifetime { alloc=%u, bytes=%ju addtime=%ju usetime=%ju }\n",
	    lft->allocations, (uintmax_t)lft->bytes, (uintmax_t)lft->addtime,
	    (uintmax_t)lft->usetime);
}
=======
	if (sav->replay != NULL) {
		SECASVAR_LOCK(sav);
		kdebug_secreplay(sav->replay);
		SECASVAR_UNLOCK(sav);
	}
	if (sav->lft_c != NULL)
		kdebug_sec_lifetime(sav->lft_c);
	if (sav->lft_h != NULL)
		kdebug_sec_lifetime(sav->lft_h);
	if (sav->lft_s != NULL)
		kdebug_sec_lifetime(sav->lft_s);
>>>>>>> aaf1f842

void
kdebug_secash(struct secashead *sah, const char *indent)
{

	IPSEC_ASSERT(sah != NULL, ("null sah"));
	if (indent != NULL)
		printf("%s", indent);
	printf("SAH { refcnt=%u state=%s\n", sah->refcnt,
	    kdebug_secasv_state(sah->state));
	if (indent != NULL)
		printf("%s", indent);
	kdebug_secasindex(&sah->saidx, indent);
	if (indent != NULL)
		printf("%s", indent);
	printf("}\n");
}

static void
kdebug_secreplay(struct secreplay *rpl)
{
	int len, l;

<<<<<<< HEAD
	IPSEC_ASSERT(rpl != NULL, ("null rpl"));
	printf("  secreplay { count=%u wsize=%u seq=%u lastseq=%u",
	    rpl->count, rpl->wsize, rpl->seq, rpl->lastseq);
=======
	/* sanity check */
	if (rpl == NULL)
		panic("%s: NULL pointer was passed.\n", __func__);

	printf(" secreplay{ count=%u bitmap_size=%u wsize=%u seq=%u lastseq=%u",
	    rpl->count, rpl->bitmap_size, rpl->wsize, rpl->seq, rpl->lastseq);
>>>>>>> aaf1f842

	if (rpl->bitmap == NULL) {
		printf("  }\n");
		return;
	}

<<<<<<< HEAD
	printf("\n    bitmap { ");
	for (len = 0; len < rpl->wsize; len++) {
=======
	printf("\n   bitmap { ");

	for (len = 0; len < rpl->bitmap_size*4; len++) {
>>>>>>> aaf1f842
		for (l = 7; l >= 0; l--)
			printf("%u", (((rpl->bitmap)[len] >> l) & 1) ? 1 : 0);
	}
	printf("    }\n");
}

void
kdebug_secasv(struct secasvar *sav)
{
	struct seclifetime lft_c;

	IPSEC_ASSERT(sav != NULL, ("null sav"));

	printf("SA { refcnt=%u spi=%u seq=%u pid=%u flags=0x%x state=%s\n",
	    sav->refcnt, ntohl(sav->spi), sav->seq, (uint32_t)sav->pid,
	    sav->flags, kdebug_secasv_state(sav->state));
	kdebug_secash(sav->sah, "  ");

	lft_c.addtime = sav->created;
	lft_c.allocations = (uint32_t)counter_u64_fetch(
	    sav->lft_c_allocations);
	lft_c.bytes = counter_u64_fetch(sav->lft_c_bytes);
	lft_c.usetime = sav->firstused;
	kdebug_sec_lifetime(&lft_c, "  c_");
	if (sav->lft_h != NULL)
		kdebug_sec_lifetime(sav->lft_h, "  h_");
	if (sav->lft_s != NULL)
		kdebug_sec_lifetime(sav->lft_s, "  s_");

	if (sav->tdb_authalgxform != NULL)
		printf("  alg_auth=%s\n", sav->tdb_authalgxform->name);
	if (sav->key_auth != NULL)
		KEYDBG(DUMP,
		    kdebug_sadb_key((struct sadb_ext *)sav->key_auth));
	if (sav->tdb_encalgxform != NULL)
		printf("  alg_enc=%s\n", sav->tdb_encalgxform->name);
	if (sav->key_enc != NULL)
		KEYDBG(DUMP,
		    kdebug_sadb_key((struct sadb_ext *)sav->key_enc));
	if (sav->replay != NULL)
		KEYDBG(DUMP,
		    kdebug_secreplay(sav->replay));
	printf("}\n");
}

void
kdebug_mbufhdr(const struct mbuf *m)
{
	/* sanity check */
	if (m == NULL)
		return;

	printf("mbuf(%p){ m_next:%p m_nextpkt:%p m_data:%p "
	       "m_len:%d m_type:0x%02x m_flags:0x%02x }\n",
		m, m->m_next, m->m_nextpkt, m->m_data,
		m->m_len, m->m_type, m->m_flags);

	if (m->m_flags & M_PKTHDR) {
		printf("  m_pkthdr{ len:%d rcvif:%p }\n",
		    m->m_pkthdr.len, m->m_pkthdr.rcvif);
	}

	if (m->m_flags & M_EXT) {
		printf("  m_ext{ ext_buf:%p ext_free:%p "
		       "ext_size:%u ext_cnt:%p }\n",
			m->m_ext.ext_buf, m->m_ext.ext_free,
			m->m_ext.ext_size, m->m_ext.ext_cnt);
	}

	return;
}

void
kdebug_mbuf(const struct mbuf *m0)
{
	const struct mbuf *m = m0;
	int i, j;

	for (j = 0; m; m = m->m_next) {
		kdebug_mbufhdr(m);
		printf("  m_data:\n");
		for (i = 0; i < m->m_len; i++) {
			if (i && i % 32 == 0)
				printf("\n");
			if (i % 4 == 0)
				printf(" ");
			printf("%02x", mtod(m, const u_char *)[i]);
			j++;
		}
		printf("\n");
	}

	return;
}
#endif /* _KERNEL */

void
kdebug_sockaddr(struct sockaddr *addr)
{
	struct sockaddr_in *sin4;
#ifdef INET6
	struct sockaddr_in6 *sin6;
#endif

	/* sanity check */
	if (addr == NULL)
		panic("%s: NULL pointer was passed.\n", __func__);

	/* NOTE: We deal with port number as host byte order. */
	printf("sockaddr{ len=%u family=%u", addr->sa_len, addr->sa_family);

	switch (addr->sa_family) {
	case AF_INET:
		sin4 = (struct sockaddr_in *)addr;
		printf(" port=%u\n", ntohs(sin4->sin_port));
		ipsec_hexdump((caddr_t)&sin4->sin_addr, sizeof(sin4->sin_addr));
		break;
#ifdef INET6
	case AF_INET6:
		sin6 = (struct sockaddr_in6 *)addr;
		printf(" port=%u\n", ntohs(sin6->sin6_port));
		printf("  flowinfo=0x%08x, scope_id=0x%08x\n",
		    sin6->sin6_flowinfo, sin6->sin6_scope_id);
		ipsec_hexdump((caddr_t)&sin6->sin6_addr,
		    sizeof(sin6->sin6_addr));
		break;
#endif
	}

	printf("  }\n");

	return;
}

void
ipsec_bindump(caddr_t buf, int len)
{
	int i;

	for (i = 0; i < len; i++)
		printf("%c", (unsigned char)buf[i]);

	return;
}


void
ipsec_hexdump(caddr_t buf, int len)
{
	int i;

	for (i = 0; i < len; i++) {
		if (i != 0 && i % 32 == 0) printf("\n");
		if (i % 4 == 0) printf(" ");
		printf("%02x", (unsigned char)buf[i]);
	}
#if 0
	if (i % 32 != 0) printf("\n");
#endif

	return;
}<|MERGE_RESOLUTION|>--- conflicted
+++ resolved
@@ -649,7 +649,6 @@
 kdebug_sec_lifetime(struct seclifetime *lft, const char *indent)
 {
 
-<<<<<<< HEAD
 	IPSEC_ASSERT(lft != NULL, ("null lft"));
 	if (indent != NULL)
 		printf("%s", indent);
@@ -657,19 +656,6 @@
 	    lft->allocations, (uintmax_t)lft->bytes, (uintmax_t)lft->addtime,
 	    (uintmax_t)lft->usetime);
 }
-=======
-	if (sav->replay != NULL) {
-		SECASVAR_LOCK(sav);
-		kdebug_secreplay(sav->replay);
-		SECASVAR_UNLOCK(sav);
-	}
-	if (sav->lft_c != NULL)
-		kdebug_sec_lifetime(sav->lft_c);
-	if (sav->lft_h != NULL)
-		kdebug_sec_lifetime(sav->lft_h);
-	if (sav->lft_s != NULL)
-		kdebug_sec_lifetime(sav->lft_s);
->>>>>>> aaf1f842
 
 void
 kdebug_secash(struct secashead *sah, const char *indent)
@@ -693,32 +679,17 @@
 {
 	int len, l;
 
-<<<<<<< HEAD
 	IPSEC_ASSERT(rpl != NULL, ("null rpl"));
-	printf("  secreplay { count=%u wsize=%u seq=%u lastseq=%u",
-	    rpl->count, rpl->wsize, rpl->seq, rpl->lastseq);
-=======
-	/* sanity check */
-	if (rpl == NULL)
-		panic("%s: NULL pointer was passed.\n", __func__);
-
 	printf(" secreplay{ count=%u bitmap_size=%u wsize=%u seq=%u lastseq=%u",
 	    rpl->count, rpl->bitmap_size, rpl->wsize, rpl->seq, rpl->lastseq);
->>>>>>> aaf1f842
 
 	if (rpl->bitmap == NULL) {
 		printf("  }\n");
 		return;
 	}
 
-<<<<<<< HEAD
 	printf("\n    bitmap { ");
-	for (len = 0; len < rpl->wsize; len++) {
-=======
-	printf("\n   bitmap { ");
-
 	for (len = 0; len < rpl->bitmap_size*4; len++) {
->>>>>>> aaf1f842
 		for (l = 7; l >= 0; l--)
 			printf("%u", (((rpl->bitmap)[len] >> l) & 1) ? 1 : 0);
 	}
@@ -758,9 +729,12 @@
 	if (sav->key_enc != NULL)
 		KEYDBG(DUMP,
 		    kdebug_sadb_key((struct sadb_ext *)sav->key_enc));
-	if (sav->replay != NULL)
+	if (sav->replay != NULL) {
 		KEYDBG(DUMP,
-		    kdebug_secreplay(sav->replay));
+		    SECASVAR_LOCK(sav);
+		    kdebug_secreplay(sav->replay);
+		    SECASVAR_UNLOCK(sav));
+	}
 	printf("}\n");
 }
 
