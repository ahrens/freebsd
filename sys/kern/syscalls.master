 $FreeBSD$
;	from: @(#)syscalls.master	8.2 (Berkeley) 1/13/94
;
; System call name/number master file.
; Processed to created init_sysent.c, syscalls.c and syscall.h.

; Columns: number audit type name alt{name,tag,rtyp}/comments
;	number	system call number, must be in order
;	audit	the audit event associated with the system call
;		A value of AUE_NULL means no auditing, but it also means that
;		there is no audit event for the call at this time. For the
;		case where the event exists, but we don't want auditing, the
;		event should be #defined to AUE_NULL in audit_kevents.h.
;	type	one of STD, OBSOL, UNIMPL, COMPAT, COMPAT4, COMPAT6,
;		COMPAT7, COMPAT11, NODEF, NOARGS, NOPROTO, NOSTD
;		The COMPAT* options may be combined with one or more NO*
;		options separated by '|' with no spaces (e.g. COMPAT|NOARGS)
;	name	pseudo-prototype of syscall routine
;		If one of the following alts is different, then all appear:
;	altname	name of system call if different
;	alttag	name of args struct tag if different from [o]`name'"_args"
;	altrtyp	return type if not int (bogus - syscalls always return int)
;		for UNIMPL/OBSOL, name continues with comments

; types:
;	STD	always included
;	COMPAT	included on COMPAT #ifdef
;	COMPAT4	included on COMPAT_FREEBSD4 #ifdef (FreeBSD 4 compat)
;	COMPAT6	included on COMPAT_FREEBSD6 #ifdef (FreeBSD 6 compat)
;	COMPAT7	included on COMPAT_FREEBSD7 #ifdef (FreeBSD 7 compat)
;	COMPAT10 included on COMPAT_FREEBSD10 #ifdef (FreeBSD 10 compat)
;	COMPAT11 included on COMPAT11 #ifdef (FreeBSD 11 compat)
;	OBSOL	obsolete, not included in system, only specifies name
;	UNIMPL	not implemented, placeholder only
;	NOSTD	implemented but as a lkm that can be statically
;		compiled in; sysent entry will be filled with lkmressys
;		so the SYSCALL_MODULE macro works
;	NOARGS	same as STD except do not create structure in sys/sysproto.h
;	NODEF	same as STD except only have the entry in the syscall table
;		added.  Meaning - do not create structure or function
;		prototype in sys/sysproto.h
;	NOPROTO	same as STD except do not create structure or
;		function prototype in sys/sysproto.h.  Does add a
;		definition to syscall.h besides adding a sysent.
;	NOTSTATIC syscall is loadable

; annotations:
;	SAL 2.0 annotations are used to specify how system calls treat
;	arguments that are passed using pointers. There are three basic
;	annotations.
;
;	_In_    Object pointed to will be read and not modified.
;	_Out_   Object pointed to will be written and not read.
;	_Inout_ Object pointed to will be written and read.
;
;	These annotations are used alone when the pointer refers to a single
;	object i.e. scalar types, structs, and pointers, and not NULL. Adding
;	the _opt_ suffix, e.g. _In_opt_, implies that the pointer may also
;	refer to NULL.
;
;	For pointers to arrays, additional suffixes are added:
;
;	_In_z_, _Out_z_, _Inout_z_:
;	    for a NUL terminated array e.g. a string.
;	_In_reads_z_(n),_Out_writes_z_(n), _Inout_updates_z_(n):
;	    for a NUL terminated array e.g. a string, of known length n bytes.
;	_In_reads_(n),_Out_writes_(n),_Inout_updates_(n):
;	    for an array of n elements.
;	_In_reads_bytes_(n), _Out_writes_bytes_(n), _Inout_updates_bytes(n):
;	    for a buffer of n-bytes.

; Please copy any additions and changes to the following compatability tables:
; sys/compat/freebsd32/syscalls.master

; #ifdef's, etc. may be included, and are copied to the output files.

#include <sys/param.h>
#include <sys/sysent.h>
#include <sys/sysproto.h>

; Reserved/unimplemented system calls in the range 0-150 inclusive
; are reserved for use in future Berkeley releases.
; Additional system calls implemented in vendor and other
; redistributions should be placed in the reserved range at the end
; of the current calls.

0	AUE_NULL	STD	{ int nosys(void); } syscall nosys_args int
1	AUE_EXIT	STD	{ void sys_exit(int rval); } exit \
				    sys_exit_args void
2	AUE_FORK	STD	{ int fork(void); }
3	AUE_READ	STD	{ ssize_t read(int fd, \
				    _Out_writes_bytes_(nbyte) void *buf, \
				    size_t nbyte); }
4	AUE_WRITE	STD	{ ssize_t write(int fd, \
				    _In_reads_bytes_(nbyte) const void *buf, \
				    size_t nbyte); }
5	AUE_OPEN_RWTC	STD	{ int open( \
				    _In_z_ char *path, \
				    int flags, \
				    int mode); }
; XXX should be		{ int open(const char *path, int flags, ...); }
; but we're not ready for `const' or varargs.
; XXX man page says `mode_t mode'.
6	AUE_CLOSE	STD	{ int close(int fd); }
7	AUE_WAIT4	STD	{ int wait4(int pid, \
				    _Out_opt_ int *status, \
				    int options, \
				    _Out_opt_ struct rusage *rusage); }
8	AUE_CREAT	COMPAT	{ int creat(_In_z_ char *path, int mode); }
9	AUE_LINK	STD	{ int link(_In_z_ char *path, \
				    _In_z_ char *link); }
10	AUE_UNLINK	STD	{ int unlink(_In_z_ char *path); }
11	AUE_NULL	OBSOL	execv
12	AUE_CHDIR	STD	{ int chdir(_In_z_ char *path); }
13	AUE_FCHDIR	STD	{ int fchdir(int fd); }
14	AUE_MKNOD	COMPAT11 { int mknod(_In_z_ char *path, int mode, \
				    int dev); }
15	AUE_CHMOD	STD	{ int chmod(_In_z_ char *path, int mode); }
16	AUE_CHOWN	STD	{ int chown(_In_z_ char *path, \
				    int uid, int gid); }
17	AUE_NULL	STD	{ int obreak(_In_ char *nsize); } break \
				    obreak_args int
18	AUE_GETFSSTAT	COMPAT4	{ int getfsstat( \
				    _Out_writes_bytes_opt_(bufsize) \
				    struct ostatfs *buf, \
				    long bufsize, int mode); }
19	AUE_LSEEK	COMPAT	{ long lseek(int fd, long offset, \
				    int whence); }
20	AUE_GETPID	STD	{ pid_t getpid(void); }
21	AUE_MOUNT	STD	{ int mount(_In_z_ char *type, \
				    _In_z_ char *path, int flags, \
				    _In_opt_ caddr_t data); }
; XXX `path' should have type `const char *' but we're not ready for that.
22	AUE_UMOUNT	STD	{ int unmount(_In_z_ char *path, int flags); }
23	AUE_SETUID	STD	{ int setuid(uid_t uid); }
24	AUE_GETUID	STD	{ uid_t getuid(void); }
25	AUE_GETEUID	STD	{ uid_t geteuid(void); }
26	AUE_PTRACE	STD	{ int ptrace(int req, pid_t pid, \
				    _Inout_opt_ caddr_t addr, int data); }
27	AUE_RECVMSG	STD	{ int recvmsg(int s, \
				    _Inout_ struct msghdr *msg, int flags); }
28	AUE_SENDMSG	STD	{ int sendmsg(int s, _In_ struct msghdr *msg, \
				    int flags); }
29	AUE_RECVFROM	STD	{ int recvfrom(int s, \
				    _Out_writes_bytes_(len) caddr_t buf, \
				    size_t len, int flags, \
				    _Out_writes_bytes_opt_(*fromlenaddr) \
				    struct sockaddr * __restrict from, \
				    _Inout_opt_ \
				    __socklen_t * __restrict fromlenaddr); }
30	AUE_ACCEPT	STD	{ int accept(int s, \
				    _Out_writes_bytes_opt_(*anamelen) \
				    struct sockaddr * __restrict name, \
				    _Inout_opt_ \
				    __socklen_t * __restrict anamelen); }
31	AUE_GETPEERNAME	STD	{ int getpeername(int fdes, \
				    _Out_writes_bytes_(*alen) \
				    struct sockaddr * __restrict asa, \
				    _Inout_opt_ \
				    __socklen_t * __restrict alen); }
32	AUE_GETSOCKNAME	STD	{ int getsockname(int fdes, \
				    _Out_writes_bytes_(*alen) \
				    struct sockaddr * __restrict asa, \
				    _Inout_ __socklen_t * __restrict alen); }
33	AUE_ACCESS	STD	{ int access(_In_z_ char *path, int amode); }
34	AUE_CHFLAGS	STD	{ int chflags(_In_z_ const char *path, \
				    u_long flags); }
35	AUE_FCHFLAGS	STD	{ int fchflags(int fd, u_long flags); }
36	AUE_SYNC	STD	{ int sync(void); }
37	AUE_KILL	STD	{ int kill(int pid, int signum); }
38	AUE_STAT	COMPAT	{ int stat(_In_z_ char *path, \
				    _Out_ struct ostat *ub); }
39	AUE_GETPPID	STD	{ pid_t getppid(void); }
40	AUE_LSTAT	COMPAT	{ int lstat(_In_z_ char *path, \
				    _Out_ struct ostat *ub); }
41	AUE_DUP		STD	{ int dup(u_int fd); }
42	AUE_PIPE	COMPAT10	{ int pipe(void); }
43	AUE_GETEGID	STD	{ gid_t getegid(void); }
44	AUE_PROFILE	STD	{ int profil( \
				    _Out_writes_bytes_(size) caddr_t samples, \
				    size_t size, size_t offset, u_int scale); }
45	AUE_KTRACE	STD	{ int ktrace(_In_z_ const char *fname, \
				    int ops, int facs, int pid); }
46	AUE_SIGACTION	COMPAT	{ int sigaction(int signum, \
				    _In_opt_ struct osigaction *nsa, \
				    _Out_opt_ struct osigaction *osa); }
47	AUE_GETGID	STD	{ gid_t getgid(void); }
48	AUE_SIGPROCMASK	COMPAT	{ int sigprocmask(int how, osigset_t mask); }
; XXX note nonstandard (bogus) calling convention - the libc stub passes
; us the mask, not a pointer to it, and we return the old mask as the
; (int) return value.
49	AUE_GETLOGIN	STD	{ int getlogin( \
				    _Out_writes_z_(namelen) char *namebuf, \
				    u_int namelen); }
50	AUE_SETLOGIN	STD	{ int setlogin(_In_z_ char *namebuf); }
51	AUE_ACCT	STD	{ int acct(_In_z_ char *path); }
52	AUE_SIGPENDING	COMPAT	{ int sigpending(void); }
53	AUE_SIGALTSTACK	STD	{ int sigaltstack(_In_opt_ stack_t *ss, \
				    _Out_opt_ stack_t *oss); }
54	AUE_IOCTL	STD	{ int ioctl(int fd, u_long com, \
				    _Inout_opt_ caddr_t data); }
55	AUE_REBOOT	STD	{ int reboot(int opt); }
56	AUE_REVOKE	STD	{ int revoke(_In_z_ char *path); }
57	AUE_SYMLINK	STD	{ int symlink(_In_z_ char *path, \
				    _In_z_ char *link); }
58	AUE_READLINK	STD	{ ssize_t readlink(_In_z_ char *path, \
				    _Out_writes_z_(count) char *buf, \
				    size_t count); }
59	AUE_EXECVE	STD	{ int execve( \
				    _In_z_ char *fname, \
				    _In_z_ char **argv, \
				    _In_z_ char **envv); }
60	AUE_UMASK	STD	{ int umask(int newmask); } umask umask_args \
				    int
61	AUE_CHROOT	STD	{ int chroot(_In_z_ char *path); }
62	AUE_FSTAT	COMPAT	{ int fstat(int fd, _Out_ struct ostat *sb); }
63	AUE_NULL	COMPAT	{ int getkerninfo(int op, \
				    _Out_writes_bytes_opt(*size) char *where, \
				    _Inout_opt_ size_t *size, \
				    int arg); } getkerninfo getkerninfo_args int
64	AUE_NULL	COMPAT	{ int getpagesize(void); } getpagesize \
				    getpagesize_args int
65	AUE_MSYNC	STD	{ int msync(_In_ void *addr, size_t len, \
				    int flags); }
66	AUE_VFORK	STD	{ int vfork(void); }
67	AUE_NULL	OBSOL	vread
68	AUE_NULL	OBSOL	vwrite
69	AUE_SBRK	STD	{ int sbrk(int incr); }
70	AUE_SSTK	STD	{ int sstk(int incr); }
71	AUE_MMAP	COMPAT	{ int mmap(_In_ void *addr, int len, int prot, \
				    int flags, int fd, long pos); }
72	AUE_O_VADVISE	STD	{ int ovadvise(int anom); } vadvise \
				    ovadvise_args int
73	AUE_MUNMAP	STD	{ int munmap(_In_ void *addr, size_t len); }
74	AUE_MPROTECT	STD	{ int mprotect(_In_ void *addr, \
				    size_t len, int prot); }
75	AUE_MADVISE	STD	{ int madvise(_In_ void *addr, \
				    size_t len, int behav); }
76	AUE_NULL	OBSOL	vhangup
77	AUE_NULL	OBSOL	vlimit
78	AUE_MINCORE	STD	{ int mincore( \
				    _In_ const void *addr, \
				    size_t len, \
				    _Out_writes_bytes_(len/PAGE_SIZE) \
				    char *vec); }
79	AUE_GETGROUPS	STD	{ int getgroups(u_int gidsetsize, \
				    _Out_writes_opt_(gidsetsize) \
				    gid_t *gidset); }
80	AUE_SETGROUPS	STD	{ int setgroups(u_int gidsetsize, \
				    _In_reads_(gidsetsize) gid_t *gidset); }
81	AUE_GETPGRP	STD	{ int getpgrp(void); }
82	AUE_SETPGRP	STD	{ int setpgid(int pid, int pgid); }
83	AUE_SETITIMER	STD	{ int setitimer(u_int which, \
				    _In_ struct itimerval *itv, \
				    _Out_opt_ struct itimerval *oitv); }
84	AUE_WAIT4	COMPAT	{ int wait(void); }
85	AUE_SWAPON	STD	{ int swapon(_In_z_ char *name); }
86	AUE_GETITIMER	STD	{ int getitimer(u_int which, \
				    _Out_ struct itimerval *itv); }
87	AUE_SYSCTL	COMPAT	{ int gethostname( \
				    _Out_writes_z_(len) char *hostname, \
				    u_int len); } gethostname \
				    gethostname_args int
88	AUE_SYSCTL	COMPAT	{ int sethostname( \
				    _In_reads_z_(len) char *hostname, \
				    u_int len); } sethostname \
				    sethostname_args int
89	AUE_GETDTABLESIZE	STD	{ int getdtablesize(void); }
90	AUE_DUP2	STD	{ int dup2(u_int from, u_int to); }
91	AUE_NULL	UNIMPL	getdopt
92	AUE_FCNTL	STD	{ int fcntl(int fd, int cmd, long arg); }
; XXX should be	{ int fcntl(int fd, int cmd, ...); }
; but we're not ready for varargs.
93	AUE_SELECT	STD	{ int select(int nd, \
				    _Inout_opt_ fd_set *in, \
				    _Inout_opt_ fd_set *ou, \
				    _Inout_opt_ fd_set *ex, \
				    _In_opt_ struct timeval *tv); }
94	AUE_NULL	UNIMPL	setdopt
95	AUE_FSYNC	STD	{ int fsync(int fd); }
96	AUE_SETPRIORITY	STD	{ int setpriority(int which, int who, \
				    int prio); }
97	AUE_SOCKET	STD	{ int socket(int domain, int type, \
				    int protocol); }
98	AUE_CONNECT	STD	{ int connect(int s, \
				    _In_reads_bytes_(namelen) caddr_t name, \
				    int namelen); }
99	AUE_ACCEPT	COMPAT|NOARGS { int accept(int s, \
				    _Out_writes_bytes_opt_(*anamelen) \
				    caddr_t name, int *anamelen); } \
				    accept accept_args int
100	AUE_GETPRIORITY	STD	{ int getpriority(int which, int who); }
101	AUE_SEND	COMPAT	{ int send(int s, \
				    _In_reads_bytes_(len) caddr_t buf, \
				    int len, \
				    int flags); }
102	AUE_RECV	COMPAT	{ int recv(int s, \
				    _Out_writes_bytes_(len) caddr_t buf, \
				    int len, int flags); }
103	AUE_SIGRETURN	COMPAT	{ int sigreturn( \
				    _In_ struct osigcontext *sigcntxp); }
104	AUE_BIND	STD	{ int bind(int s, \
				    _In_reads_bytes_(namelen) caddr_t name, \
				    int namelen); }
105	AUE_SETSOCKOPT	STD	{ int setsockopt(int s, int level, int name, \
				    _In_reads_bytes_opt_(valsize) caddr_t val, \
				    int valsize); }
106	AUE_LISTEN	STD	{ int listen(int s, int backlog); }
107	AUE_NULL	OBSOL	vtimes
108	AUE_NULL	COMPAT	{ int sigvec(int signum, \
				    _In_opt_ struct sigvec *nsv, \
				    _Out_opt_ struct sigvec *osv); }
109	AUE_NULL	COMPAT	{ int sigblock(int mask); }
110	AUE_NULL	COMPAT	{ int sigsetmask(int mask); }
111	AUE_NULL	COMPAT	{ int sigsuspend(osigset_t mask); }
; XXX note nonstandard (bogus) calling convention - the libc stub passes
; us the mask, not a pointer to it.
112	AUE_NULL	COMPAT	{ int sigstack(_In_opt_ struct sigstack *nss, \
				    _Out_opt_ struct sigstack *oss); }
113	AUE_RECVMSG	COMPAT	{ int recvmsg(int s, \
				    _Inout_ struct omsghdr *msg, \
				    int flags); }
114	AUE_SENDMSG	COMPAT	{ int sendmsg(int s, _In_ caddr_t msg, \
				    int flags); }
115	AUE_NULL	OBSOL	vtrace
116	AUE_GETTIMEOFDAY	STD	{ int gettimeofday( \
				    _Out_ struct timeval *tp, \
				    _Out_opt_ struct timezone *tzp); }
117	AUE_GETRUSAGE	STD	{ int getrusage(int who, \
				    _Out_ struct rusage *rusage); }
118	AUE_GETSOCKOPT	STD	{ int getsockopt(int s, int level, int name, \
				    _Out_writes_bytes_opt_(*avalsize) \
				    caddr_t val, _Inout_  int *avalsize); }
119	AUE_NULL	UNIMPL	resuba (BSD/OS 2.x)
120	AUE_READV	STD	{ int readv(int fd, \
				   _Inout_updates_(iovcnt) struct iovec *iovp, \
				   u_int iovcnt); }
121	AUE_WRITEV	STD	{ int writev(int fd, \
				    _In_reads_opt_(iovcnt) struct iovec *iovp, \
				    u_int iovcnt); }
122	AUE_SETTIMEOFDAY	STD	{ int settimeofday( \
				    _In_ struct timeval *tv, \
				    _In_opt_ struct timezone *tzp); }
123	AUE_FCHOWN	STD	{ int fchown(int fd, int uid, int gid); }
124	AUE_FCHMOD	STD	{ int fchmod(int fd, int mode); }
125	AUE_RECVFROM	COMPAT|NOARGS { int recvfrom(int s, \
				    _Out_writes_(len) caddr_t buf, \
				    size_t len, int flags, \
				    _Out_writes_bytes_(*fromlenaddr) \
				    caddr_t from, \
				    _Inout_ int *fromlenaddr); } \
				    recvfrom recvfrom_args int
126	AUE_SETREUID	STD	{ int setreuid(int ruid, int euid); }
127	AUE_SETREGID	STD	{ int setregid(int rgid, int egid); }
128	AUE_RENAME	STD	{ int rename(_In_z_ char *from, \
				    _In_z_ char *to); }
129	AUE_TRUNCATE	COMPAT	{ int truncate(_In_z_ char *path, \
				    long length); }
130	AUE_FTRUNCATE	COMPAT	{ int ftruncate(int fd, long length); }
131	AUE_FLOCK	STD	{ int flock(int fd, int how); }
132	AUE_MKFIFO	STD	{ int mkfifo(_In_z_ char *path, int mode); }
133	AUE_SENDTO	STD	{ int sendto(int s, \
				    _In_reads_bytes_(len) caddr_t buf, \
				    size_t len,  int flags, \
				    _In_reads_bytes_opt_(tolen) caddr_t to, \
				    int tolen); }
134	AUE_SHUTDOWN	STD	{ int shutdown(int s, int how); }
135	AUE_SOCKETPAIR	STD	{ int socketpair(int domain, int type, \
				    int protocol, _Out_writes_(2) int *rsv); }
136	AUE_MKDIR	STD	{ int mkdir(_In_z_ char *path, int mode); }
137	AUE_RMDIR	STD	{ int rmdir(_In_z_ char *path); }
138	AUE_UTIMES	STD	{ int utimes(_In_z_ char *path, \
				    _In_ struct timeval *tptr); }
139	AUE_NULL	OBSOL	4.2 sigreturn
140	AUE_ADJTIME	STD	{ int adjtime(_In_ struct timeval *delta, \
				    _Out_opt_ struct timeval *olddelta); }
141	AUE_GETPEERNAME	COMPAT	{ int getpeername(int fdes, \
				    _Out_writes_bytes_(*alen) \
				    caddr_t asa, \
				    _Inout_opt_ int *alen); }
142	AUE_SYSCTL	COMPAT	{ long gethostid(void); }
143	AUE_SYSCTL	COMPAT	{ int sethostid(long hostid); }
144	AUE_GETRLIMIT	COMPAT	{ int getrlimit(u_int which, _Out_ struct \
				    orlimit *rlp); }
145	AUE_SETRLIMIT	COMPAT	{ int setrlimit(u_int which, \
				    _Out_ struct orlimit *rlp); }
146	AUE_KILLPG	COMPAT	{ int killpg(int pgid, int signum); }
147	AUE_SETSID	STD	{ int setsid(void); }
148	AUE_QUOTACTL	STD	{ int quotactl( \
				    _In_z_ char *path, int cmd, int uid, \
				    _In_ caddr_t arg); }
149	AUE_O_QUOTA	COMPAT	{ int quota(void); }
150	AUE_GETSOCKNAME	COMPAT|NOARGS { int getsockname(int fdec, \
				    _Out_writes_bytes_(*alen) \
				    caddr_t asa, \
				    _Inout_ int *alen); } getsockname \
				    getsockname_args int

; Syscalls 151-180 inclusive are reserved for vendor-specific
; system calls.  (This includes various calls added for compatibity
; with other Unix variants.)
; Some of these calls are now supported by BSD...
151	AUE_NULL	UNIMPL	sem_lock (BSD/OS 2.x)
152	AUE_NULL	UNIMPL	sem_wakeup (BSD/OS 2.x)
153	AUE_NULL	UNIMPL	asyncdaemon (BSD/OS 2.x)
; 154 is initialised by the NLM code, if present.
154	AUE_NULL	NOSTD	{ int nlm_syscall(int debug_level, \
				    int grace_period, int addr_count, \
				    _In_reads_(addr_count) \
				    char **addrs); }
; 155 is initialized by the NFS code, if present.
155	AUE_NFS_SVC	NOSTD	{ int nfssvc(int flag, _In_ caddr_t argp); }
156	AUE_GETDIRENTRIES	COMPAT	{ int getdirentries(int fd, \
				    _Out_writes_bytes_(count) char *buf, \
				    u_int count, _Out_ long *basep); }
157	AUE_STATFS	COMPAT4	{ int statfs(_In_z_ char *path, \
				    _Out_ struct ostatfs *buf); }
158	AUE_FSTATFS	COMPAT4	{ int fstatfs(int fd, \
				    _Out_ struct ostatfs *buf); }
159	AUE_NULL	UNIMPL	nosys
160	AUE_LGETFH	STD { int lgetfh(_In_z_ char *fname, \
				    _Out_ struct fhandle *fhp); }
161	AUE_NFS_GETFH	STD	{ int getfh(_In_z_ char *fname, \
				    _Out_ struct fhandle *fhp); }
162	AUE_SYSCTL	COMPAT4	{ int getdomainname( \
				    _Out_writes_z_(len) char *domainname, \
				    int len); }
163	AUE_SYSCTL	COMPAT4	{ int setdomainname( \
				    _In_reads_z_(len) char *domainname, \
				    int len); }
164	AUE_NULL	COMPAT4	{ int uname(_Out_ struct utsname *name); }
165	AUE_SYSARCH	STD	{ int sysarch(int op, _In_z_ char *parms); }
166	AUE_RTPRIO	STD	{ int rtprio(int function, pid_t pid, \
				    _Inout_ struct rtprio *rtp); }
167	AUE_NULL	UNIMPL	nosys
168	AUE_NULL	UNIMPL	nosys
169	AUE_SEMSYS	NOSTD	{ int semsys(int which, int a2, int a3, \
				    int a4, int a5); }
; XXX should be	{ int semsys(int which, ...); }
170	AUE_MSGSYS	NOSTD	{ int msgsys(int which, int a2, int a3, \
				    int a4, int a5, int a6); }
; XXX should be	{ int msgsys(int which, ...); }
171	AUE_SHMSYS	NOSTD	{ int shmsys(int which, int a2, int a3, \
				    int a4); }
; XXX should be	{ int shmsys(int which, ...); }
172	AUE_NULL	UNIMPL	nosys
173	AUE_PREAD	COMPAT6	{ ssize_t pread(int fd, \
				    _Out_writes_bytes_(nbyte) void *buf, \
				    size_t nbyte, int pad, off_t offset); }
174	AUE_PWRITE	COMPAT6	{ ssize_t pwrite(int fd, \
				    _In_reads_bytes_(nbyte) \
				    const void *buf, \
				    size_t nbyte, int pad, off_t offset); }
175	AUE_SETFIB	STD	{ int setfib(int fibnum); }
176	AUE_NTP_ADJTIME	STD	{ int ntp_adjtime(_Inout_ struct timex *tp); }
177	AUE_NULL	UNIMPL	sfork (BSD/OS 2.x)
178	AUE_NULL	UNIMPL	getdescriptor (BSD/OS 2.x)
179	AUE_NULL	UNIMPL	setdescriptor (BSD/OS 2.x)
180	AUE_NULL	UNIMPL	nosys

; Syscalls 181-199 are used by/reserved for BSD
181	AUE_SETGID	STD	{ int setgid(gid_t gid); }
182	AUE_SETEGID	STD	{ int setegid(gid_t egid); }
183	AUE_SETEUID	STD	{ int seteuid(uid_t euid); }
184	AUE_NULL	UNIMPL	lfs_bmapv
185	AUE_NULL	UNIMPL	lfs_markv
186	AUE_NULL	UNIMPL	lfs_segclean
187	AUE_NULL	UNIMPL	lfs_segwait
188	AUE_STAT	COMPAT11 { int stat(_In_z_ char *path, \
				    _Out_ struct freebsd11_stat *ub); }
189	AUE_FSTAT	COMPAT11 { int fstat(int fd, \
				    _Out_ struct freebsd11_stat *sb); }
190	AUE_LSTAT	COMPAT11 { int lstat(_In_z_ char *path, \
				    _Out_ struct freebsd11_stat *ub); }
191	AUE_PATHCONF	STD	{ int pathconf(_In_z_ char *path, int name); }
192	AUE_FPATHCONF	STD	{ int fpathconf(int fd, int name); }
193	AUE_NULL	UNIMPL	nosys
194	AUE_GETRLIMIT	STD	{ int getrlimit(u_int which, \
				    _Out_ struct rlimit *rlp); } getrlimit \
				    __getrlimit_args int
195	AUE_SETRLIMIT	STD	{ int setrlimit(u_int which, \
				    _In_ struct rlimit *rlp); } setrlimit \
				    __setrlimit_args int
196	AUE_GETDIRENTRIES	COMPAT11 { int getdirentries(int fd, \
				    _Out_writes_bytes_(count) char *buf, \
				    u_int count, _Out_ long *basep); }
197	AUE_MMAP	COMPAT6	{ caddr_t mmap(_In_ caddr_t addr, size_t len, \
				    int prot, int flags, int fd, int pad, \
				    off_t pos); }
198	AUE_NULL	NOPROTO	{ int nosys(void); } __syscall \
				    __syscall_args int
199	AUE_LSEEK	COMPAT6	{ off_t lseek(int fd, int pad, \
				    off_t offset, int whence); }
200	AUE_TRUNCATE	COMPAT6	{ int truncate(_In_z_ char *path, int pad, \
				    off_t length); }
201	AUE_FTRUNCATE	COMPAT6	{ int ftruncate(int fd, int pad, \
				    off_t length); }
202	AUE_SYSCTL	STD	{ int __sysctl( \
				    _In_reads_(namelen) int *name, \
				    u_int namelen, \
				    _Out_writes_bytes_opt_(*oldlenp) \
				    void *old, \
				    _Inout_opt_ size_t *oldlenp, \
				    _In_reads_bytes_opt_(newlen) \
				    void *new, \
				    size_t newlen); } \
				    __sysctl sysctl_args int
203	AUE_MLOCK	STD	{ int mlock(_In_ const void *addr, \
				    size_t len); }
204	AUE_MUNLOCK	STD	{ int munlock(_In_ const void *addr, \
				    size_t len); }
205	AUE_UNDELETE	STD	{ int undelete(_In_z_ char *path); }
206	AUE_FUTIMES	STD	{ int futimes(int fd, \
				    _In_reads_(2) struct timeval *tptr); }
207	AUE_GETPGID	STD	{ int getpgid(pid_t pid); }
208	AUE_NULL	UNIMPL	nosys
209	AUE_POLL	STD	{ int poll( \
				    _Inout_updates_(nfds) \
				    struct pollfd *fds, \
				    u_int nfds, int timeout); }
;
; The following are reserved for loadable syscalls
;
210	AUE_NULL	NODEF|NOTSTATIC	lkmnosys lkmnosys nosys_args int
211	AUE_NULL	NODEF|NOTSTATIC	lkmnosys lkmnosys nosys_args int
212	AUE_NULL	NODEF|NOTSTATIC	lkmnosys lkmnosys nosys_args int
213	AUE_NULL	NODEF|NOTSTATIC	lkmnosys lkmnosys nosys_args int
214	AUE_NULL	NODEF|NOTSTATIC	lkmnosys lkmnosys nosys_args int
215	AUE_NULL	NODEF|NOTSTATIC	lkmnosys lkmnosys nosys_args int
216	AUE_NULL	NODEF|NOTSTATIC	lkmnosys lkmnosys nosys_args int
217	AUE_NULL	NODEF|NOTSTATIC	lkmnosys lkmnosys nosys_args int
218	AUE_NULL	NODEF|NOTSTATIC	lkmnosys lkmnosys nosys_args int
219	AUE_NULL	NODEF|NOTSTATIC	lkmnosys lkmnosys nosys_args int

220	AUE_SEMCTL	COMPAT7|NOSTD { int __semctl(int semid, int semnum, \
				    int cmd, union semun_old *arg); }
221	AUE_SEMGET	NOSTD	{ int semget(key_t key, int nsems, \
				    int semflg); }
222	AUE_SEMOP	NOSTD	{ int semop(int semid, \
				    _In_reads_(nsops) struct sembuf *sops, \
				    size_t nsops); }
223	AUE_NULL	UNIMPL	semconfig
224	AUE_MSGCTL	COMPAT7|NOSTD { int msgctl(int msqid, int cmd, \
				    struct msqid_ds_old *buf); }
225	AUE_MSGGET	NOSTD	{ int msgget(key_t key, int msgflg); }
226	AUE_MSGSND	NOSTD	{ int msgsnd(int msqid, \
				    _In_reads_bytes_(msgsz) const void *msgp, \
				    size_t msgsz, int msgflg); }
227	AUE_MSGRCV	NOSTD	{ ssize_t msgrcv(int msqid, \
				    _Out_writes_bytes_(msgsz) void *msgp, \
				    size_t msgsz, long msgtyp, int msgflg); }
228	AUE_SHMAT	NOSTD	{ int shmat(int shmid, \
				    _In_ const void *shmaddr, \
				    int shmflg); }
229	AUE_SHMCTL	COMPAT7|NOSTD { int shmctl(int shmid, int cmd, \
				    struct shmid_ds_old *buf); }
230	AUE_SHMDT	NOSTD	{ int shmdt(_In_ const void *shmaddr); }
231	AUE_SHMGET	NOSTD	{ int shmget(key_t key, size_t size, \
				    int shmflg); }
;
232	AUE_NULL	STD	{ int clock_gettime(clockid_t clock_id, \
				    _Out_ struct timespec *tp); }
233	AUE_CLOCK_SETTIME	STD	{ int clock_settime(clockid_t clock_id, \
				    _In_ const struct timespec *tp); }
234	AUE_NULL	STD	{ int clock_getres(clockid_t clock_id, \
				    _Out_ struct timespec *tp); }
235	AUE_NULL	STD	{ int ktimer_create( \
				    clockid_t clock_id, \
				    _In_ struct sigevent *evp, \
				    _Out_ int *timerid); }
236	AUE_NULL	STD	{ int ktimer_delete(int timerid); }
237	AUE_NULL	STD	{ int ktimer_settime(int timerid, \
				    int flags, \
				    _In_ const struct itimerspec *value, \
				    _Out_opt_ struct itimerspec *ovalue); }
238	AUE_NULL	STD	{ int ktimer_gettime(int timerid, \
				    _Out_ struct itimerspec *value); }
239	AUE_NULL	STD	{ int ktimer_getoverrun(int timerid); }
240	AUE_NULL	STD	{ int nanosleep( \
				    _In_ const struct timespec *rqtp, \
				    _Out_opt_ struct timespec *rmtp); }
241	AUE_NULL	STD	{ int ffclock_getcounter( \
				    _Out_ ffcounter *ffcount); }
242	AUE_NULL	STD	{ int ffclock_setestimate( \
				    _In_ struct ffclock_estimate *cest); }
243	AUE_NULL	STD	{ int ffclock_getestimate( \
				    _Out_ struct ffclock_estimate *cest); }
244	AUE_NULL	STD	{ int clock_nanosleep(clockid_t clock_id, \
				    int flags, \
				    _In_ const struct timespec *rqtp, \
				    _Out_opt_ struct timespec *rmtp); }
245	AUE_NULL	UNIMPL	nosys
246	AUE_NULL	UNIMPL	nosys
247	AUE_NULL	STD	{ int clock_getcpuclockid2(id_t id, \
				    int which, _Out_ clockid_t *clock_id); }
248	AUE_NULL	STD	{ int ntp_gettime( \
				    _Out_ struct ntptimeval *ntvp); }
249	AUE_NULL	UNIMPL	nosys
; syscall numbers initially used in OpenBSD
250	AUE_MINHERIT	STD	{ int minherit( \
				    _In_ void *addr, \
				    size_t len, int inherit); }
251	AUE_RFORK	STD	{ int rfork(int flags); }
252	AUE_POLL	OBSOL	openbsd_poll
253	AUE_ISSETUGID	STD	{ int issetugid(void); }
254	AUE_LCHOWN	STD	{ int lchown(_In_z_ char *path, int uid, \
				    int gid); }
255	AUE_AIO_READ	STD	{ int aio_read( \
				    _Inout_ struct aiocb *aiocbp); }
256	AUE_AIO_WRITE	STD	{ int aio_write( \
				    _Inout_ struct aiocb *aiocbp); }
257	AUE_LIO_LISTIO	STD	{ int lio_listio(int mode, \
				    _Inout_updates_(nent) \
				    struct aiocb* const *acb_list, \
				    int nent, \
				    _In_opt_ struct sigevent *sig); }
258	AUE_NULL	UNIMPL	nosys
259	AUE_NULL	UNIMPL	nosys
260	AUE_NULL	UNIMPL	nosys
261	AUE_NULL	UNIMPL	nosys
262	AUE_NULL	UNIMPL	nosys
263	AUE_NULL	UNIMPL	nosys
264	AUE_NULL	UNIMPL	nosys
265	AUE_NULL	UNIMPL	nosys
266	AUE_NULL	UNIMPL	nosys
267	AUE_NULL	UNIMPL	nosys
268	AUE_NULL	UNIMPL	nosys
269	AUE_NULL	UNIMPL	nosys
270	AUE_NULL	UNIMPL	nosys
271	AUE_NULL	UNIMPL	nosys
272	AUE_O_GETDENTS	COMPAT11 { int getdents(int fd, \
				    _Out_writes_bytes_(count) char *buf, \
				    size_t count); }
273	AUE_NULL	UNIMPL	nosys
274	AUE_LCHMOD	STD	{ int lchmod(_In_z_ char *path, mode_t mode); }
275	AUE_LCHOWN	NOPROTO	{ int lchown(char *path, uid_t uid, \
				    gid_t gid); } netbsd_lchown lchown_args \
				    int
276	AUE_LUTIMES	STD	{ int lutimes(_In_z_ char *path, \
				    _In_ struct timeval *tptr); }
277	AUE_MSYNC	NOPROTO	{ int msync(_In_ void *addr, size_t len, \
				    int flags); } netbsd_msync msync_args int
278	AUE_STAT	COMPAT11 { int nstat(_In_z_ char *path, \
				    _Out_ struct nstat *ub); }
279	AUE_FSTAT	COMPAT11 { int nfstat(int fd, _Out_ struct nstat *sb); }
280	AUE_LSTAT	COMPAT11 { int nlstat(_In_z_ char *path, \
				    _Out_ struct nstat *ub); }
281	AUE_NULL	UNIMPL	nosys
282	AUE_NULL	UNIMPL	nosys
283	AUE_NULL	UNIMPL	nosys
284	AUE_NULL	UNIMPL	nosys
285	AUE_NULL	UNIMPL	nosys
286	AUE_NULL	UNIMPL	nosys
287	AUE_NULL	UNIMPL	nosys
288	AUE_NULL	UNIMPL	nosys
289	AUE_PREADV	STD	{ ssize_t preadv(int fd, \
				    _In_reads_(iovcnt) \
				    struct iovec *iovp, \
				    u_int iovcnt, off_t offset); }
290	AUE_PWRITEV	STD	{ ssize_t pwritev(int fd, \
				    _In_reads_(iovcnt) struct iovec *iovp, \
				    u_int iovcnt, off_t offset); }
291	AUE_NULL	UNIMPL	nosys
292	AUE_NULL	UNIMPL	nosys
293	AUE_NULL	UNIMPL	nosys
294	AUE_NULL	UNIMPL	nosys
295	AUE_NULL	UNIMPL	nosys
296	AUE_NULL	UNIMPL	nosys
297	AUE_FHSTATFS	COMPAT4	{ int fhstatfs( \
				    _In_ const struct fhandle *u_fhp, \
				    _Out_ struct ostatfs *buf); }
298	AUE_FHOPEN	STD	{ int fhopen( \
				    _In_ const struct fhandle *u_fhp, \
				    int flags); }
299	AUE_FHSTAT	COMPAT11 { int fhstat( \
				    _In_ const struct fhandle *u_fhp, \
				    _Out_ struct freebsd11_stat *sb); }
300	AUE_NULL	STD	{ int modnext(int modid); }
301	AUE_NULL	STD	{ int modstat(int modid, \
				    _Out_ struct module_stat* stat); }
302	AUE_NULL	STD	{ int modfnext(int modid); }
303	AUE_NULL	STD	{ int modfind(_In_z_ const char *name); }
304	AUE_MODLOAD	STD	{ int kldload(_In_z_ const char *file); }
305	AUE_MODUNLOAD	STD	{ int kldunload(int fileid); }
306	AUE_NULL	STD	{ int kldfind(_In_z_ const char *file); }
307	AUE_NULL	STD	{ int kldnext(int fileid); }
308	AUE_NULL	STD	{ int kldstat(int fileid, \
				    _Out_ struct kld_file_stat *stat); }
309	AUE_NULL	STD	{ int kldfirstmod(int fileid); }
310	AUE_GETSID	STD	{ int getsid(pid_t pid); }
311	AUE_SETRESUID	STD	{ int setresuid(uid_t ruid, uid_t euid, \
				    uid_t suid); }
312	AUE_SETRESGID	STD	{ int setresgid(gid_t rgid, gid_t egid, \
				    gid_t sgid); }
313	AUE_NULL	OBSOL	signanosleep
314	AUE_AIO_RETURN	STD	{ ssize_t aio_return( \
				    _Inout_ struct aiocb *aiocbp); }
315	AUE_AIO_SUSPEND	STD	{ int aio_suspend( \
				    _Inout_updates_(nent) \
				    struct aiocb * const * aiocbp, \
				    int nent, \
				    _In_opt_ \
				    const struct timespec *timeout); }
316	AUE_AIO_CANCEL	STD	{ int aio_cancel(int fd, \
				    _In_opt_ struct aiocb *aiocbp); }
317	AUE_AIO_ERROR	STD	{ int aio_error( \
				    _In_ struct aiocb *aiocbp); }
318	AUE_AIO_READ	COMPAT6	{ int aio_read( \
				    _Inout_  struct oaiocb *aiocbp); }
319	AUE_AIO_WRITE	COMPAT6	{ int aio_write( \
				    _Inout_ struct oaiocb *aiocbp); }
320	AUE_LIO_LISTIO	COMPAT6	{ int lio_listio(int mode, \
				    _Inout_updates_(nent) \
				    struct oaiocb * const *acb_list, \
				    int nent, \
				    _In_opt_ struct osigevent *sig); }
321	AUE_NULL	STD	{ int yield(void); }
322	AUE_NULL	OBSOL	thr_sleep
323	AUE_NULL	OBSOL	thr_wakeup
324	AUE_MLOCKALL	STD	{ int mlockall(int how); }
325	AUE_MUNLOCKALL	STD	{ int munlockall(void); }
326	AUE_GETCWD	STD	{ int __getcwd( \
				    _Out_writes_z_(buflen) char *buf, \
				    size_t buflen); }
327	AUE_NULL	STD	{ int sched_setparam (pid_t pid, \
				    _In_ const struct sched_param *param); }
328	AUE_NULL	STD	{ int sched_getparam (pid_t pid, \
				    _Out_ struct sched_param *param); }
329	AUE_NULL	STD	{ int sched_setscheduler (pid_t pid, int \
				    policy, _In_ const struct sched_param \
				    *param); }
330	AUE_NULL	STD	{ int sched_getscheduler (pid_t pid); }
331	AUE_NULL	STD	{ int sched_yield (void); }
332	AUE_NULL	STD	{ int sched_get_priority_max (int policy); }
333	AUE_NULL	STD	{ int sched_get_priority_min (int policy); }
334	AUE_NULL	STD	{ int sched_rr_get_interval (pid_t pid, \
				    _Out_ struct timespec *interval); }
335	AUE_NULL	STD	{ int utrace( \
				   _In_reads_bytes_(len) const void *addr, \
				    size_t len); }
336	AUE_SENDFILE	COMPAT4	{ int sendfile(int fd, int s, \
				    off_t offset, size_t nbytes, \
				    _In_opt_ struct sf_hdtr *hdtr, \
				    _Out_opt_ off_t *sbytes, int flags); }
337	AUE_NULL	STD	{ int kldsym(int fileid, int cmd, \
				    _In_ void *data); }
338	AUE_JAIL	STD	{ int jail( \
				    _In_ struct jail *jail); }

339	AUE_NULL	NOSTD|NOTSTATIC	{ int nnpfs_syscall(int operation, \
				    char *a_pathP, int a_opcode, \
				    void *a_paramsP, \
				    int a_followSymlinks); }
340	AUE_SIGPROCMASK	STD	{ int sigprocmask(int how, \
				    _In_opt_ const sigset_t *set, \
				    _Out_opt_ sigset_t *oset); }
341	AUE_SIGSUSPEND	STD	{ int sigsuspend( \
				    _In_ const sigset_t *sigmask); }
342	AUE_SIGACTION	COMPAT4	{ int sigaction(int sig, \
				    _In_opt_ const struct sigaction *act, \
				    _Out_opt_ struct sigaction *oact); }
343	AUE_SIGPENDING	STD	{ int sigpending(_In_ sigset_t *set); }
344	AUE_SIGRETURN	COMPAT4	{ int sigreturn( \
				    _In_ const struct ucontext4 *sigcntxp); }
345	AUE_SIGWAIT	STD	{ int sigtimedwait(_In_ const sigset_t *set, \
				    _Out_opt_ siginfo_t *info, \
				    _In_opt_ const struct timespec *timeout); }
346	AUE_NULL	STD	{ int sigwaitinfo(_In_ const sigset_t *set, \
				    _Out_opt_ siginfo_t *info); }
347	AUE_ACL_GET_FILE	STD	{ int __acl_get_file( \
				    _In_z_ const char *path, \
				    acl_type_t type, \
				    _Out_ struct acl *aclp); }
348	AUE_ACL_SET_FILE	STD	{ int __acl_set_file( \
				    _In_z_ const char *path, \
				    acl_type_t type, _In_ struct acl *aclp); }
349	AUE_ACL_GET_FD	STD	{ int __acl_get_fd(int filedes, \
				    acl_type_t type, _Out_ struct acl *aclp); }
350	AUE_ACL_SET_FD	STD	{ int __acl_set_fd(int filedes, \
				    acl_type_t type, _In_ struct acl *aclp); }
351	AUE_ACL_DELETE_FILE	STD	{ int __acl_delete_file( \
				    _In_z_ const char *path, \
				    acl_type_t type); }
352	AUE_ACL_DELETE_FD	STD	{ int __acl_delete_fd(int filedes, \
				    acl_type_t type); }
353	AUE_ACL_CHECK_FILE	STD	{ int __acl_aclcheck_file( \
				    _In_z_ const char *path, \
				    acl_type_t type, _In_ struct acl *aclp); }
354	AUE_ACL_CHECK_FD	STD	{ int __acl_aclcheck_fd(int filedes, \
				    acl_type_t type, _In_ struct acl *aclp); }
355	AUE_EXTATTRCTL	STD	{ int extattrctl(_In_z_ const char *path, \
				    int cmd, _In_z_opt_ const char *filename, \
				    int attrnamespace, \
				    _In_z_ const char *attrname); }
356	AUE_EXTATTR_SET_FILE	STD	{ ssize_t extattr_set_file( \
				    _In_z_ const char *path, \
				    int attrnamespace, \
				    _In_z_ const char *attrname, \
				    _In_reads_bytes_(nbytes) void *data, \
				    size_t nbytes); }
357	AUE_EXTATTR_GET_FILE	STD	{ ssize_t extattr_get_file( \
				    _In_z_ const char *path, \
				    int attrnamespace, \
				    _In_z_ const char *attrname, \
				    _Out_writes_bytes_(nbytes) void *data, \
				    size_t nbytes); }
358	AUE_EXTATTR_DELETE_FILE	STD	{ int extattr_delete_file( \
				    _In_z_ const char *path, \
				    int attrnamespace, \
				    _In_z_ const char *attrname); }
359	AUE_AIO_WAITCOMPLETE	STD	{ ssize_t aio_waitcomplete( \
				    _Outptr_result_maybenull_ \
				    struct aiocb **aiocbp, \
				    _In_opt_ struct timespec *timeout); }
360	AUE_GETRESUID	STD	{ int getresuid(_Out_opt_ uid_t *ruid, \
				    _Out_opt_ uid_t *euid, \
				    _Out_opt_ uid_t *suid); }
361	AUE_GETRESGID	STD	{ int getresgid(_Out_opt_ gid_t *rgid, \
				    _Out_opt_ gid_t *egid, \
				    _Out_opt_ gid_t *sgid); }
362	AUE_KQUEUE	STD	{ int kqueue(void); }
363	AUE_KEVENT	COMPAT11 { int kevent(int fd, \
				    _In_reads_opt_(nchanges) \
				    struct kevent_freebsd11 *changelist, \
				    int nchanges, \
				    _Out_writes_opt_(nevents) \
				    struct kevent_freebsd11 *eventlist, \
				    int nevents, \
				    _In_opt_ const struct timespec *timeout); }
364	AUE_NULL	UNIMPL	__cap_get_proc
365	AUE_NULL	UNIMPL	__cap_set_proc
366	AUE_NULL	UNIMPL	__cap_get_fd
367	AUE_NULL	UNIMPL	__cap_get_file
368	AUE_NULL	UNIMPL	__cap_set_fd
369	AUE_NULL	UNIMPL	__cap_set_file
370	AUE_NULL	UNIMPL	nosys
371	AUE_EXTATTR_SET_FD	STD	{ ssize_t extattr_set_fd(int fd, \
				    int attrnamespace, \
				    _In_z_ const char *attrname, \
				    _In_reads_bytes_(nbytes) void *data, \
				    size_t nbytes); }
372	AUE_EXTATTR_GET_FD	STD	{ ssize_t extattr_get_fd(int fd, \
				    int attrnamespace, \
				    _In_z_ const char *attrname, \
				    _Out_writes_bytes_(nbytes) void *data, \
				    size_t nbytes); }
373	AUE_EXTATTR_DELETE_FD	STD	{ int extattr_delete_fd(int fd, \
				    int attrnamespace, \
				    _In_z_ const char *attrname); }
374	AUE_SETUGID	STD	{ int __setugid(int flag); }
375	AUE_NULL	UNIMPL	nfsclnt
376	AUE_EACCESS	STD	{ int eaccess(_In_z_ char *path, int amode); }
377	AUE_NULL	NOSTD|NOTSTATIC	{ int afs3_syscall(long syscall, \
				    long parm1, long parm2, long parm3, \
				    long parm4, long parm5, long parm6); }
378	AUE_NMOUNT	STD	{ int nmount( \
				    _In_reads_(iovcnt) struct iovec *iovp, \
				    unsigned int iovcnt, int flags); }
379	AUE_NULL	UNIMPL	kse_exit
380	AUE_NULL	UNIMPL	kse_wakeup
381	AUE_NULL	UNIMPL	kse_create
382	AUE_NULL	UNIMPL	kse_thr_interrupt
383	AUE_NULL	UNIMPL	kse_release
384	AUE_NULL	STD	{ int __mac_get_proc( \
				    _In_ struct mac *mac_p); }
385	AUE_NULL	STD	{ int __mac_set_proc( \
				    _In_ struct mac *mac_p); }
386	AUE_NULL	STD	{ int __mac_get_fd(int fd, \
				    _In_ struct mac *mac_p); }
387	AUE_NULL	STD	{ int __mac_get_file( \
				    _In_z_ const char *path_p, \
				    _In_ struct mac *mac_p); }
388	AUE_NULL	STD	{ int __mac_set_fd(int fd, \
				    _In_ struct mac *mac_p); }
389	AUE_NULL	STD	{ int __mac_set_file( \
				    _In_z_ const char *path_p, \
				    _In_ struct mac *mac_p); }
390	AUE_NULL	STD	{ int kenv(int what, \
				    _In_z_opt_ const char *name, \
				    _Inout_updates_opt_(len) \
				    char *value, int len); }
391	AUE_LCHFLAGS	STD	{ int lchflags(_In_z_ const char *path, \
				    u_long flags); }
392	AUE_NULL	STD	{ int uuidgen( \
				    _Out_writes_(count) struct uuid *store, \
				    int count); }
393	AUE_SENDFILE	STD	{ int sendfile(int fd, int s, \
				    off_t offset, \
				    size_t nbytes, \
				    _In_opt_ struct sf_hdtr *hdtr, \
				    _Out_opt_ off_t *sbytes, int flags); }
394	AUE_NULL	STD	{ int mac_syscall( \
				    _In_z_ const char *policy, \
				    int call, \
				    _In_opt_ void *arg); }
395	AUE_GETFSSTAT	COMPAT11 { int getfsstat( \
				    _Out_writes_bytes_opt_(bufsize) \
				    struct freebsd11_statfs *buf, \
				    long bufsize, int mode); }
396	AUE_STATFS	COMPAT11 { int statfs(_In_z_ char *path, \
				    _Out_ struct freebsd11_statfs *buf); }
397	AUE_FSTATFS	COMPAT11 { int fstatfs(int fd, \
				    _Out_ struct freebsd11_statfs *buf); }
398	AUE_FHSTATFS	COMPAT11 { int fhstatfs( \
				    _In_ const struct fhandle *u_fhp, \
				    _Out_ struct freebsd11_statfs *buf); }
399	AUE_NULL	UNIMPL	nosys
400	AUE_SEMCLOSE	NOSTD	{ int ksem_close(semid_t id); }
401	AUE_SEMPOST	NOSTD	{ int ksem_post(semid_t id); }
402	AUE_SEMWAIT	NOSTD	{ int ksem_wait(semid_t id); }
403	AUE_SEMTRYWAIT	NOSTD	{ int ksem_trywait(semid_t id); }
404	AUE_SEMINIT	NOSTD	{ int ksem_init(_Out_ semid_t *idp, \
				    unsigned int value); }
405	AUE_SEMOPEN	NOSTD	{ int ksem_open(_Out_ semid_t *idp, \
				    _In_z_ const char *name, int oflag, \
				    mode_t mode, unsigned int value); }
406	AUE_SEMUNLINK	NOSTD	{ int ksem_unlink( \
				    _In_z_ const char *name); }
407	AUE_SEMGETVALUE	NOSTD	{ int ksem_getvalue(semid_t id, \
				    _Out_ int *val); }
408	AUE_SEMDESTROY	NOSTD	{ int ksem_destroy(semid_t id); }
409	AUE_NULL	STD	{ int __mac_get_pid(pid_t pid, \
				    _In_ struct mac *mac_p); }
410	AUE_NULL	STD	{ int __mac_get_link( \
				    _In_z_ const char *path_p, \
				    _In_ struct mac *mac_p); }
411	AUE_NULL	STD	{ int __mac_set_link( \
				    _In_z_ const char *path_p, \
				    _In_ struct mac *mac_p); }
412	AUE_EXTATTR_SET_LINK	STD	{ ssize_t extattr_set_link( \
				    _In_z_ const char *path, \
				    int attrnamespace, \
				    _In_z_ const char *attrname, \
				    _In_reads_bytes_(nbytes) void *data, \
				    size_t nbytes); }
413	AUE_EXTATTR_GET_LINK	STD	{ ssize_t extattr_get_link( \
				    _In_z_ const char *path, \
				    int attrnamespace, \
				    _In_z_ const char *attrname, \
				    _Out_writes_bytes_(nbytes) void *data, \
				    size_t nbytes); }
414	AUE_EXTATTR_DELETE_LINK	STD	{ int extattr_delete_link( \
				    _In_z_ const char *path, \
				    int attrnamespace, \
				    _In_z_ const char *attrname); }
415	AUE_NULL	STD	{ int __mac_execve(_In_z_ char *fname, \
				    _In_ char **argv, \
				    _In_ char **envv, \
				    _In_ struct mac *mac_p); }
416	AUE_SIGACTION	STD	{ int sigaction(int sig, \
				    _In_opt_ const struct sigaction *act, \
				    _Out_opt_ struct sigaction *oact); }
417	AUE_SIGRETURN	STD	{ int sigreturn( \
				    _In_ const struct __ucontext *sigcntxp); }
418	AUE_NULL	UNIMPL	__xstat
419	AUE_NULL	UNIMPL	__xfstat
420	AUE_NULL	UNIMPL	__xlstat
421	AUE_NULL	STD	{ int getcontext( \
				    _Out_ struct __ucontext *ucp); }
422	AUE_NULL	STD	{ int setcontext( \
				    _In_ const struct __ucontext *ucp); }
423	AUE_NULL	STD	{ int swapcontext( \
				    _Out_ struct __ucontext *oucp, \
				    _In_ const struct __ucontext *ucp); }
424	AUE_SWAPOFF	STD	{ int swapoff(_In_z_ const char *name); }
425	AUE_ACL_GET_LINK	STD	{ int __acl_get_link( \
				    _In_z_ const char *path, acl_type_t type, \
				    _Out_ struct acl *aclp); }
426	AUE_ACL_SET_LINK	STD	{ int __acl_set_link( \
				    _In_z_ const char *path, acl_type_t type, \
				    _In_ struct acl *aclp); }
427	AUE_ACL_DELETE_LINK	STD	{ int __acl_delete_link( \
				    _In_z_ const char *path, \
				    acl_type_t type); }
428	AUE_ACL_CHECK_LINK	STD	{ int __acl_aclcheck_link( \
				    _In_z_ const char *path, acl_type_t type, \
				    _In_ struct acl *aclp); }
429	AUE_SIGWAIT	STD	{ int sigwait(_In_ const sigset_t *set, \
				    _Out_ int *sig); }
430	AUE_THR_CREATE	STD	{ int thr_create(_In_ ucontext_t *ctx, \
				    _Out_ long *id, int flags); }
431	AUE_THR_EXIT	STD	{ void thr_exit(_Out_opt_ long *state); }
432	AUE_NULL	STD	{ int thr_self(_Out_ long *id); }
433	AUE_THR_KILL	STD	{ int thr_kill(long id, int sig); }
434	AUE_NULL	UNIMPL	nosys
435	AUE_NULL	UNIMPL	nosys
436	AUE_JAIL_ATTACH	STD	{ int jail_attach(int jid); }
437	AUE_EXTATTR_LIST_FD	STD	{ ssize_t extattr_list_fd(int fd, \
				    int attrnamespace, \
				    _Out_writes_bytes_opt_(nbytes) \
				    void *data, \
				    size_t nbytes); }
438	AUE_EXTATTR_LIST_FILE	STD	{ ssize_t extattr_list_file( \
				    _In_z_ const char *path, \
				    int attrnamespace, \
				    _Out_writes_bytes_opt_(nbytes) \
				    void *data, size_t nbytes); }
439	AUE_EXTATTR_LIST_LINK	STD	{ ssize_t extattr_list_link( \
				    _In_z_ const char *path, \
				    int attrnamespace, \
				    _Out_writes_bytes_opt_(nbytes) \
				    void *data, size_t nbytes); }
440	AUE_NULL	UNIMPL	kse_switchin
441	AUE_SEMWAIT	NOSTD	{ int ksem_timedwait(semid_t id, \
				    _In_opt_ const struct timespec *abstime); }
442	AUE_NULL	STD	{ int thr_suspend( \
				    _In_opt_ const struct timespec *timeout); }
443	AUE_NULL	STD	{ int thr_wake(long id); }
444	AUE_MODUNLOAD	STD	{ int kldunloadf(int fileid, int flags); }
445	AUE_AUDIT	STD	{ int audit( \
				    _In_reads_bytes_(length) \
				    const void *record, \
				    u_int length); }
446	AUE_AUDITON	STD	{ int auditon(int cmd, \
				    _In_opt_ void *data, \
				    u_int length); }
447	AUE_GETAUID	STD	{ int getauid(_Out_ uid_t *auid); }
448	AUE_SETAUID	STD	{ int setauid(_In_ uid_t *auid); }
449	AUE_GETAUDIT	STD	{ int getaudit( \
				    _Out_ struct auditinfo *auditinfo); }
450	AUE_SETAUDIT	STD	{ int setaudit( \
				    _In_ struct auditinfo *auditinfo); }
451	AUE_GETAUDIT_ADDR	STD	{ int getaudit_addr( \
				    _Out_writes_bytes_(length) \
				    struct auditinfo_addr *auditinfo_addr, \
				    u_int length); }
452	AUE_SETAUDIT_ADDR	STD	{ int setaudit_addr( \
				    _In_reads_bytes_(length) \
				    struct auditinfo_addr *auditinfo_addr, \
				    u_int length); }
453	AUE_AUDITCTL	STD	{ int auditctl(_In_z_ char *path); }
454	AUE_NULL	STD	{ int _umtx_op(_Inout_ void *obj, int op, \
				    u_long val, _In_ void *uaddr1, \
				    _In_ void *uaddr2); }
455	AUE_THR_NEW	STD	{ int thr_new(_In_ struct thr_param *param, \
				    int param_size); }
456	AUE_NULL	STD	{ int sigqueue(pid_t pid, int signum, \
				    _In_ void *value); }

457	AUE_MQ_OPEN	NOSTD	{ int kmq_open( \
				    _In_z_ const char *path, \
				    int flags, \
				    mode_t mode, \
				    _In_opt_ const struct mq_attr *attr); }
458	AUE_MQ_SETATTR	NOSTD	{ int kmq_setattr(int mqd, \
				    _In_opt_ const struct mq_attr *attr, \
				    _Out_opt_ struct mq_attr *oattr); }
459	AUE_MQ_TIMEDRECEIVE	NOSTD	{ int kmq_timedreceive( \
				    int mqd, \
				    _Out_writes_bytes_(msg_len) char *msg_ptr, \
				    size_t msg_len, \
				    _Out_opt_ unsigned *msg_prio, \
				    _In_opt_ \
				    const struct timespec *abs_timeout); }
460	AUE_MQ_TIMEDSEND	NOSTD	{ int kmq_timedsend(int mqd, \
				    _In_reads_bytes_(msg_len) \
				    const char *msg_ptr, size_t msg_len, \
				    unsigned msg_prio, \
				    _In_opt_ \
				    const struct timespec *abs_timeout); }
461	AUE_MQ_NOTIFY	NOSTD	{ int kmq_notify(int mqd, \
				    _In_opt_ const struct sigevent *sigev); }
462	AUE_MQ_UNLINK	NOSTD	{ int kmq_unlink(_In_z_ const char *path); }
463	AUE_NULL	STD	{ int abort2(_In_z_ const char *why, \
				    int nargs, \
				    _In_reads_(nargs) void **args); }
464	AUE_NULL	STD	{ int thr_set_name(long id, \
				    _In_z_ const char *name); }
465	AUE_AIO_FSYNC	STD	{ int aio_fsync(int op, \
				    _In_ struct aiocb *aiocbp); }
466	AUE_RTPRIO	STD	{ int rtprio_thread(int function, \
				    lwpid_t lwpid, \
				    _Inout_ struct rtprio *rtp); }
467	AUE_NULL	UNIMPL	nosys
468	AUE_NULL	UNIMPL	nosys
469	AUE_NULL	UNIMPL	__getpath_fromfd
470	AUE_NULL	UNIMPL	__getpath_fromaddr
471	AUE_SCTP_PEELOFF	NOSTD	{ int sctp_peeloff(int sd, \
				    uint32_t name); }
472	AUE_SCTP_GENERIC_SENDMSG	NOSTD	{ int sctp_generic_sendmsg( \
				    int sd, \
				    _In_reads_bytes_(mlen) caddr_t msg, \
				    int mlen, \
				    _In_reads_bytes_(tolen) \
				    caddr_t to, \
				    __socklen_t tolen, \
				    _In_opt_ struct sctp_sndrcvinfo *sinfo, \
				    int flags); }
473	AUE_SCTP_GENERIC_SENDMSG_IOV	NOSTD	{ \
				int sctp_generic_sendmsg_iov( \
				    int sd, \
				    _In_reads_(iovlen) struct iovec *iov, \
				    int iovlen, \
				    _In_reads_bytes_(tolen) \
				    caddr_t to, \
				    __socklen_t tolen, \
				    _In_opt_ struct sctp_sndrcvinfo *sinfo, \
				    int flags); }
474	AUE_SCTP_GENERIC_RECVMSG	NOSTD	{ int sctp_generic_recvmsg( \
				    int sd, \
				    _In_reads_(iovlen) struct iovec *iov, \
				    int iovlen, \
				    _Out_writes_bytes_(*fromlenaddr) \
				    struct sockaddr *from, \
				    _Out_ __socklen_t *fromlenaddr, \
				    _In_opt_ struct sctp_sndrcvinfo *sinfo, \
				    _Out_opt_ int *msg_flags); }
475	AUE_PREAD	STD	{ ssize_t pread(int fd, \
				    _Out_writes_bytes_(nbyte) void *buf, \
				    size_t nbyte, off_t offset); }
476	AUE_PWRITE	STD	{ ssize_t pwrite(int fd, \
				    _In_reads_bytes_(nbyte) \
				    const void *buf, \
				    size_t nbyte, off_t offset); }
477	AUE_MMAP	STD	{ caddr_t mmap(_In_ caddr_t addr, size_t len, \
				    int prot, int flags, int fd, off_t pos); }
478	AUE_LSEEK	STD	{ off_t lseek(int fd, off_t offset, \
				    int whence); }
479	AUE_TRUNCATE	STD	{ int truncate(_In_z_ char *path,  \
				    off_t length); }
480	AUE_FTRUNCATE	STD	{ int ftruncate(int fd, off_t length); }
481	AUE_THR_KILL2	STD	{ int thr_kill2(pid_t pid, long id, int sig); }
482	AUE_SHMOPEN	STD	{ int shm_open( \
				    _In_z_ const char *path, \
				    int flags, \
				    mode_t mode); }
483	AUE_SHMUNLINK	STD	{ int shm_unlink(_In_z_ const char *path); }
484	AUE_NULL	STD	{ int cpuset(_Out_ cpusetid_t *setid); }
485	AUE_NULL	STD	{ int cpuset_setid(cpuwhich_t which, id_t id, \
				    cpusetid_t setid); }
486	AUE_NULL	STD	{ int cpuset_getid(cpulevel_t level, \
				    cpuwhich_t which, id_t id, \
				    _Out_ cpusetid_t *setid); }
487	AUE_NULL	STD	{ int cpuset_getaffinity(cpulevel_t level, \
				    cpuwhich_t which, id_t id, \
				    size_t cpusetsize, \
				    _Out_ cpuset_t *mask); }
488	AUE_NULL	STD	{ int cpuset_setaffinity(cpulevel_t level, \
				    cpuwhich_t which, id_t id, \
				    size_t cpusetsize, \
				    _Out_ const cpuset_t *mask); }
489	AUE_FACCESSAT	STD	{ int faccessat(int fd, _In_z_ char *path, \
				    int amode, int flag); }
490	AUE_FCHMODAT	STD	{ int fchmodat(int fd, \
				    _In_z_ char *path, mode_t mode, \
				    int flag); }
491	AUE_FCHOWNAT	STD	{ int fchownat(int fd, _In_z_ char *path, \
				    uid_t uid, gid_t gid, int flag); }
492	AUE_FEXECVE	STD	{ int fexecve(int fd, \
				    _In_ char **argv, \
				    _In_ char **envv); }
493	AUE_FSTATAT	COMPAT11 { int fstatat(int fd, _In_z_ char *path, \
				    _Out_ struct freebsd11_stat *buf, \
				    int flag); }
494	AUE_FUTIMESAT	STD	{ int futimesat(int fd, \
				    _In_z_ char *path, \
				    _In_reads_(2) struct timeval *times); }
495	AUE_LINKAT	STD	{ int linkat(int fd1, \
				    _In_z_ char *path1, \
				    int fd2, \
				    _In_z_ char *path2, \
				    int flag); }
496	AUE_MKDIRAT	STD	{ int mkdirat(int fd, _In_z_ char *path, \
				mode_t mode); }
497	AUE_MKFIFOAT	STD	{ int mkfifoat(int fd, \
				_In_z_ char *path, mode_t mode); }
498	AUE_MKNODAT	COMPAT11 { int mknodat(int fd, _In_z_ char *path, \
				    mode_t mode, \
				    uint32_t dev); }
; XXX: see the comment for open
499	AUE_OPENAT_RWTC	STD	{ int openat(int fd, _In_z_ char *path,  \
				    int flag, mode_t mode); }
500	AUE_READLINKAT	STD	{ int readlinkat(int fd, \
				    _In_z_ char *path, \
				    _Out_writes_bytes_(bufsize) char *buf, \
				    size_t bufsize); }
501	AUE_RENAMEAT	STD	{ int renameat(int oldfd, \
				    _In_z_ char *old, \
				    int newfd, _In_z_ char *new); }
502	AUE_SYMLINKAT	STD	{ int symlinkat(_In_z_ char *path1, int fd, \
				    _In_z_ char *path2); }
503	AUE_UNLINKAT	STD	{ int unlinkat(int fd, _In_z_ char *path, \
				    int flag); }
504	AUE_POSIX_OPENPT	STD	{ int posix_openpt(int flags); }
; 505 is initialised by the kgssapi code, if present.
505	AUE_NULL	NOSTD	{ int gssd_syscall(_In_z_ char *path); }
506	AUE_JAIL_GET	STD	{ int jail_get( \
				    _In_reads_(iovcnt) struct iovec *iovp, \
				    unsigned int iovcnt, int flags); }
507	AUE_JAIL_SET	STD	{ int jail_set( \
				    _In_reads_(iovcnt) struct iovec *iovp, \
				    unsigned int iovcnt, int flags); }
508	AUE_JAIL_REMOVE	STD	{ int jail_remove(int jid); }
509	AUE_CLOSEFROM	STD	{ int closefrom(int lowfd); }
510	AUE_SEMCTL	NOSTD	{ int __semctl(int semid, int semnum, \
				    int cmd, _Inout_ union semun *arg); }
511	AUE_MSGCTL	NOSTD	{ int msgctl(int msqid, int cmd, \
				    _Inout_opt_ struct msqid_ds *buf); }
512	AUE_SHMCTL	NOSTD	{ int shmctl(int shmid, int cmd, \
				    _Inout_opt_ struct shmid_ds *buf); }
513	AUE_LPATHCONF	STD	{ int lpathconf(_In_z_ char *path, \
				    int name); }
514	AUE_NULL	OBSOL	cap_new
515	AUE_CAP_RIGHTS_GET	STD	{ int __cap_rights_get(int version, \
				    int fd, _Out_ cap_rights_t *rightsp); }
516	AUE_CAP_ENTER	STD	{ int cap_enter(void); }
517	AUE_CAP_GETMODE	STD	{ int cap_getmode(_Out_ u_int *modep); }
518	AUE_PDFORK	STD	{ int pdfork(_Out_ int *fdp, int flags); }
519	AUE_PDKILL	STD	{ int pdkill(int fd, int signum); }
520	AUE_PDGETPID	STD	{ int pdgetpid(int fd, _Out_ pid_t *pidp); }
521	AUE_PDWAIT	UNIMPL	pdwait4
522	AUE_SELECT	STD	{ int pselect(int nd, \
				    _Inout_opt_ fd_set *in, \
				    _Inout_opt_ fd_set *ou, \
				    _Inout_opt_ fd_set *ex, \
				    _In_opt_ const struct timespec *ts, \
				    _In_opt_ const sigset_t *sm); }
523	AUE_GETLOGINCLASS	STD	{ int getloginclass( \
				    _Out_writes_z_(namelen) char *namebuf, \
				    size_t namelen); }
524	AUE_SETLOGINCLASS	STD	{ int setloginclass( \
				    _In_z_ const char *namebuf); }
525	AUE_NULL	STD	{ int rctl_get_racct( \
				    _In_reads_bytes_(inbuflen) \
				    const void *inbufp, size_t inbuflen, \
				    _Out_writes_bytes_(outbuflen) \
				    void *outbufp, size_t outbuflen); }
526	AUE_NULL	STD	{ int rctl_get_rules( \
				    _In_reads_bytes_(inbuflen) \
				    const void *inbufp, size_t inbuflen, \
				    _Out_writes_bytes_(outbuflen) \
				    void *outbufp, size_t outbuflen); }
527	AUE_NULL	STD	{ int rctl_get_limits( \
				    _In_reads_bytes_(inbuflen) \
				    const void *inbufp, size_t inbuflen, \
				    _Out_writes_bytes_(outbuflen) \
				    void *outbufp, size_t outbuflen); }
528	AUE_NULL	STD	{ int rctl_add_rule( \
				    _In_reads_bytes_(inbuflen) \
				    const void *inbufp, size_t inbuflen, \
				    _Out_writes_bytes_(outbuflen) \
				    void *outbufp, size_t outbuflen); }
529	AUE_NULL	STD	{ int rctl_remove_rule( \
				    _In_reads_bytes_(inbuflen) \
				    const void *inbufp, size_t inbuflen, \
				    _Out_writes_bytes_(outbuflen) \
				    void *outbufp, size_t outbuflen); }
530	AUE_POSIX_FALLOCATE	STD	{ int posix_fallocate(int fd, \
				    off_t offset, off_t len); }
531	AUE_POSIX_FADVISE	STD	{ int posix_fadvise(int fd, \
				    off_t offset, \
				    off_t len, int advice); }
532	AUE_WAIT6	STD	{ int wait6(idtype_t idtype, id_t id, \
				    _Out_opt_ int *status, int options, \
				    _Out_opt_ struct __wrusage *wrusage, \
				    _Out_opt_ siginfo_t *info); }
533	AUE_CAP_RIGHTS_LIMIT	STD	{ int cap_rights_limit(int fd, \
				    _In_ cap_rights_t *rightsp); }
534	AUE_CAP_IOCTLS_LIMIT	STD	{ int cap_ioctls_limit(int fd, \
				    _In_reads_(ncmds) const u_long *cmds, \
				    size_t ncmds); }
535	AUE_CAP_IOCTLS_GET	STD	{ ssize_t cap_ioctls_get(int fd, \
				    _Out_writes_(maxcmds) u_long *cmds, \
				    size_t maxcmds); }
536	AUE_CAP_FCNTLS_LIMIT	STD	{ int cap_fcntls_limit(int fd, \
				    uint32_t fcntlrights); }
537	AUE_CAP_FCNTLS_GET	STD	{ int cap_fcntls_get(int fd, \
				    _Out_ uint32_t *fcntlrightsp); }
538	AUE_BINDAT	STD	{ int bindat(int fd, int s, \
				    _In_reads_bytes_(namelen) \
				    caddr_t name, \
				    int namelen); }
539	AUE_CONNECTAT	STD	{ int connectat(int fd, int s, \
				    _In_reads_bytes_(namelen) \
				    caddr_t name, \
				    int namelen); }
540	AUE_CHFLAGSAT	STD	{ int chflagsat(int fd, \
				    _In_z_ const char *path, \
				    u_long flags, int atflag); }
541	AUE_ACCEPT	STD	{ int accept4(int s, \
				    _Out_writes_bytes_opt_(*anamelen) \
				    struct sockaddr * __restrict name, \
				    _Inout_opt_ \
				    __socklen_t * __restrict anamelen, \
				    int flags); }
542	AUE_PIPE	STD	{ int pipe2(_Out_writes_(2) int *fildes, \
				    int flags); }
543	AUE_AIO_MLOCK	STD	{ int aio_mlock(_In_ struct aiocb *aiocbp); }
544	AUE_PROCCTL	STD	{ int procctl(idtype_t idtype, id_t id, \
				    int com, _In_opt_ void *data); }
545	AUE_POLL	STD	{ int ppoll( \
				    _Inout_updates_(nfds) struct pollfd *fds, \
				    u_int nfds, \
				    _In_opt_ const struct timespec *ts, \
				    _In_opt_ const sigset_t *set); }
546	AUE_FUTIMES	STD	{ int futimens(int fd, \
				    _In_reads_(2) \
				    struct timespec *times); }
547	AUE_FUTIMESAT	STD	{ int utimensat(int fd, \
				    _In_z_ char *path, \
				    _In_reads_(2) \
				    struct timespec *times, \
				    int flag); }
548	AUE_NULL	UNIMPL	numa_getaffinity
549	AUE_NULL	UNIMPL	numa_setaffinity
550	AUE_FSYNC	STD	{ int fdatasync(int fd); }
551	AUE_FSTAT	STD	{ int fstat(int fd, _Out_ struct stat *sb); }
552	AUE_FSTATAT	STD	{ int fstatat(int fd, _In_z_ char *path, \
                                    _Out_ struct stat *buf, int flag); }
553	AUE_FHSTAT	STD	{ int fhstat(_In_ const struct fhandle *u_fhp, \
                                    _Out_ struct stat *sb); }
554	AUE_GETDIRENTRIES STD { ssize_t getdirentries(int fd, \
				    _Out_writes_bytes_(count) char *buf, \
                                    size_t count, _Out_ off_t *basep); }
555	AUE_STATFS	STD	{ int statfs(_In_z_ char *path, \
				    _Out_ struct statfs *buf); }
556	AUE_FSTATFS	STD	{ int fstatfs(int fd, \
				    _Out_ struct statfs *buf); }
557	AUE_GETFSSTAT	STD	{ int getfsstat( \
				    _Out_writes_bytes_opt_(bufsize) \
				    struct statfs *buf, \
                                    long bufsize, int mode); }
558	AUE_FHSTATFS	STD	{ int fhstatfs( \
				    _In_ const struct fhandle *u_fhp, \
                                    _Out_ struct statfs *buf); }
559	AUE_MKNODAT	STD	{ int mknodat(int fd, _In_z_ char *path, \
				    mode_t mode, dev_t dev); }
560	AUE_KEVENT	STD	{ int kevent(int fd, \
				    _In_reads_opt_(nchanges) \
				    struct kevent *changelist, \
				    int nchanges, \
				    _Out_writes_opt_(nevents) \
				    struct kevent *eventlist, int nevents, \
				    _In_opt_ const struct timespec *timeout); }
561	AUE_NULL	STD	{ int cpuset_getdomain(cpulevel_t level, \
				    cpuwhich_t which, id_t id, \
				    size_t domainsetsize, \
				    _Out_writes_bytes_(domainsetsize) \
				    domainset_t *mask, \
				    _Out_ int *policy); }
562	AUE_NULL	STD	{ int cpuset_setdomain(cpulevel_t level, \
				    cpuwhich_t which, id_t id, \
				    size_t domainsetsize, \
				    _In_ domainset_t *mask, \
				    int policy); }
<<<<<<< HEAD
563	AUE_NULL	STD	{ int getrandom(void *buf, size_t buflen, \
				    unsigned int flags); }
564	AUE_NULL	STD	{ int msetdomain(void *addr, size_t size, \
				    size_t domainsetsize, domainset_t *mask, \
				    int policy, int flags); }
=======
563	AUE_NULL	STD	{ int getrandom( \
				    _Out_writes_bytes_(buflen) void *buf, \
				    size_t buflen, unsigned int flags); }
>>>>>>> b75e4698

; Please copy any additions and changes to the following compatability tables:
; sys/compat/freebsd32/syscalls.master
; vim: syntax=off<|MERGE_RESOLUTION|>--- conflicted
+++ resolved
@@ -1343,17 +1343,12 @@
 				    size_t domainsetsize, \
 				    _In_ domainset_t *mask, \
 				    int policy); }
-<<<<<<< HEAD
-563	AUE_NULL	STD	{ int getrandom(void *buf, size_t buflen, \
-				    unsigned int flags); }
+563	AUE_NULL	STD	{ int getrandom( \
+				    _Out_writes_bytes_(buflen) void *buf, \
+				    size_t buflen, unsigned int flags); }
 564	AUE_NULL	STD	{ int msetdomain(void *addr, size_t size, \
 				    size_t domainsetsize, domainset_t *mask, \
 				    int policy, int flags); }
-=======
-563	AUE_NULL	STD	{ int getrandom( \
-				    _Out_writes_bytes_(buflen) void *buf, \
-				    size_t buflen, unsigned int flags); }
->>>>>>> b75e4698
 
 ; Please copy any additions and changes to the following compatability tables:
 ; sys/compat/freebsd32/syscalls.master
