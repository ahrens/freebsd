--- conflicted
+++ resolved
@@ -151,11 +151,7 @@
 	struct thread *td;
 	struct proc *p;
 	struct lock_class *class;
-<<<<<<< HEAD
-	int catch, sleepq_flags, lock_state, pri, rval;
-=======
 	int catch, lock_state, pri, rval, sleepq_flags;
->>>>>>> 844e7745
 	WITNESS_SAVE_DECL(lock_witness);
 
 	td = curthread;
