--- conflicted
+++ resolved
@@ -132,11 +132,7 @@
 			PMAP_STATS_INC(tsb_nenter_u_oc);
 	}
 
-<<<<<<< HEAD
-	MDPAGE_ASSERT_WLOCKED();
-=======
 	rw_assert(&tte_list_global_lock, RA_WLOCKED);
->>>>>>> 93f33aca
 	PMAP_LOCK_ASSERT(pm, MA_OWNED);
 	if (pm == kernel_pmap) {
 		PMAP_STATS_INC(tsb_nenter_k);
