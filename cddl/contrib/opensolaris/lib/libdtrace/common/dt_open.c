/*
 * CDDL HEADER START
 *
 * The contents of this file are subject to the terms of the
 * Common Development and Distribution License (the "License").
 * You may not use this file except in compliance with the License.
 *
 * You can obtain a copy of the license at usr/src/OPENSOLARIS.LICENSE
 * or http://www.opensolaris.org/os/licensing.
 * See the License for the specific language governing permissions
 * and limitations under the License.
 *
 * When distributing Covered Code, include this CDDL HEADER in each
 * file and include the License file at usr/src/OPENSOLARIS.LICENSE.
 * If applicable, add the following below this CDDL HEADER, with the
 * fields enclosed by brackets "[]" replaced with your own identifying
 * information: Portions Copyright [yyyy] [name of copyright owner]
 *
 * CDDL HEADER END
 */

/*
 * Copyright (c) 2003, 2010, Oracle and/or its affiliates. All rights reserved.
 * Copyright (c) 2013, Joyent, Inc. All rights reserved.
 * Copyright (c) 2012 by Delphix. All rights reserved.
 */

#include <sys/types.h>
#ifdef illumos
#include <sys/modctl.h>
#include <sys/systeminfo.h>
#else
#include <sys/param.h>
#include <sys/module.h>
#include <sys/linker.h>
#endif
#include <sys/resource.h>

#include <libelf.h>
#include <strings.h>
#ifdef illumos
#include <alloca.h>
#endif
#include <limits.h>
#include <unistd.h>
#include <stdlib.h>
#include <stdio.h>
#include <fcntl.h>
#include <errno.h>
#include <assert.h>

#define	_POSIX_PTHREAD_SEMANTICS
#include <dirent.h>
#undef	_POSIX_PTHREAD_SEMANTICS

#include <dt_impl.h>
#include <dt_program.h>
#include <dt_module.h>
#include <dt_printf.h>
#include <dt_string.h>
#include <dt_provider.h>
#ifndef illumos
#include <sys/sysctl.h>
#include <string.h>
#endif
#if defined(__i386__)
#include <ieeefp.h>
#endif

/*
 * Stability and versioning definitions.  These #defines are used in the tables
 * of identifiers below to fill in the attribute and version fields associated
 * with each identifier.  The DT_ATTR_* macros are a convenience to permit more
 * concise declarations of common attributes such as Stable/Stable/Common.  The
 * DT_VERS_* macros declare the encoded integer values of all versions used so
 * far.  DT_VERS_LATEST must correspond to the latest version value among all
 * versions exported by the D compiler.  DT_VERS_STRING must be an ASCII string
 * that contains DT_VERS_LATEST within it along with any suffixes (e.g. Beta).
 * You must update DT_VERS_LATEST and DT_VERS_STRING when adding a new version,
 * and then add the new version to the _dtrace_versions[] array declared below.
 * Refer to the Solaris Dynamic Tracing Guide Stability and Versioning chapters
 * respectively for an explanation of these DTrace features and their values.
 *
 * NOTE: Although the DTrace versioning scheme supports the labeling and
 *       introduction of incompatible changes (e.g. dropping an interface in a
 *       major release), the libdtrace code does not currently support this.
 *       All versions are assumed to strictly inherit from one another.  If
 *       we ever need to provide divergent interfaces, this will need work.
 */
#define	DT_ATTR_STABCMN	{ DTRACE_STABILITY_STABLE, \
	DTRACE_STABILITY_STABLE, DTRACE_CLASS_COMMON }

#define	DT_ATTR_EVOLCMN { DTRACE_STABILITY_EVOLVING, \
	DTRACE_STABILITY_EVOLVING, DTRACE_CLASS_COMMON \
}

/*
 * The version number should be increased for every customer visible release
 * of DTrace. The major number should be incremented when a fundamental
 * change has been made that would affect all consumers, and would reflect
 * sweeping changes to DTrace or the D language. The minor number should be
 * incremented when a change is introduced that could break scripts that had
 * previously worked; for example, adding a new built-in variable could break
 * a script which was already using that identifier. The micro number should
 * be changed when introducing functionality changes or major bug fixes that
 * do not affect backward compatibility -- this is merely to make capabilities
 * easily determined from the version number. Minor bugs do not require any
 * modification to the version number.
 */
#define	DT_VERS_1_0	DT_VERSION_NUMBER(1, 0, 0)
#define	DT_VERS_1_1	DT_VERSION_NUMBER(1, 1, 0)
#define	DT_VERS_1_2	DT_VERSION_NUMBER(1, 2, 0)
#define	DT_VERS_1_2_1	DT_VERSION_NUMBER(1, 2, 1)
#define	DT_VERS_1_2_2	DT_VERSION_NUMBER(1, 2, 2)
#define	DT_VERS_1_3	DT_VERSION_NUMBER(1, 3, 0)
#define	DT_VERS_1_4	DT_VERSION_NUMBER(1, 4, 0)
#define	DT_VERS_1_4_1	DT_VERSION_NUMBER(1, 4, 1)
#define	DT_VERS_1_5	DT_VERSION_NUMBER(1, 5, 0)
#define	DT_VERS_1_6	DT_VERSION_NUMBER(1, 6, 0)
#define	DT_VERS_1_6_1	DT_VERSION_NUMBER(1, 6, 1)
#define	DT_VERS_1_6_2	DT_VERSION_NUMBER(1, 6, 2)
#define	DT_VERS_1_6_3	DT_VERSION_NUMBER(1, 6, 3)
#define	DT_VERS_1_7	DT_VERSION_NUMBER(1, 7, 0)
#define	DT_VERS_1_7_1	DT_VERSION_NUMBER(1, 7, 1)
#define	DT_VERS_1_8	DT_VERSION_NUMBER(1, 8, 0)
#define	DT_VERS_1_8_1	DT_VERSION_NUMBER(1, 8, 1)
#define	DT_VERS_1_9	DT_VERSION_NUMBER(1, 9, 0)
#define	DT_VERS_1_9_1	DT_VERSION_NUMBER(1, 9, 1)
<<<<<<< HEAD
#define	DT_VERS_LATEST	DT_VERS_1_9_1
#define	DT_VERS_STRING	"Sun D 1.9.1"
=======
#define	DT_VERS_1_10	DT_VERSION_NUMBER(1, 10, 0)
#define	DT_VERS_1_11	DT_VERSION_NUMBER(1, 11, 0)
#define	DT_VERS_1_12	DT_VERSION_NUMBER(1, 12, 0)
#define	DT_VERS_1_12_1	DT_VERSION_NUMBER(1, 12, 1)
#define	DT_VERS_LATEST	DT_VERS_1_12_1
#define	DT_VERS_STRING	"Sun D 1.12.1"
>>>>>>> 365501d4

const dt_version_t _dtrace_versions[] = {
	DT_VERS_1_0,	/* D API 1.0.0 (PSARC 2001/466) Solaris 10 FCS */
	DT_VERS_1_1,	/* D API 1.1.0 Solaris Express 6/05 */
	DT_VERS_1_2,	/* D API 1.2.0 Solaris 10 Update 1 */
	DT_VERS_1_2_1,	/* D API 1.2.1 Solaris Express 4/06 */
	DT_VERS_1_2_2,	/* D API 1.2.2 Solaris Express 6/06 */
	DT_VERS_1_3,	/* D API 1.3 Solaris Express 10/06 */
	DT_VERS_1_4,	/* D API 1.4 Solaris Express 2/07 */
	DT_VERS_1_4_1,	/* D API 1.4.1 Solaris Express 4/07 */
	DT_VERS_1_5,	/* D API 1.5 Solaris Express 7/07 */
	DT_VERS_1_6,	/* D API 1.6 */
	DT_VERS_1_6_1,	/* D API 1.6.1 */
	DT_VERS_1_6_2,	/* D API 1.6.2 */
	DT_VERS_1_6_3,	/* D API 1.6.3 */
	DT_VERS_1_7,	/* D API 1.7 */
	DT_VERS_1_7_1,	/* D API 1.7.1 */
	DT_VERS_1_8,	/* D API 1.8 */
	DT_VERS_1_8_1,	/* D API 1.8.1 */
	DT_VERS_1_9,	/* D API 1.9 */
	DT_VERS_1_9_1,	/* D API 1.9.1 */
<<<<<<< HEAD
=======
	DT_VERS_1_10,	/* D API 1.10 */
	DT_VERS_1_11,	/* D API 1.11 */
	DT_VERS_1_12,	/* D API 1.12 */
	DT_VERS_1_12_1,	/* D API 1.12.1 */
>>>>>>> 365501d4
	0
};

/*
 * Global variables that are formatted on FreeBSD based on the kernel file name.
 */
#ifndef illumos
static char	curthread_str[MAXPATHLEN];
static char	intmtx_str[MAXPATHLEN];
static char	threadmtx_str[MAXPATHLEN];
static char	rwlock_str[MAXPATHLEN];
static char	sxlock_str[MAXPATHLEN];
#endif

/*
 * Table of global identifiers.  This is used to populate the global identifier
 * hash when a new dtrace client open occurs.  For more info see dt_ident.h.
 * The global identifiers that represent functions use the dt_idops_func ops
 * and specify the private data pointer as a prototype string which is parsed
 * when the identifier is first encountered.  These prototypes look like ANSI
 * C function prototypes except that the special symbol "@" can be used as a
 * wildcard to represent a single parameter of any type (i.e. any dt_node_t).
 * The standard "..." notation can also be used to represent varargs.  An empty
 * parameter list is taken to mean void (that is, no arguments are permitted).
 * A parameter enclosed in square brackets (e.g. "[int]") denotes an optional
 * argument.
 */
static const dt_ident_t _dtrace_globals[] = {
{ "alloca", DT_IDENT_FUNC, 0, DIF_SUBR_ALLOCA, DT_ATTR_STABCMN, DT_VERS_1_0,
	&dt_idops_func, "void *(size_t)" },
{ "arg0", DT_IDENT_SCALAR, 0, DIF_VAR_ARG0, DT_ATTR_STABCMN, DT_VERS_1_0,
	&dt_idops_type, "int64_t" },
{ "arg1", DT_IDENT_SCALAR, 0, DIF_VAR_ARG1, DT_ATTR_STABCMN, DT_VERS_1_0,
	&dt_idops_type, "int64_t" },
{ "arg2", DT_IDENT_SCALAR, 0, DIF_VAR_ARG2, DT_ATTR_STABCMN, DT_VERS_1_0,
	&dt_idops_type, "int64_t" },
{ "arg3", DT_IDENT_SCALAR, 0, DIF_VAR_ARG3, DT_ATTR_STABCMN, DT_VERS_1_0,
	&dt_idops_type, "int64_t" },
{ "arg4", DT_IDENT_SCALAR, 0, DIF_VAR_ARG4, DT_ATTR_STABCMN, DT_VERS_1_0,
	&dt_idops_type, "int64_t" },
{ "arg5", DT_IDENT_SCALAR, 0, DIF_VAR_ARG5, DT_ATTR_STABCMN, DT_VERS_1_0,
	&dt_idops_type, "int64_t" },
{ "arg6", DT_IDENT_SCALAR, 0, DIF_VAR_ARG6, DT_ATTR_STABCMN, DT_VERS_1_0,
	&dt_idops_type, "int64_t" },
{ "arg7", DT_IDENT_SCALAR, 0, DIF_VAR_ARG7, DT_ATTR_STABCMN, DT_VERS_1_0,
	&dt_idops_type, "int64_t" },
{ "arg8", DT_IDENT_SCALAR, 0, DIF_VAR_ARG8, DT_ATTR_STABCMN, DT_VERS_1_0,
	&dt_idops_type, "int64_t" },
{ "arg9", DT_IDENT_SCALAR, 0, DIF_VAR_ARG9, DT_ATTR_STABCMN, DT_VERS_1_0,
	&dt_idops_type, "int64_t" },
{ "args", DT_IDENT_ARRAY, 0, DIF_VAR_ARGS, DT_ATTR_STABCMN, DT_VERS_1_0,
	&dt_idops_args, NULL },
{ "avg", DT_IDENT_AGGFUNC, 0, DTRACEAGG_AVG, DT_ATTR_STABCMN, DT_VERS_1_0,
	&dt_idops_func, "void(@)" },
{ "basename", DT_IDENT_FUNC, 0, DIF_SUBR_BASENAME, DT_ATTR_STABCMN, DT_VERS_1_0,
	&dt_idops_func, "string(const char *)" },
{ "bcopy", DT_IDENT_FUNC, 0, DIF_SUBR_BCOPY, DT_ATTR_STABCMN, DT_VERS_1_0,
	&dt_idops_func, "void(void *, void *, size_t)" },
{ "breakpoint", DT_IDENT_ACTFUNC, 0, DT_ACT_BREAKPOINT,
	DT_ATTR_STABCMN, DT_VERS_1_0,
	&dt_idops_func, "void()" },
{ "caller", DT_IDENT_SCALAR, 0, DIF_VAR_CALLER, DT_ATTR_STABCMN, DT_VERS_1_0,
	&dt_idops_type, "uintptr_t" },
{ "chill", DT_IDENT_ACTFUNC, 0, DT_ACT_CHILL, DT_ATTR_STABCMN, DT_VERS_1_0,
	&dt_idops_func, "void(int)" },
{ "cleanpath", DT_IDENT_FUNC, 0, DIF_SUBR_CLEANPATH, DT_ATTR_STABCMN,
	DT_VERS_1_0, &dt_idops_func, "string(const char *)" },
{ "clear", DT_IDENT_ACTFUNC, 0, DT_ACT_CLEAR, DT_ATTR_STABCMN, DT_VERS_1_0,
	&dt_idops_func, "void(...)" },
{ "commit", DT_IDENT_ACTFUNC, 0, DT_ACT_COMMIT, DT_ATTR_STABCMN, DT_VERS_1_0,
	&dt_idops_func, "void(int)" },
{ "copyin", DT_IDENT_FUNC, 0, DIF_SUBR_COPYIN, DT_ATTR_STABCMN, DT_VERS_1_0,
	&dt_idops_func, "void *(uintptr_t, size_t)" },
{ "copyinstr", DT_IDENT_FUNC, 0, DIF_SUBR_COPYINSTR,
	DT_ATTR_STABCMN, DT_VERS_1_0,
	&dt_idops_func, "string(uintptr_t, [size_t])" },
{ "copyinto", DT_IDENT_FUNC, 0, DIF_SUBR_COPYINTO, DT_ATTR_STABCMN,
	DT_VERS_1_0, &dt_idops_func, "void(uintptr_t, size_t, void *)" },
{ "copyout", DT_IDENT_FUNC, 0, DIF_SUBR_COPYOUT, DT_ATTR_STABCMN, DT_VERS_1_0,
	&dt_idops_func, "void(void *, uintptr_t, size_t)" },
{ "copyoutstr", DT_IDENT_FUNC, 0, DIF_SUBR_COPYOUTSTR,
	DT_ATTR_STABCMN, DT_VERS_1_0,
	&dt_idops_func, "void(char *, uintptr_t, size_t)" },
{ "count", DT_IDENT_AGGFUNC, 0, DTRACEAGG_COUNT, DT_ATTR_STABCMN, DT_VERS_1_0,
	&dt_idops_func, "void()" },
{ "curthread", DT_IDENT_SCALAR, 0, DIF_VAR_CURTHREAD,
	{ DTRACE_STABILITY_STABLE, DTRACE_STABILITY_PRIVATE,
	DTRACE_CLASS_COMMON }, DT_VERS_1_0,
#ifdef illumos
	&dt_idops_type, "genunix`kthread_t *" },
#else
	&dt_idops_type, curthread_str },
#endif
{ "ddi_pathname", DT_IDENT_FUNC, 0, DIF_SUBR_DDI_PATHNAME,
	DT_ATTR_EVOLCMN, DT_VERS_1_0,
	&dt_idops_func, "string(void *, int64_t)" },
{ "denormalize", DT_IDENT_ACTFUNC, 0, DT_ACT_DENORMALIZE, DT_ATTR_STABCMN,
	DT_VERS_1_0, &dt_idops_func, "void(...)" },
{ "dirname", DT_IDENT_FUNC, 0, DIF_SUBR_DIRNAME, DT_ATTR_STABCMN, DT_VERS_1_0,
	&dt_idops_func, "string(const char *)" },
{ "discard", DT_IDENT_ACTFUNC, 0, DT_ACT_DISCARD, DT_ATTR_STABCMN, DT_VERS_1_0,
	&dt_idops_func, "void(int)" },
{ "epid", DT_IDENT_SCALAR, 0, DIF_VAR_EPID, DT_ATTR_STABCMN, DT_VERS_1_0,
	&dt_idops_type, "uint_t" },
{ "errno", DT_IDENT_SCALAR, 0, DIF_VAR_ERRNO, DT_ATTR_STABCMN, DT_VERS_1_0,
	&dt_idops_type, "int" },
{ "execargs", DT_IDENT_SCALAR, 0, DIF_VAR_EXECARGS,
	DT_ATTR_STABCMN, DT_VERS_1_0, &dt_idops_type, "string" },
{ "execname", DT_IDENT_SCALAR, 0, DIF_VAR_EXECNAME,
	DT_ATTR_STABCMN, DT_VERS_1_0, &dt_idops_type, "string" },
{ "exit", DT_IDENT_ACTFUNC, 0, DT_ACT_EXIT, DT_ATTR_STABCMN, DT_VERS_1_0,
	&dt_idops_func, "void(int)" },
{ "freopen", DT_IDENT_ACTFUNC, 0, DT_ACT_FREOPEN, DT_ATTR_STABCMN,
	DT_VERS_1_1, &dt_idops_func, "void(@, ...)" },
{ "ftruncate", DT_IDENT_ACTFUNC, 0, DT_ACT_FTRUNCATE, DT_ATTR_STABCMN,
	DT_VERS_1_0, &dt_idops_func, "void()" },
{ "func", DT_IDENT_ACTFUNC, 0, DT_ACT_SYM, DT_ATTR_STABCMN,
	DT_VERS_1_2, &dt_idops_func, "_symaddr(uintptr_t)" },
{ "getmajor", DT_IDENT_FUNC, 0, DIF_SUBR_GETMAJOR,
	DT_ATTR_EVOLCMN, DT_VERS_1_0,
	&dt_idops_func, "genunix`major_t(genunix`dev_t)" },
{ "getminor", DT_IDENT_FUNC, 0, DIF_SUBR_GETMINOR,
	DT_ATTR_EVOLCMN, DT_VERS_1_0,
	&dt_idops_func, "genunix`minor_t(genunix`dev_t)" },
{ "htonl", DT_IDENT_FUNC, 0, DIF_SUBR_HTONL, DT_ATTR_EVOLCMN, DT_VERS_1_3,
	&dt_idops_func, "uint32_t(uint32_t)" },
{ "htonll", DT_IDENT_FUNC, 0, DIF_SUBR_HTONLL, DT_ATTR_EVOLCMN, DT_VERS_1_3,
	&dt_idops_func, "uint64_t(uint64_t)" },
{ "htons", DT_IDENT_FUNC, 0, DIF_SUBR_HTONS, DT_ATTR_EVOLCMN, DT_VERS_1_3,
	&dt_idops_func, "uint16_t(uint16_t)" },
{ "getf", DT_IDENT_FUNC, 0, DIF_SUBR_GETF, DT_ATTR_STABCMN, DT_VERS_1_10,
	&dt_idops_func, "file_t *(int)" },
{ "gid", DT_IDENT_SCALAR, 0, DIF_VAR_GID, DT_ATTR_STABCMN, DT_VERS_1_0,
	&dt_idops_type, "gid_t" },
{ "id", DT_IDENT_SCALAR, 0, DIF_VAR_ID, DT_ATTR_STABCMN, DT_VERS_1_0,
	&dt_idops_type, "uint_t" },
{ "index", DT_IDENT_FUNC, 0, DIF_SUBR_INDEX, DT_ATTR_STABCMN, DT_VERS_1_1,
	&dt_idops_func, "int(const char *, const char *, [int])" },
{ "inet_ntoa", DT_IDENT_FUNC, 0, DIF_SUBR_INET_NTOA, DT_ATTR_STABCMN,
#ifdef illumos
	DT_VERS_1_5, &dt_idops_func, "string(ipaddr_t *)" },
#else
	DT_VERS_1_5, &dt_idops_func, "string(in_addr_t *)" },
#endif
{ "inet_ntoa6", DT_IDENT_FUNC, 0, DIF_SUBR_INET_NTOA6, DT_ATTR_STABCMN,
#ifdef illumos
	DT_VERS_1_5, &dt_idops_func, "string(in6_addr_t *)" },
#else
	DT_VERS_1_5, &dt_idops_func, "string(struct in6_addr *)" },
#endif
{ "inet_ntop", DT_IDENT_FUNC, 0, DIF_SUBR_INET_NTOP, DT_ATTR_STABCMN,
	DT_VERS_1_5, &dt_idops_func, "string(int, void *)" },
{ "ipl", DT_IDENT_SCALAR, 0, DIF_VAR_IPL, DT_ATTR_STABCMN, DT_VERS_1_0,
	&dt_idops_type, "uint_t" },
{ "json", DT_IDENT_FUNC, 0, DIF_SUBR_JSON, DT_ATTR_STABCMN, DT_VERS_1_11,
	&dt_idops_func, "string(const char *, const char *)" },
{ "jstack", DT_IDENT_ACTFUNC, 0, DT_ACT_JSTACK, DT_ATTR_STABCMN, DT_VERS_1_0,
	&dt_idops_func, "stack(...)" },
{ "lltostr", DT_IDENT_FUNC, 0, DIF_SUBR_LLTOSTR, DT_ATTR_STABCMN, DT_VERS_1_0,
	&dt_idops_func, "string(int64_t, [int])" },
{ "llquantize", DT_IDENT_AGGFUNC, 0, DTRACEAGG_LLQUANTIZE, DT_ATTR_STABCMN,
	DT_VERS_1_7, &dt_idops_func,
	"void(@, int32_t, int32_t, int32_t, int32_t, ...)" },
{ "lquantize", DT_IDENT_AGGFUNC, 0, DTRACEAGG_LQUANTIZE,
	DT_ATTR_STABCMN, DT_VERS_1_0,
	&dt_idops_func, "void(@, int32_t, int32_t, ...)" },
{ "max", DT_IDENT_AGGFUNC, 0, DTRACEAGG_MAX, DT_ATTR_STABCMN, DT_VERS_1_0,
	&dt_idops_func, "void(@)" },
{ "memref", DT_IDENT_FUNC, 0, DIF_SUBR_MEMREF, DT_ATTR_STABCMN, DT_VERS_1_1,
	&dt_idops_func, "uintptr_t *(void *, size_t)" },
#ifndef illumos
{ "memstr", DT_IDENT_FUNC, 0, DIF_SUBR_MEMSTR, DT_ATTR_STABCMN, DT_VERS_1_0,
	&dt_idops_func, "string(void *, char, size_t)" },
#endif
{ "min", DT_IDENT_AGGFUNC, 0, DTRACEAGG_MIN, DT_ATTR_STABCMN, DT_VERS_1_0,
	&dt_idops_func, "void(@)" },
{ "mod", DT_IDENT_ACTFUNC, 0, DT_ACT_MOD, DT_ATTR_STABCMN,
	DT_VERS_1_2, &dt_idops_func, "_symaddr(uintptr_t)" },
{ "msgdsize", DT_IDENT_FUNC, 0, DIF_SUBR_MSGDSIZE,
	DT_ATTR_STABCMN, DT_VERS_1_0,
	&dt_idops_func, "size_t(mblk_t *)" },
{ "msgsize", DT_IDENT_FUNC, 0, DIF_SUBR_MSGSIZE,
	DT_ATTR_STABCMN, DT_VERS_1_0,
	&dt_idops_func, "size_t(mblk_t *)" },
#ifdef illumos
{ "mutex_owned", DT_IDENT_FUNC, 0, DIF_SUBR_MUTEX_OWNED,
	DT_ATTR_EVOLCMN, DT_VERS_1_0,
	&dt_idops_func, "int(genunix`kmutex_t *)" },
{ "mutex_owner", DT_IDENT_FUNC, 0, DIF_SUBR_MUTEX_OWNER,
	DT_ATTR_EVOLCMN, DT_VERS_1_0,
	&dt_idops_func, "genunix`kthread_t *(genunix`kmutex_t *)" },
{ "mutex_type_adaptive", DT_IDENT_FUNC, 0, DIF_SUBR_MUTEX_TYPE_ADAPTIVE,
	DT_ATTR_EVOLCMN, DT_VERS_1_0,
	&dt_idops_func, "int(genunix`kmutex_t *)" },
{ "mutex_type_spin", DT_IDENT_FUNC, 0, DIF_SUBR_MUTEX_TYPE_SPIN,
	DT_ATTR_EVOLCMN, DT_VERS_1_0,
	&dt_idops_func, "int(genunix`kmutex_t *)" },
#else
{ "mutex_owned", DT_IDENT_FUNC, 0, DIF_SUBR_MUTEX_OWNED,
	DT_ATTR_EVOLCMN, DT_VERS_1_0,
	&dt_idops_func, intmtx_str },
{ "mutex_owner", DT_IDENT_FUNC, 0, DIF_SUBR_MUTEX_OWNER,
	DT_ATTR_EVOLCMN, DT_VERS_1_0,
	&dt_idops_func, threadmtx_str },
{ "mutex_type_adaptive", DT_IDENT_FUNC, 0, DIF_SUBR_MUTEX_TYPE_ADAPTIVE,
	DT_ATTR_EVOLCMN, DT_VERS_1_0,
	&dt_idops_func, intmtx_str },
{ "mutex_type_spin", DT_IDENT_FUNC, 0, DIF_SUBR_MUTEX_TYPE_SPIN,
	DT_ATTR_EVOLCMN, DT_VERS_1_0,
	&dt_idops_func, intmtx_str },
#endif
{ "ntohl", DT_IDENT_FUNC, 0, DIF_SUBR_NTOHL, DT_ATTR_EVOLCMN, DT_VERS_1_3,
	&dt_idops_func, "uint32_t(uint32_t)" },
{ "ntohll", DT_IDENT_FUNC, 0, DIF_SUBR_NTOHLL, DT_ATTR_EVOLCMN, DT_VERS_1_3,
	&dt_idops_func, "uint64_t(uint64_t)" },
{ "ntohs", DT_IDENT_FUNC, 0, DIF_SUBR_NTOHS, DT_ATTR_EVOLCMN, DT_VERS_1_3,
	&dt_idops_func, "uint16_t(uint16_t)" },
{ "normalize", DT_IDENT_ACTFUNC, 0, DT_ACT_NORMALIZE, DT_ATTR_STABCMN,
	DT_VERS_1_0, &dt_idops_func, "void(...)" },
{ "panic", DT_IDENT_ACTFUNC, 0, DT_ACT_PANIC, DT_ATTR_STABCMN, DT_VERS_1_0,
	&dt_idops_func, "void()" },
{ "pid", DT_IDENT_SCALAR, 0, DIF_VAR_PID, DT_ATTR_STABCMN, DT_VERS_1_0,
	&dt_idops_type, "pid_t" },
{ "ppid", DT_IDENT_SCALAR, 0, DIF_VAR_PPID, DT_ATTR_STABCMN, DT_VERS_1_0,
	&dt_idops_type, "pid_t" },
{ "print", DT_IDENT_ACTFUNC, 0, DT_ACT_PRINT, DT_ATTR_STABCMN, DT_VERS_1_9,
	&dt_idops_func, "void(@)" },
{ "printa", DT_IDENT_ACTFUNC, 0, DT_ACT_PRINTA, DT_ATTR_STABCMN, DT_VERS_1_0,
	&dt_idops_func, "void(@, ...)" },
{ "printf", DT_IDENT_ACTFUNC, 0, DT_ACT_PRINTF, DT_ATTR_STABCMN, DT_VERS_1_0,
	&dt_idops_func, "void(@, ...)" },
{ "printm", DT_IDENT_ACTFUNC, 0, DT_ACT_PRINTM, DT_ATTR_STABCMN, DT_VERS_1_0,
	&dt_idops_func, "void(size_t, uintptr_t *)" },
{ "printt", DT_IDENT_ACTFUNC, 0, DT_ACT_PRINTT, DT_ATTR_STABCMN, DT_VERS_1_0,
	&dt_idops_func, "void(size_t, uintptr_t *)" },
{ "probefunc", DT_IDENT_SCALAR, 0, DIF_VAR_PROBEFUNC,
	DT_ATTR_STABCMN, DT_VERS_1_0, &dt_idops_type, "string" },
{ "probemod", DT_IDENT_SCALAR, 0, DIF_VAR_PROBEMOD,
	DT_ATTR_STABCMN, DT_VERS_1_0, &dt_idops_type, "string" },
{ "probename", DT_IDENT_SCALAR, 0, DIF_VAR_PROBENAME,
	DT_ATTR_STABCMN, DT_VERS_1_0, &dt_idops_type, "string" },
{ "probeprov", DT_IDENT_SCALAR, 0, DIF_VAR_PROBEPROV,
	DT_ATTR_STABCMN, DT_VERS_1_0, &dt_idops_type, "string" },
{ "progenyof", DT_IDENT_FUNC, 0, DIF_SUBR_PROGENYOF,
	DT_ATTR_STABCMN, DT_VERS_1_0,
	&dt_idops_func, "int(pid_t)" },
{ "quantize", DT_IDENT_AGGFUNC, 0, DTRACEAGG_QUANTIZE,
	DT_ATTR_STABCMN, DT_VERS_1_0,
	&dt_idops_func, "void(@, ...)" },
{ "raise", DT_IDENT_ACTFUNC, 0, DT_ACT_RAISE, DT_ATTR_STABCMN, DT_VERS_1_0,
	&dt_idops_func, "void(int)" },
{ "rand", DT_IDENT_FUNC, 0, DIF_SUBR_RAND, DT_ATTR_STABCMN, DT_VERS_1_0,
	&dt_idops_func, "int()" },
{ "rindex", DT_IDENT_FUNC, 0, DIF_SUBR_RINDEX, DT_ATTR_STABCMN, DT_VERS_1_1,
	&dt_idops_func, "int(const char *, const char *, [int])" },
#ifdef illumos
{ "rw_iswriter", DT_IDENT_FUNC, 0, DIF_SUBR_RW_ISWRITER,
	DT_ATTR_EVOLCMN, DT_VERS_1_0,
	&dt_idops_func, "int(genunix`krwlock_t *)" },
{ "rw_read_held", DT_IDENT_FUNC, 0, DIF_SUBR_RW_READ_HELD,
	DT_ATTR_EVOLCMN, DT_VERS_1_0,
	&dt_idops_func, "int(genunix`krwlock_t *)" },
{ "rw_write_held", DT_IDENT_FUNC, 0, DIF_SUBR_RW_WRITE_HELD,
	DT_ATTR_EVOLCMN, DT_VERS_1_0,
	&dt_idops_func, "int(genunix`krwlock_t *)" },
#else
{ "rw_iswriter", DT_IDENT_FUNC, 0, DIF_SUBR_RW_ISWRITER,
	DT_ATTR_EVOLCMN, DT_VERS_1_0,
	&dt_idops_func, rwlock_str },
{ "rw_read_held", DT_IDENT_FUNC, 0, DIF_SUBR_RW_READ_HELD,
	DT_ATTR_EVOLCMN, DT_VERS_1_0,
	&dt_idops_func, rwlock_str },
{ "rw_write_held", DT_IDENT_FUNC, 0, DIF_SUBR_RW_WRITE_HELD,
	DT_ATTR_EVOLCMN, DT_VERS_1_0,
	&dt_idops_func, rwlock_str },
#endif
{ "self", DT_IDENT_PTR, 0, 0, DT_ATTR_STABCMN, DT_VERS_1_0,
	&dt_idops_type, "void" },
{ "setopt", DT_IDENT_ACTFUNC, 0, DT_ACT_SETOPT, DT_ATTR_STABCMN,
	DT_VERS_1_2, &dt_idops_func, "void(const char *, [const char *])" },
{ "speculate", DT_IDENT_ACTFUNC, 0, DT_ACT_SPECULATE,
	DT_ATTR_STABCMN, DT_VERS_1_0,
	&dt_idops_func, "void(int)" },
{ "speculation", DT_IDENT_FUNC, 0, DIF_SUBR_SPECULATION,
	DT_ATTR_STABCMN, DT_VERS_1_0,
	&dt_idops_func, "int()" },
{ "stack", DT_IDENT_ACTFUNC, 0, DT_ACT_STACK, DT_ATTR_STABCMN, DT_VERS_1_0,
	&dt_idops_func, "stack(...)" },
{ "stackdepth", DT_IDENT_SCALAR, 0, DIF_VAR_STACKDEPTH,
	DT_ATTR_STABCMN, DT_VERS_1_0,
	&dt_idops_type, "uint32_t" },
{ "stddev", DT_IDENT_AGGFUNC, 0, DTRACEAGG_STDDEV, DT_ATTR_STABCMN,
	DT_VERS_1_6, &dt_idops_func, "void(@)" },
{ "stop", DT_IDENT_ACTFUNC, 0, DT_ACT_STOP, DT_ATTR_STABCMN, DT_VERS_1_0,
	&dt_idops_func, "void()" },
{ "strchr", DT_IDENT_FUNC, 0, DIF_SUBR_STRCHR, DT_ATTR_STABCMN, DT_VERS_1_1,
	&dt_idops_func, "string(const char *, char)" },
{ "strlen", DT_IDENT_FUNC, 0, DIF_SUBR_STRLEN, DT_ATTR_STABCMN, DT_VERS_1_0,
	&dt_idops_func, "size_t(const char *)" },
{ "strjoin", DT_IDENT_FUNC, 0, DIF_SUBR_STRJOIN, DT_ATTR_STABCMN, DT_VERS_1_0,
	&dt_idops_func, "string(const char *, const char *)" },
{ "strrchr", DT_IDENT_FUNC, 0, DIF_SUBR_STRRCHR, DT_ATTR_STABCMN, DT_VERS_1_1,
	&dt_idops_func, "string(const char *, char)" },
{ "strstr", DT_IDENT_FUNC, 0, DIF_SUBR_STRSTR, DT_ATTR_STABCMN, DT_VERS_1_1,
	&dt_idops_func, "string(const char *, const char *)" },
{ "strtok", DT_IDENT_FUNC, 0, DIF_SUBR_STRTOK, DT_ATTR_STABCMN, DT_VERS_1_1,
	&dt_idops_func, "string(const char *, const char *)" },
{ "strtoll", DT_IDENT_FUNC, 0, DIF_SUBR_STRTOLL, DT_ATTR_STABCMN, DT_VERS_1_11,
	&dt_idops_func, "int64_t(const char *, [int])" },
{ "substr", DT_IDENT_FUNC, 0, DIF_SUBR_SUBSTR, DT_ATTR_STABCMN, DT_VERS_1_1,
	&dt_idops_func, "string(const char *, int, [int])" },
{ "sum", DT_IDENT_AGGFUNC, 0, DTRACEAGG_SUM, DT_ATTR_STABCMN, DT_VERS_1_0,
	&dt_idops_func, "void(@)" },
#ifndef illumos
{ "sx_isexclusive", DT_IDENT_FUNC, 0, DIF_SUBR_SX_ISEXCLUSIVE,
	DT_ATTR_EVOLCMN, DT_VERS_1_0,
	&dt_idops_func, sxlock_str },
{ "sx_shared_held", DT_IDENT_FUNC, 0, DIF_SUBR_SX_SHARED_HELD,
	DT_ATTR_EVOLCMN, DT_VERS_1_0,
	&dt_idops_func, sxlock_str },
{ "sx_exclusive_held", DT_IDENT_FUNC, 0, DIF_SUBR_SX_EXCLUSIVE_HELD,
	DT_ATTR_EVOLCMN, DT_VERS_1_0,
	&dt_idops_func, sxlock_str },
#endif
{ "sym", DT_IDENT_ACTFUNC, 0, DT_ACT_SYM, DT_ATTR_STABCMN,
	DT_VERS_1_2, &dt_idops_func, "_symaddr(uintptr_t)" },
{ "system", DT_IDENT_ACTFUNC, 0, DT_ACT_SYSTEM, DT_ATTR_STABCMN, DT_VERS_1_0,
	&dt_idops_func, "void(@, ...)" },
{ "this", DT_IDENT_PTR, 0, 0, DT_ATTR_STABCMN, DT_VERS_1_0,
	&dt_idops_type, "void" },
{ "tid", DT_IDENT_SCALAR, 0, DIF_VAR_TID, DT_ATTR_STABCMN, DT_VERS_1_0,
	&dt_idops_type, "id_t" },
{ "timestamp", DT_IDENT_SCALAR, 0, DIF_VAR_TIMESTAMP,
	DT_ATTR_STABCMN, DT_VERS_1_0,
	&dt_idops_type, "uint64_t" },
{ "tolower", DT_IDENT_FUNC, 0, DIF_SUBR_TOLOWER, DT_ATTR_STABCMN, DT_VERS_1_8,
	&dt_idops_func, "string(const char *)" },
{ "toupper", DT_IDENT_FUNC, 0, DIF_SUBR_TOUPPER, DT_ATTR_STABCMN, DT_VERS_1_8,
	&dt_idops_func, "string(const char *)" },
{ "trace", DT_IDENT_ACTFUNC, 0, DT_ACT_TRACE, DT_ATTR_STABCMN, DT_VERS_1_0,
	&dt_idops_func, "void(@)" },
{ "tracemem", DT_IDENT_ACTFUNC, 0, DT_ACT_TRACEMEM,
	DT_ATTR_STABCMN, DT_VERS_1_0,
	&dt_idops_func, "void(@, size_t, ...)" },
{ "trunc", DT_IDENT_ACTFUNC, 0, DT_ACT_TRUNC, DT_ATTR_STABCMN,
	DT_VERS_1_0, &dt_idops_func, "void(...)" },
{ "typeref", DT_IDENT_FUNC, 0, DIF_SUBR_TYPEREF, DT_ATTR_STABCMN, DT_VERS_1_1,
	&dt_idops_func, "uintptr_t *(void *, size_t, string, size_t)" },
{ "uaddr", DT_IDENT_ACTFUNC, 0, DT_ACT_UADDR, DT_ATTR_STABCMN,
	DT_VERS_1_2, &dt_idops_func, "_usymaddr(uintptr_t)" },
{ "ucaller", DT_IDENT_SCALAR, 0, DIF_VAR_UCALLER, DT_ATTR_STABCMN,
	DT_VERS_1_2, &dt_idops_type, "uint64_t" },
{ "ufunc", DT_IDENT_ACTFUNC, 0, DT_ACT_USYM, DT_ATTR_STABCMN,
	DT_VERS_1_2, &dt_idops_func, "_usymaddr(uintptr_t)" },
{ "uid", DT_IDENT_SCALAR, 0, DIF_VAR_UID, DT_ATTR_STABCMN, DT_VERS_1_0,
	&dt_idops_type, "uid_t" },
{ "umod", DT_IDENT_ACTFUNC, 0, DT_ACT_UMOD, DT_ATTR_STABCMN,
	DT_VERS_1_2, &dt_idops_func, "_usymaddr(uintptr_t)" },
{ "uregs", DT_IDENT_ARRAY, 0, DIF_VAR_UREGS, DT_ATTR_STABCMN, DT_VERS_1_0,
	&dt_idops_regs, NULL },
{ "ustack", DT_IDENT_ACTFUNC, 0, DT_ACT_USTACK, DT_ATTR_STABCMN, DT_VERS_1_0,
	&dt_idops_func, "stack(...)" },
{ "ustackdepth", DT_IDENT_SCALAR, 0, DIF_VAR_USTACKDEPTH,
	DT_ATTR_STABCMN, DT_VERS_1_2,
	&dt_idops_type, "uint32_t" },
{ "usym", DT_IDENT_ACTFUNC, 0, DT_ACT_USYM, DT_ATTR_STABCMN,
	DT_VERS_1_2, &dt_idops_func, "_usymaddr(uintptr_t)" },
{ "vtimestamp", DT_IDENT_SCALAR, 0, DIF_VAR_VTIMESTAMP,
	DT_ATTR_STABCMN, DT_VERS_1_0,
	&dt_idops_type, "uint64_t" },
{ "walltimestamp", DT_IDENT_SCALAR, 0, DIF_VAR_WALLTIMESTAMP,
	DT_ATTR_STABCMN, DT_VERS_1_0,
	&dt_idops_type, "int64_t" },
#ifdef illumos
{ "zonename", DT_IDENT_SCALAR, 0, DIF_VAR_ZONENAME,
	DT_ATTR_STABCMN, DT_VERS_1_0, &dt_idops_type, "string" },
#endif

#ifndef illumos
{ "cpu", DT_IDENT_SCALAR, 0, DIF_VAR_CPU,
	DT_ATTR_STABCMN, DT_VERS_1_6_3, &dt_idops_type, "int" },
#endif

{ NULL, 0, 0, 0, { 0, 0, 0 }, 0, NULL, NULL }
};

/*
 * Tables of ILP32 intrinsic integer and floating-point type templates to use
 * to populate the dynamic "C" CTF type container.
 */
static const dt_intrinsic_t _dtrace_intrinsics_32[] = {
{ "void", { CTF_INT_SIGNED, 0, 0 }, CTF_K_INTEGER },
{ "signed", { CTF_INT_SIGNED, 0, 32 }, CTF_K_INTEGER },
{ "unsigned", { 0, 0, 32 }, CTF_K_INTEGER },
{ "char", { CTF_INT_SIGNED | CTF_INT_CHAR, 0, 8 }, CTF_K_INTEGER },
{ "short", { CTF_INT_SIGNED, 0, 16 }, CTF_K_INTEGER },
{ "int", { CTF_INT_SIGNED, 0, 32 }, CTF_K_INTEGER },
{ "long", { CTF_INT_SIGNED, 0, 32 }, CTF_K_INTEGER },
{ "long long", { CTF_INT_SIGNED, 0, 64 }, CTF_K_INTEGER },
{ "signed char", { CTF_INT_SIGNED | CTF_INT_CHAR, 0, 8 }, CTF_K_INTEGER },
{ "signed short", { CTF_INT_SIGNED, 0, 16 }, CTF_K_INTEGER },
{ "signed int", { CTF_INT_SIGNED, 0, 32 }, CTF_K_INTEGER },
{ "signed long", { CTF_INT_SIGNED, 0, 32 }, CTF_K_INTEGER },
{ "signed long long", { CTF_INT_SIGNED, 0, 64 }, CTF_K_INTEGER },
{ "unsigned char", { CTF_INT_CHAR, 0, 8 }, CTF_K_INTEGER },
{ "unsigned short", { 0, 0, 16 }, CTF_K_INTEGER },
{ "unsigned int", { 0, 0, 32 }, CTF_K_INTEGER },
{ "unsigned long", { 0, 0, 32 }, CTF_K_INTEGER },
{ "unsigned long long", { 0, 0, 64 }, CTF_K_INTEGER },
{ "_Bool", { CTF_INT_BOOL, 0, 8 }, CTF_K_INTEGER },
{ "float", { CTF_FP_SINGLE, 0, 32 }, CTF_K_FLOAT },
{ "double", { CTF_FP_DOUBLE, 0, 64 }, CTF_K_FLOAT },
{ "long double", { CTF_FP_LDOUBLE, 0, 128 }, CTF_K_FLOAT },
{ "float imaginary", { CTF_FP_IMAGRY, 0, 32 }, CTF_K_FLOAT },
{ "double imaginary", { CTF_FP_DIMAGRY, 0, 64 }, CTF_K_FLOAT },
{ "long double imaginary", { CTF_FP_LDIMAGRY, 0, 128 }, CTF_K_FLOAT },
{ "float complex", { CTF_FP_CPLX, 0, 64 }, CTF_K_FLOAT },
{ "double complex", { CTF_FP_DCPLX, 0, 128 }, CTF_K_FLOAT },
{ "long double complex", { CTF_FP_LDCPLX, 0, 256 }, CTF_K_FLOAT },
{ NULL, { 0, 0, 0 }, 0 }
};

/*
 * Tables of LP64 intrinsic integer and floating-point type templates to use
 * to populate the dynamic "C" CTF type container.
 */
static const dt_intrinsic_t _dtrace_intrinsics_64[] = {
{ "void", { CTF_INT_SIGNED, 0, 0 }, CTF_K_INTEGER },
{ "signed", { CTF_INT_SIGNED, 0, 32 }, CTF_K_INTEGER },
{ "unsigned", { 0, 0, 32 }, CTF_K_INTEGER },
{ "char", { CTF_INT_SIGNED | CTF_INT_CHAR, 0, 8 }, CTF_K_INTEGER },
{ "short", { CTF_INT_SIGNED, 0, 16 }, CTF_K_INTEGER },
{ "int", { CTF_INT_SIGNED, 0, 32 }, CTF_K_INTEGER },
{ "long", { CTF_INT_SIGNED, 0, 64 }, CTF_K_INTEGER },
{ "long long", { CTF_INT_SIGNED, 0, 64 }, CTF_K_INTEGER },
{ "signed char", { CTF_INT_SIGNED | CTF_INT_CHAR, 0, 8 }, CTF_K_INTEGER },
{ "signed short", { CTF_INT_SIGNED, 0, 16 }, CTF_K_INTEGER },
{ "signed int", { CTF_INT_SIGNED, 0, 32 }, CTF_K_INTEGER },
{ "signed long", { CTF_INT_SIGNED, 0, 64 }, CTF_K_INTEGER },
{ "signed long long", { CTF_INT_SIGNED, 0, 64 }, CTF_K_INTEGER },
{ "unsigned char", { CTF_INT_CHAR, 0, 8 }, CTF_K_INTEGER },
{ "unsigned short", { 0, 0, 16 }, CTF_K_INTEGER },
{ "unsigned int", { 0, 0, 32 }, CTF_K_INTEGER },
{ "unsigned long", { 0, 0, 64 }, CTF_K_INTEGER },
{ "unsigned long long", { 0, 0, 64 }, CTF_K_INTEGER },
{ "_Bool", { CTF_INT_BOOL, 0, 8 }, CTF_K_INTEGER },
{ "float", { CTF_FP_SINGLE, 0, 32 }, CTF_K_FLOAT },
{ "double", { CTF_FP_DOUBLE, 0, 64 }, CTF_K_FLOAT },
{ "long double", { CTF_FP_LDOUBLE, 0, 128 }, CTF_K_FLOAT },
{ "float imaginary", { CTF_FP_IMAGRY, 0, 32 }, CTF_K_FLOAT },
{ "double imaginary", { CTF_FP_DIMAGRY, 0, 64 }, CTF_K_FLOAT },
{ "long double imaginary", { CTF_FP_LDIMAGRY, 0, 128 }, CTF_K_FLOAT },
{ "float complex", { CTF_FP_CPLX, 0, 64 }, CTF_K_FLOAT },
{ "double complex", { CTF_FP_DCPLX, 0, 128 }, CTF_K_FLOAT },
{ "long double complex", { CTF_FP_LDCPLX, 0, 256 }, CTF_K_FLOAT },
{ NULL, { 0, 0, 0 }, 0 }
};

/*
 * Tables of ILP32 typedefs to use to populate the dynamic "D" CTF container.
 * These aliases ensure that D definitions can use typical <sys/types.h> names.
 */
static const dt_typedef_t _dtrace_typedefs_32[] = {
{ "char", "int8_t" },
{ "short", "int16_t" },
{ "int", "int32_t" },
{ "long long", "int64_t" },
{ "int", "intptr_t" },
{ "int", "ssize_t" },
{ "unsigned char", "uint8_t" },
{ "unsigned short", "uint16_t" },
{ "unsigned", "uint32_t" },
{ "unsigned long long", "uint64_t" },
{ "unsigned char", "uchar_t" },
{ "unsigned short", "ushort_t" },
{ "unsigned", "uint_t" },
{ "unsigned long", "ulong_t" },
{ "unsigned long long", "u_longlong_t" },
{ "int", "ptrdiff_t" },
{ "unsigned", "uintptr_t" },
{ "unsigned", "size_t" },
{ "long", "id_t" },
{ "long", "pid_t" },
{ NULL, NULL }
};

/*
 * Tables of LP64 typedefs to use to populate the dynamic "D" CTF container.
 * These aliases ensure that D definitions can use typical <sys/types.h> names.
 */
static const dt_typedef_t _dtrace_typedefs_64[] = {
{ "char", "int8_t" },
{ "short", "int16_t" },
{ "int", "int32_t" },
{ "long", "int64_t" },
{ "long", "intptr_t" },
{ "long", "ssize_t" },
{ "unsigned char", "uint8_t" },
{ "unsigned short", "uint16_t" },
{ "unsigned", "uint32_t" },
{ "unsigned long", "uint64_t" },
{ "unsigned char", "uchar_t" },
{ "unsigned short", "ushort_t" },
{ "unsigned", "uint_t" },
{ "unsigned long", "ulong_t" },
{ "unsigned long long", "u_longlong_t" },
{ "long", "ptrdiff_t" },
{ "unsigned long", "uintptr_t" },
{ "unsigned long", "size_t" },
{ "int", "id_t" },
{ "int", "pid_t" },
{ NULL, NULL }
};

/*
 * Tables of ILP32 integer type templates used to populate the dtp->dt_ints[]
 * cache when a new dtrace client open occurs.  Values are set by dtrace_open().
 */
static const dt_intdesc_t _dtrace_ints_32[] = {
{ "int", NULL, CTF_ERR, 0x7fffffffULL },
{ "unsigned int", NULL, CTF_ERR, 0xffffffffULL },
{ "long", NULL, CTF_ERR, 0x7fffffffULL },
{ "unsigned long", NULL, CTF_ERR, 0xffffffffULL },
{ "long long", NULL, CTF_ERR, 0x7fffffffffffffffULL },
{ "unsigned long long", NULL, CTF_ERR, 0xffffffffffffffffULL }
};

/*
 * Tables of LP64 integer type templates used to populate the dtp->dt_ints[]
 * cache when a new dtrace client open occurs.  Values are set by dtrace_open().
 */
static const dt_intdesc_t _dtrace_ints_64[] = {
{ "int", NULL, CTF_ERR, 0x7fffffffULL },
{ "unsigned int", NULL, CTF_ERR, 0xffffffffULL },
{ "long", NULL, CTF_ERR, 0x7fffffffffffffffULL },
{ "unsigned long", NULL, CTF_ERR, 0xffffffffffffffffULL },
{ "long long", NULL, CTF_ERR, 0x7fffffffffffffffULL },
{ "unsigned long long", NULL, CTF_ERR, 0xffffffffffffffffULL }
};

/*
 * Table of macro variable templates used to populate the macro identifier hash
 * when a new dtrace client open occurs.  Values are set by dtrace_update().
 */
static const dt_ident_t _dtrace_macros[] = {
{ "egid", DT_IDENT_SCALAR, 0, 0, DT_ATTR_STABCMN, DT_VERS_1_0 },
{ "euid", DT_IDENT_SCALAR, 0, 0, DT_ATTR_STABCMN, DT_VERS_1_0 },
{ "gid", DT_IDENT_SCALAR, 0, 0, DT_ATTR_STABCMN, DT_VERS_1_0 },
{ "pid", DT_IDENT_SCALAR, 0, 0, DT_ATTR_STABCMN, DT_VERS_1_0 },
{ "pgid", DT_IDENT_SCALAR, 0, 0, DT_ATTR_STABCMN, DT_VERS_1_0 },
{ "ppid", DT_IDENT_SCALAR, 0, 0, DT_ATTR_STABCMN, DT_VERS_1_0 },
{ "projid", DT_IDENT_SCALAR, 0, 0, DT_ATTR_STABCMN, DT_VERS_1_0 },
{ "sid", DT_IDENT_SCALAR, 0, 0, DT_ATTR_STABCMN, DT_VERS_1_0 },
{ "taskid", DT_IDENT_SCALAR, 0, 0, DT_ATTR_STABCMN, DT_VERS_1_0 },
{ "target", DT_IDENT_SCALAR, 0, 0, DT_ATTR_STABCMN, DT_VERS_1_0 },
{ "uid", DT_IDENT_SCALAR, 0, 0, DT_ATTR_STABCMN, DT_VERS_1_0 },
{ NULL, 0, 0, 0, { 0, 0, 0 }, 0 }
};

/*
 * Hard-wired definition string to be compiled and cached every time a new
 * DTrace library handle is initialized.  This string should only be used to
 * contain definitions that should be present regardless of DTRACE_O_NOLIBS.
 */
static const char _dtrace_hardwire[] = "\
inline long NULL = 0; \n\
#pragma D binding \"1.0\" NULL\n\
";

/*
 * Default DTrace configuration to use when opening libdtrace DTRACE_O_NODEV.
 * If DTRACE_O_NODEV is not set, we load the configuration from the kernel.
 * The use of CTF_MODEL_NATIVE is more subtle than it might appear: we are
 * relying on the fact that when running dtrace(1M), isaexec will invoke the
 * binary with the same bitness as the kernel, which is what we want by default
 * when generating our DIF.  The user can override the choice using oflags.
 */
static const dtrace_conf_t _dtrace_conf = {
	DIF_VERSION,		/* dtc_difversion */
	DIF_DIR_NREGS,		/* dtc_difintregs */
	DIF_DTR_NREGS,		/* dtc_diftupregs */
	CTF_MODEL_NATIVE	/* dtc_ctfmodel */
};

const dtrace_attribute_t _dtrace_maxattr = {
	DTRACE_STABILITY_MAX,
	DTRACE_STABILITY_MAX,
	DTRACE_CLASS_MAX
};

const dtrace_attribute_t _dtrace_defattr = {
	DTRACE_STABILITY_STABLE,
	DTRACE_STABILITY_STABLE,
	DTRACE_CLASS_COMMON
};

const dtrace_attribute_t _dtrace_symattr = {
	DTRACE_STABILITY_PRIVATE,
	DTRACE_STABILITY_PRIVATE,
	DTRACE_CLASS_UNKNOWN
};

const dtrace_attribute_t _dtrace_typattr = {
	DTRACE_STABILITY_PRIVATE,
	DTRACE_STABILITY_PRIVATE,
	DTRACE_CLASS_UNKNOWN
};

const dtrace_attribute_t _dtrace_prvattr = {
	DTRACE_STABILITY_PRIVATE,
	DTRACE_STABILITY_PRIVATE,
	DTRACE_CLASS_UNKNOWN
};

const dtrace_pattr_t _dtrace_prvdesc = {
{ DTRACE_STABILITY_UNSTABLE, DTRACE_STABILITY_UNSTABLE, DTRACE_CLASS_COMMON },
{ DTRACE_STABILITY_UNSTABLE, DTRACE_STABILITY_UNSTABLE, DTRACE_CLASS_COMMON },
{ DTRACE_STABILITY_UNSTABLE, DTRACE_STABILITY_UNSTABLE, DTRACE_CLASS_COMMON },
{ DTRACE_STABILITY_UNSTABLE, DTRACE_STABILITY_UNSTABLE, DTRACE_CLASS_COMMON },
{ DTRACE_STABILITY_UNSTABLE, DTRACE_STABILITY_UNSTABLE, DTRACE_CLASS_COMMON },
};

#ifdef illumos
const char *_dtrace_defcpp = "/usr/ccs/lib/cpp"; /* default cpp(1) to invoke */
const char *_dtrace_defld = "/usr/ccs/bin/ld";   /* default ld(1) to invoke */
#else
const char *_dtrace_defcpp = "cpp"; /* default cpp(1) to invoke */
const char *_dtrace_defld = "ld";   /* default ld(1) to invoke */
const char *_dtrace_defobjcopy = "objcopy"; /* default objcopy(1) to invoke */
#endif

const char *_dtrace_libdir = "/usr/lib/dtrace"; /* default library directory */
#ifdef illumos
const char *_dtrace_provdir = "/dev/dtrace/provider"; /* provider directory */
#else
const char *_dtrace_libdir32 = "/usr/lib32/dtrace";
const char *_dtrace_provdir = "/dev/dtrace"; /* provider directory */
#endif

int _dtrace_strbuckets = 211;	/* default number of hash buckets (prime) */
int _dtrace_intbuckets = 256;	/* default number of integer buckets (Pof2) */
uint_t _dtrace_strsize = 256;	/* default size of string intrinsic type */
uint_t _dtrace_stkindent = 14;	/* default whitespace indent for stack/ustack */
uint_t _dtrace_pidbuckets = 64; /* default number of pid hash buckets */
uint_t _dtrace_pidlrulim = 8;	/* default number of pid handles to cache */
size_t _dtrace_bufsize = 512;	/* default dt_buf_create() size */
int _dtrace_argmax = 32;	/* default maximum number of probe arguments */

int _dtrace_debug = 0;		/* debug messages enabled (off) */
const char *const _dtrace_version = DT_VERS_STRING; /* API version string */
int _dtrace_rdvers = RD_VERSION; /* rtld_db feature version */

typedef struct dt_fdlist {
	int *df_fds;		/* array of provider driver file descriptors */
	uint_t df_ents;		/* number of valid elements in df_fds[] */
	uint_t df_size;		/* size of df_fds[] */
} dt_fdlist_t;

#ifdef illumos
#pragma init(_dtrace_init)
#else
void _dtrace_init(void) __attribute__ ((constructor));
#endif
void
_dtrace_init(void)
{
	_dtrace_debug = getenv("DTRACE_DEBUG") != NULL;

	for (; _dtrace_rdvers > 0; _dtrace_rdvers--) {
		if (rd_init(_dtrace_rdvers) == RD_OK)
			break;
	}
#if defined(__i386__)
	/* make long doubles 64 bits -sson */
	(void) fpsetprec(FP_PE);
#endif
}

static dtrace_hdl_t *
set_open_errno(dtrace_hdl_t *dtp, int *errp, int err)
{
	if (dtp != NULL)
		dtrace_close(dtp);
	if (errp != NULL)
		*errp = err;
	return (NULL);
}

static void
dt_provmod_open(dt_provmod_t **provmod, dt_fdlist_t *dfp)
{
	dt_provmod_t *prov;
	char path[PATH_MAX];
	int fd;
#ifdef illumos
	struct dirent *dp, *ep;
	DIR *dirp;

	if ((dirp = opendir(_dtrace_provdir)) == NULL)
		return; /* failed to open directory; just skip it */

	ep = alloca(sizeof (struct dirent) + PATH_MAX + 1);
	bzero(ep, sizeof (struct dirent) + PATH_MAX + 1);

	while (readdir_r(dirp, ep, &dp) == 0 && dp != NULL) {
		if (dp->d_name[0] == '.')
			continue; /* skip "." and ".." */

		if (dfp->df_ents == dfp->df_size) {
			uint_t size = dfp->df_size ? dfp->df_size * 2 : 16;
			int *fds = realloc(dfp->df_fds, size * sizeof (int));

			if (fds == NULL)
				break; /* skip the rest of this directory */

			dfp->df_fds = fds;
			dfp->df_size = size;
		}

		(void) snprintf(path, sizeof (path), "%s/%s",
		    _dtrace_provdir, dp->d_name);

		if ((fd = open(path, O_RDONLY)) == -1)
			continue; /* failed to open driver; just skip it */

		if (((prov = malloc(sizeof (dt_provmod_t))) == NULL) ||
		    (prov->dp_name = malloc(strlen(dp->d_name) + 1)) == NULL) {
			free(prov);
			(void) close(fd);
			break;
		}

		(void) strcpy(prov->dp_name, dp->d_name);
		prov->dp_next = *provmod;
		*provmod = prov;

		dt_dprintf("opened provider %s\n", dp->d_name);
		dfp->df_fds[dfp->df_ents++] = fd;
	}

	(void) closedir(dirp);
#else	/* !illumos */
	char	*p;
	char	*p1;
	char	*p_providers = NULL;
	int	error;
	size_t	len = 0;

	/*
	 * Loop to allocate/reallocate memory for the string of provider
	 * names and retry:
	 */
	while(1) {
		/*
		 * The first time around, get the string length. The next time,
		 * hopefully we've allocated enough memory.
		 */
		error = sysctlbyname("debug.dtrace.providers",p_providers,&len,NULL,0);
		if (len == 0)
			/* No providers? That's strange. Where's dtrace? */
			break;
		else if (error == 0 && p_providers == NULL) {
			/*
			 * Allocate the initial memory which should be enough
			 * unless another provider loads before we have
			 * time to go back and get the string.
			 */
			if ((p_providers = malloc(len)) == NULL)
				/* How do we report errors here? */
				return;
		} else if (error == -1 && errno == ENOMEM) {
			/*
			 * The current buffer isn't large enough, so
			 * reallocate it. We normally won't need to do this
			 * because providers aren't being loaded all the time.
			 */
			if ((p = realloc(p_providers,len)) == NULL)
				/* How do we report errors here? */
				return;
			p_providers = p;
		} else
			break;
	}

	/* Check if we got a string of provider names: */
	if (error == 0 && len > 0 && p_providers != NULL) {
		p = p_providers;

		/*
		 * Parse the string containing the space separated
		 * provider names.
		 */
		while ((p1 = strsep(&p," ")) != NULL) {
			if (dfp->df_ents == dfp->df_size) {
				uint_t size = dfp->df_size ? dfp->df_size * 2 : 16;
				int *fds = realloc(dfp->df_fds, size * sizeof (int));

				if (fds == NULL)
					break;

				dfp->df_fds = fds;
				dfp->df_size = size;
			}

			(void) snprintf(path, sizeof (path), "/dev/dtrace/%s", p1);

			if ((fd = open(path, O_RDONLY)) == -1)
				continue; /* failed to open driver; just skip it */

			if (((prov = malloc(sizeof (dt_provmod_t))) == NULL) ||
			    (prov->dp_name = malloc(strlen(p1) + 1)) == NULL) {
				free(prov);
				(void) close(fd);
				break;
			}

			(void) strcpy(prov->dp_name, p1);
			prov->dp_next = *provmod;
			*provmod = prov;

			dt_dprintf("opened provider %s\n", p1);
			dfp->df_fds[dfp->df_ents++] = fd;
		}
	}
	if (p_providers != NULL)
		free(p_providers);
#endif	/* illumos */
}

static void
dt_provmod_destroy(dt_provmod_t **provmod)
{
	dt_provmod_t *next, *current;

	for (current = *provmod; current != NULL; current = next) {
		next = current->dp_next;
		free(current->dp_name);
		free(current);
	}

	*provmod = NULL;
}

#ifdef illumos
static const char *
dt_get_sysinfo(int cmd, char *buf, size_t len)
{
	ssize_t rv = sysinfo(cmd, buf, len);
	char *p = buf;

	if (rv < 0 || rv > len)
		(void) snprintf(buf, len, "%s", "Unknown");

	while ((p = strchr(p, '.')) != NULL)
		*p++ = '_';

	return (buf);
}
#endif

static dtrace_hdl_t *
dt_vopen(int version, int flags, int *errp,
    const dtrace_vector_t *vector, void *arg)
{
	dtrace_hdl_t *dtp = NULL;
	int dtfd = -1, ftfd = -1, fterr = 0;
	dtrace_prog_t *pgp;
	dt_module_t *dmp;
	dt_provmod_t *provmod = NULL;
	int i, err;
	struct rlimit rl;

	const dt_intrinsic_t *dinp;
	const dt_typedef_t *dtyp;
	const dt_ident_t *idp;

	dtrace_typeinfo_t dtt;
	ctf_funcinfo_t ctc;
	ctf_arinfo_t ctr;

	dt_fdlist_t df = { NULL, 0, 0 };

	char isadef[32], utsdef[32];
	char s1[64], s2[64];

	if (version <= 0)
		return (set_open_errno(dtp, errp, EINVAL));

	if (version > DTRACE_VERSION)
		return (set_open_errno(dtp, errp, EDT_VERSION));

	if (version < DTRACE_VERSION) {
		/*
		 * Currently, increasing the library version number is used to
		 * denote a binary incompatible change.  That is, a consumer
		 * of the library cannot run on a version of the library with
		 * a higher DTRACE_VERSION number than the consumer compiled
		 * against.  Once the library API has been committed to,
		 * backwards binary compatibility will be required; at that
		 * time, this check should change to return EDT_OVERSION only
		 * if the specified version number is less than the version
		 * number at the time of interface commitment.
		 */
		return (set_open_errno(dtp, errp, EDT_OVERSION));
	}

	if (flags & ~DTRACE_O_MASK)
		return (set_open_errno(dtp, errp, EINVAL));

	if ((flags & DTRACE_O_LP64) && (flags & DTRACE_O_ILP32))
		return (set_open_errno(dtp, errp, EINVAL));

	if (vector == NULL && arg != NULL)
		return (set_open_errno(dtp, errp, EINVAL));

	if (elf_version(EV_CURRENT) == EV_NONE)
		return (set_open_errno(dtp, errp, EDT_ELFVERSION));

	if (vector != NULL || (flags & DTRACE_O_NODEV))
		goto alloc; /* do not attempt to open dtrace device */

	/*
	 * Before we get going, crank our limit on file descriptors up to the
	 * hard limit.  This is to allow for the fact that libproc keeps file
	 * descriptors to objects open for the lifetime of the proc handle;
	 * without raising our hard limit, we would have an acceptably small
	 * bound on the number of processes that we could concurrently
	 * instrument with the pid provider.
	 */
	if (getrlimit(RLIMIT_NOFILE, &rl) == 0) {
		rl.rlim_cur = rl.rlim_max;
		(void) setrlimit(RLIMIT_NOFILE, &rl);
	}

	/*
	 * Get the device path of each of the providers.  We hold them open
	 * in the df.df_fds list until we open the DTrace driver itself,
	 * allowing us to see all of the probes provided on this system.  Once
	 * we have the DTrace driver open, we can safely close all the providers
	 * now that they have registered with the framework.
	 */
	dt_provmod_open(&provmod, &df);

	dtfd = open("/dev/dtrace/dtrace", O_RDWR);
	err = errno; /* save errno from opening dtfd */
#if defined(__FreeBSD__)
	/*
	 * Automatically load the 'dtraceall' module if we couldn't open the
	 * char device.
	 */
	if (err == ENOENT && modfind("dtraceall") < 0) {
		kldload("dtraceall"); /* ignore the error */
		dtfd = open("/dev/dtrace/dtrace", O_RDWR);
		err = errno;
	}
#endif
#ifdef illumos
	ftfd = open("/dev/dtrace/provider/fasttrap", O_RDWR);
#else
	ftfd = open("/dev/dtrace/fasttrap", O_RDWR);
#endif
	fterr = ftfd == -1 ? errno : 0; /* save errno from open ftfd */

	while (df.df_ents-- != 0)
		(void) close(df.df_fds[df.df_ents]);

	free(df.df_fds);

	/*
	 * If we failed to open the dtrace device, fail dtrace_open().
	 * We convert some kernel errnos to custom libdtrace errnos to
	 * improve the resulting message from the usual strerror().
	 */
	if (dtfd == -1) {
		dt_provmod_destroy(&provmod);
		switch (err) {
		case ENOENT:
			err = EDT_NOENT;
			break;
		case EBUSY:
			err = EDT_BUSY;
			break;
		case EACCES:
			err = EDT_ACCESS;
			break;
		}
		return (set_open_errno(dtp, errp, err));
	}

	(void) fcntl(dtfd, F_SETFD, FD_CLOEXEC);
	(void) fcntl(ftfd, F_SETFD, FD_CLOEXEC);

alloc:
	if ((dtp = malloc(sizeof (dtrace_hdl_t))) == NULL)
		return (set_open_errno(dtp, errp, EDT_NOMEM));

	bzero(dtp, sizeof (dtrace_hdl_t));
	dtp->dt_oflags = flags;
#ifdef illumos
	dtp->dt_prcmode = DT_PROC_STOP_PREINIT;
#else
	dtp->dt_prcmode = DT_PROC_STOP_POSTINIT;
#endif
	dtp->dt_linkmode = DT_LINK_KERNEL;
	dtp->dt_linktype = DT_LTYP_ELF;
	dtp->dt_xlatemode = DT_XL_STATIC;
	dtp->dt_stdcmode = DT_STDC_XA;
	dtp->dt_version = version;
	dtp->dt_fd = dtfd;
	dtp->dt_ftfd = ftfd;
	dtp->dt_fterr = fterr;
	dtp->dt_cdefs_fd = -1;
	dtp->dt_ddefs_fd = -1;
#ifdef illumos
	dtp->dt_stdout_fd = -1;
#else
	dtp->dt_freopen_fp = NULL;
#endif
	dtp->dt_modbuckets = _dtrace_strbuckets;
	dtp->dt_mods = calloc(dtp->dt_modbuckets, sizeof (dt_module_t *));
	dtp->dt_provbuckets = _dtrace_strbuckets;
	dtp->dt_provs = calloc(dtp->dt_provbuckets, sizeof (dt_provider_t *));
	dt_proc_hash_create(dtp);
	dtp->dt_vmax = DT_VERS_LATEST;
	dtp->dt_cpp_path = strdup(_dtrace_defcpp);
	dtp->dt_cpp_argv = malloc(sizeof (char *));
	dtp->dt_cpp_argc = 1;
	dtp->dt_cpp_args = 1;
	dtp->dt_ld_path = strdup(_dtrace_defld);
#ifdef __FreeBSD__
	dtp->dt_objcopy_path = strdup(_dtrace_defobjcopy);
#endif
	dtp->dt_provmod = provmod;
	dtp->dt_vector = vector;
	dtp->dt_varg = arg;
	dt_dof_init(dtp);
	(void) uname(&dtp->dt_uts);

	if (dtp->dt_mods == NULL || dtp->dt_provs == NULL ||
	    dtp->dt_procs == NULL || dtp->dt_ld_path == NULL ||
#ifdef __FreeBSD__
	    dtp->dt_objcopy_path == NULL ||
#endif
	    dtp->dt_cpp_path == NULL || dtp->dt_cpp_argv == NULL)
		return (set_open_errno(dtp, errp, EDT_NOMEM));

	for (i = 0; i < DTRACEOPT_MAX; i++)
		dtp->dt_options[i] = DTRACEOPT_UNSET;

	dtp->dt_cpp_argv[0] = (char *)strbasename(dtp->dt_cpp_path);

#ifdef illumos
	(void) snprintf(isadef, sizeof (isadef), "-D__SUNW_D_%u",
	    (uint_t)(sizeof (void *) * NBBY));

	(void) snprintf(utsdef, sizeof (utsdef), "-D__%s_%s",
	    dt_get_sysinfo(SI_SYSNAME, s1, sizeof (s1)),
	    dt_get_sysinfo(SI_RELEASE, s2, sizeof (s2)));

	if (dt_cpp_add_arg(dtp, "-D__sun") == NULL ||
	    dt_cpp_add_arg(dtp, "-D__unix") == NULL ||
	    dt_cpp_add_arg(dtp, "-D__SVR4") == NULL ||
	    dt_cpp_add_arg(dtp, "-D__SUNW_D=1") == NULL ||
	    dt_cpp_add_arg(dtp, isadef) == NULL ||
	    dt_cpp_add_arg(dtp, utsdef) == NULL)
		return (set_open_errno(dtp, errp, EDT_NOMEM));
#endif

	if (flags & DTRACE_O_NODEV)
		bcopy(&_dtrace_conf, &dtp->dt_conf, sizeof (_dtrace_conf));
	else if (dt_ioctl(dtp, DTRACEIOC_CONF, &dtp->dt_conf) != 0)
		return (set_open_errno(dtp, errp, errno));

	if (flags & DTRACE_O_LP64)
		dtp->dt_conf.dtc_ctfmodel = CTF_MODEL_LP64;
	else if (flags & DTRACE_O_ILP32)
		dtp->dt_conf.dtc_ctfmodel = CTF_MODEL_ILP32;

#ifdef __sparc
	/*
	 * On SPARC systems, __sparc is always defined for <sys/isa_defs.h>
	 * and __sparcv9 is defined if we are doing a 64-bit compile.
	 */
	if (dt_cpp_add_arg(dtp, "-D__sparc") == NULL)
		return (set_open_errno(dtp, errp, EDT_NOMEM));

	if (dtp->dt_conf.dtc_ctfmodel == CTF_MODEL_LP64 &&
	    dt_cpp_add_arg(dtp, "-D__sparcv9") == NULL)
		return (set_open_errno(dtp, errp, EDT_NOMEM));
#endif

#ifdef illumos
#ifdef __x86
	/*
	 * On x86 systems, __i386 is defined for <sys/isa_defs.h> for 32-bit
	 * compiles and __amd64 is defined for 64-bit compiles.  Unlike SPARC,
	 * they are defined exclusive of one another (see PSARC 2004/619).
	 */
	if (dtp->dt_conf.dtc_ctfmodel == CTF_MODEL_LP64) {
		if (dt_cpp_add_arg(dtp, "-D__amd64") == NULL)
			return (set_open_errno(dtp, errp, EDT_NOMEM));
	} else {
		if (dt_cpp_add_arg(dtp, "-D__i386") == NULL)
			return (set_open_errno(dtp, errp, EDT_NOMEM));
	}
#endif
#else
#if defined(__amd64__) || defined(__i386__)
	if (dtp->dt_conf.dtc_ctfmodel == CTF_MODEL_LP64) {
		if (dt_cpp_add_arg(dtp, "-m64") == NULL)
			return (set_open_errno(dtp, errp, EDT_NOMEM));
	} else {
		if (dt_cpp_add_arg(dtp, "-m32") == NULL)
			return (set_open_errno(dtp, errp, EDT_NOMEM));
	}
#endif
#endif

	if (dtp->dt_conf.dtc_difversion < DIF_VERSION)
		return (set_open_errno(dtp, errp, EDT_DIFVERS));

	if (dtp->dt_conf.dtc_ctfmodel == CTF_MODEL_ILP32)
		bcopy(_dtrace_ints_32, dtp->dt_ints, sizeof (_dtrace_ints_32));
	else
		bcopy(_dtrace_ints_64, dtp->dt_ints, sizeof (_dtrace_ints_64));

	/*
	 * On FreeBSD the kernel module name can't be hard-coded. The
	 * 'kern.bootfile' sysctl value tells us exactly which file is being
	 * used as the kernel.
	 */
#ifndef illumos
	{
	char bootfile[MAXPATHLEN];
	char *p;
	int i;
	size_t len = sizeof(bootfile);

	/* This call shouldn't fail, but use a default just in case. */
	if (sysctlbyname("kern.bootfile", bootfile, &len, NULL, 0) != 0)
		strlcpy(bootfile, "kernel", sizeof(bootfile));

	if ((p = strrchr(bootfile, '/')) != NULL)
		p++;
	else
		p = bootfile;

	/*
	 * Format the global variables based on the kernel module name.
	 */
	snprintf(curthread_str, sizeof(curthread_str), "%s`struct thread *",p);
	snprintf(intmtx_str, sizeof(intmtx_str), "int(%s`struct mtx *)",p);
	snprintf(threadmtx_str, sizeof(threadmtx_str), "struct thread *(%s`struct mtx *)",p);
	snprintf(rwlock_str, sizeof(rwlock_str), "int(%s`struct rwlock *)",p);
	snprintf(sxlock_str, sizeof(sxlock_str), "int(%s`struct sxlock *)",p);
	}
#endif

	dtp->dt_macros = dt_idhash_create("macro", NULL, 0, UINT_MAX);
	dtp->dt_aggs = dt_idhash_create("aggregation", NULL,
	    DTRACE_AGGVARIDNONE + 1, UINT_MAX);

	dtp->dt_globals = dt_idhash_create("global", _dtrace_globals,
	    DIF_VAR_OTHER_UBASE, DIF_VAR_OTHER_MAX);

	dtp->dt_tls = dt_idhash_create("thread local", NULL,
	    DIF_VAR_OTHER_UBASE, DIF_VAR_OTHER_MAX);

	if (dtp->dt_macros == NULL || dtp->dt_aggs == NULL ||
	    dtp->dt_globals == NULL || dtp->dt_tls == NULL)
		return (set_open_errno(dtp, errp, EDT_NOMEM));

	/*
	 * Populate the dt_macros identifier hash table by hand: we can't use
	 * the dt_idhash_populate() mechanism because we're not yet compiling
	 * and dtrace_update() needs to immediately reference these idents.
	 */
	for (idp = _dtrace_macros; idp->di_name != NULL; idp++) {
		if (dt_idhash_insert(dtp->dt_macros, idp->di_name,
		    idp->di_kind, idp->di_flags, idp->di_id, idp->di_attr,
		    idp->di_vers, idp->di_ops ? idp->di_ops : &dt_idops_thaw,
		    idp->di_iarg, 0) == NULL)
			return (set_open_errno(dtp, errp, EDT_NOMEM));
	}

	/*
	 * Update the module list using /system/object and load the values for
	 * the macro variable definitions according to the current process.
	 */
	dtrace_update(dtp);

	/*
	 * Select the intrinsics and typedefs we want based on the data model.
	 * The intrinsics are under "C".  The typedefs are added under "D".
	 */
	if (dtp->dt_conf.dtc_ctfmodel == CTF_MODEL_ILP32) {
		dinp = _dtrace_intrinsics_32;
		dtyp = _dtrace_typedefs_32;
	} else {
		dinp = _dtrace_intrinsics_64;
		dtyp = _dtrace_typedefs_64;
	}

	/*
	 * Create a dynamic CTF container under the "C" scope for intrinsic
	 * types and types defined in ANSI-C header files that are included.
	 */
	if ((dmp = dtp->dt_cdefs = dt_module_create(dtp, "C")) == NULL)
		return (set_open_errno(dtp, errp, EDT_NOMEM));

	if ((dmp->dm_ctfp = ctf_create(&dtp->dt_ctferr)) == NULL)
		return (set_open_errno(dtp, errp, EDT_CTF));

	dt_dprintf("created CTF container for %s (%p)\n",
	    dmp->dm_name, (void *)dmp->dm_ctfp);

	(void) ctf_setmodel(dmp->dm_ctfp, dtp->dt_conf.dtc_ctfmodel);
	ctf_setspecific(dmp->dm_ctfp, dmp);

	dmp->dm_flags = DT_DM_LOADED; /* fake up loaded bit */
	dmp->dm_modid = -1; /* no module ID */

	/*
	 * Fill the dynamic "C" CTF container with all of the intrinsic
	 * integer and floating-point types appropriate for this data model.
	 */
	for (; dinp->din_name != NULL; dinp++) {
		if (dinp->din_kind == CTF_K_INTEGER) {
			err = ctf_add_integer(dmp->dm_ctfp, CTF_ADD_ROOT,
			    dinp->din_name, &dinp->din_data);
		} else {
			err = ctf_add_float(dmp->dm_ctfp, CTF_ADD_ROOT,
			    dinp->din_name, &dinp->din_data);
		}

		if (err == CTF_ERR) {
			dt_dprintf("failed to add %s to C container: %s\n",
			    dinp->din_name, ctf_errmsg(
			    ctf_errno(dmp->dm_ctfp)));
			return (set_open_errno(dtp, errp, EDT_CTF));
		}
	}

	if (ctf_update(dmp->dm_ctfp) != 0) {
		dt_dprintf("failed to update C container: %s\n",
		    ctf_errmsg(ctf_errno(dmp->dm_ctfp)));
		return (set_open_errno(dtp, errp, EDT_CTF));
	}

	/*
	 * Add intrinsic pointer types that are needed to initialize printf
	 * format dictionary types (see table in dt_printf.c).
	 */
	(void) ctf_add_pointer(dmp->dm_ctfp, CTF_ADD_ROOT,
	    ctf_lookup_by_name(dmp->dm_ctfp, "void"));

	(void) ctf_add_pointer(dmp->dm_ctfp, CTF_ADD_ROOT,
	    ctf_lookup_by_name(dmp->dm_ctfp, "char"));

	(void) ctf_add_pointer(dmp->dm_ctfp, CTF_ADD_ROOT,
	    ctf_lookup_by_name(dmp->dm_ctfp, "int"));

	if (ctf_update(dmp->dm_ctfp) != 0) {
		dt_dprintf("failed to update C container: %s\n",
		    ctf_errmsg(ctf_errno(dmp->dm_ctfp)));
		return (set_open_errno(dtp, errp, EDT_CTF));
	}

	/*
	 * Create a dynamic CTF container under the "D" scope for types that
	 * are defined by the D program itself or on-the-fly by the D compiler.
	 * The "D" CTF container is a child of the "C" CTF container.
	 */
	if ((dmp = dtp->dt_ddefs = dt_module_create(dtp, "D")) == NULL)
		return (set_open_errno(dtp, errp, EDT_NOMEM));

	if ((dmp->dm_ctfp = ctf_create(&dtp->dt_ctferr)) == NULL)
		return (set_open_errno(dtp, errp, EDT_CTF));

	dt_dprintf("created CTF container for %s (%p)\n",
	    dmp->dm_name, (void *)dmp->dm_ctfp);

	(void) ctf_setmodel(dmp->dm_ctfp, dtp->dt_conf.dtc_ctfmodel);
	ctf_setspecific(dmp->dm_ctfp, dmp);

	dmp->dm_flags = DT_DM_LOADED; /* fake up loaded bit */
	dmp->dm_modid = -1; /* no module ID */

	if (ctf_import(dmp->dm_ctfp, dtp->dt_cdefs->dm_ctfp) == CTF_ERR) {
		dt_dprintf("failed to import D parent container: %s\n",
		    ctf_errmsg(ctf_errno(dmp->dm_ctfp)));
		return (set_open_errno(dtp, errp, EDT_CTF));
	}

	/*
	 * Fill the dynamic "D" CTF container with all of the built-in typedefs
	 * that we need to use for our D variable and function definitions.
	 * This ensures that basic inttypes.h names are always available to us.
	 */
	for (; dtyp->dty_src != NULL; dtyp++) {
		if (ctf_add_typedef(dmp->dm_ctfp, CTF_ADD_ROOT,
		    dtyp->dty_dst, ctf_lookup_by_name(dmp->dm_ctfp,
		    dtyp->dty_src)) == CTF_ERR) {
			dt_dprintf("failed to add typedef %s %s to D "
			    "container: %s", dtyp->dty_src, dtyp->dty_dst,
			    ctf_errmsg(ctf_errno(dmp->dm_ctfp)));
			return (set_open_errno(dtp, errp, EDT_CTF));
		}
	}

	/*
	 * Insert a CTF ID corresponding to a pointer to a type of kind
	 * CTF_K_FUNCTION we can use in the compiler for function pointers.
	 * CTF treats all function pointers as "int (*)()" so we only need one.
	 */
	ctc.ctc_return = ctf_lookup_by_name(dmp->dm_ctfp, "int");
	ctc.ctc_argc = 0;
	ctc.ctc_flags = 0;

	dtp->dt_type_func = ctf_add_function(dmp->dm_ctfp,
	    CTF_ADD_ROOT, &ctc, NULL);

	dtp->dt_type_fptr = ctf_add_pointer(dmp->dm_ctfp,
	    CTF_ADD_ROOT, dtp->dt_type_func);

	/*
	 * We also insert CTF definitions for the special D intrinsic types
	 * string and <DYN> into the D container.  The string type is added
	 * as a typedef of char[n].  The <DYN> type is an alias for void.
	 * We compare types to these special CTF ids throughout the compiler.
	 */
	ctr.ctr_contents = ctf_lookup_by_name(dmp->dm_ctfp, "char");
	ctr.ctr_index = ctf_lookup_by_name(dmp->dm_ctfp, "long");
	ctr.ctr_nelems = _dtrace_strsize;

	dtp->dt_type_str = ctf_add_typedef(dmp->dm_ctfp, CTF_ADD_ROOT,
	    "string", ctf_add_array(dmp->dm_ctfp, CTF_ADD_ROOT, &ctr));

	dtp->dt_type_dyn = ctf_add_typedef(dmp->dm_ctfp, CTF_ADD_ROOT,
	    "<DYN>", ctf_lookup_by_name(dmp->dm_ctfp, "void"));

	dtp->dt_type_stack = ctf_add_typedef(dmp->dm_ctfp, CTF_ADD_ROOT,
	    "stack", ctf_lookup_by_name(dmp->dm_ctfp, "void"));

	dtp->dt_type_symaddr = ctf_add_typedef(dmp->dm_ctfp, CTF_ADD_ROOT,
	    "_symaddr", ctf_lookup_by_name(dmp->dm_ctfp, "void"));

	dtp->dt_type_usymaddr = ctf_add_typedef(dmp->dm_ctfp, CTF_ADD_ROOT,
	    "_usymaddr", ctf_lookup_by_name(dmp->dm_ctfp, "void"));

	if (dtp->dt_type_func == CTF_ERR || dtp->dt_type_fptr == CTF_ERR ||
	    dtp->dt_type_str == CTF_ERR || dtp->dt_type_dyn == CTF_ERR ||
	    dtp->dt_type_stack == CTF_ERR || dtp->dt_type_symaddr == CTF_ERR ||
	    dtp->dt_type_usymaddr == CTF_ERR) {
		dt_dprintf("failed to add intrinsic to D container: %s\n",
		    ctf_errmsg(ctf_errno(dmp->dm_ctfp)));
		return (set_open_errno(dtp, errp, EDT_CTF));
	}

	if (ctf_update(dmp->dm_ctfp) != 0) {
		dt_dprintf("failed update D container: %s\n",
		    ctf_errmsg(ctf_errno(dmp->dm_ctfp)));
		return (set_open_errno(dtp, errp, EDT_CTF));
	}

	/*
	 * Initialize the integer description table used to convert integer
	 * constants to the appropriate types.  Refer to the comments above
	 * dt_node_int() for a complete description of how this table is used.
	 */
	for (i = 0; i < sizeof (dtp->dt_ints) / sizeof (dtp->dt_ints[0]); i++) {
		if (dtrace_lookup_by_type(dtp, DTRACE_OBJ_EVERY,
		    dtp->dt_ints[i].did_name, &dtt) != 0) {
			dt_dprintf("failed to lookup integer type %s: %s\n",
			    dtp->dt_ints[i].did_name,
			    dtrace_errmsg(dtp, dtrace_errno(dtp)));
			return (set_open_errno(dtp, errp, dtp->dt_errno));
		}
		dtp->dt_ints[i].did_ctfp = dtt.dtt_ctfp;
		dtp->dt_ints[i].did_type = dtt.dtt_type;
	}

	/*
	 * Now that we've created the "C" and "D" containers, move them to the
	 * start of the module list so that these types and symbols are found
	 * first (for stability) when iterating through the module list.
	 */
	dt_list_delete(&dtp->dt_modlist, dtp->dt_ddefs);
	dt_list_prepend(&dtp->dt_modlist, dtp->dt_ddefs);

	dt_list_delete(&dtp->dt_modlist, dtp->dt_cdefs);
	dt_list_prepend(&dtp->dt_modlist, dtp->dt_cdefs);

	if (dt_pfdict_create(dtp) == -1)
		return (set_open_errno(dtp, errp, dtp->dt_errno));

	/*
	 * If we are opening libdtrace DTRACE_O_NODEV enable C_ZDEFS by default
	 * because without /dev/dtrace open, we will not be able to load the
	 * names and attributes of any providers or probes from the kernel.
	 */
	if (flags & DTRACE_O_NODEV)
		dtp->dt_cflags |= DTRACE_C_ZDEFS;

	/*
	 * Load hard-wired inlines into the definition cache by calling the
	 * compiler on the raw definition string defined above.
	 */
	if ((pgp = dtrace_program_strcompile(dtp, _dtrace_hardwire,
	    DTRACE_PROBESPEC_NONE, DTRACE_C_EMPTY, 0, NULL)) == NULL) {
		dt_dprintf("failed to load hard-wired definitions: %s\n",
		    dtrace_errmsg(dtp, dtrace_errno(dtp)));
		return (set_open_errno(dtp, errp, EDT_HARDWIRE));
	}

	dt_program_destroy(dtp, pgp);

	/*
	 * Set up the default DTrace library path.  Once set, the next call to
	 * dt_compile() will compile all the libraries.  We intentionally defer
	 * library processing to improve overhead for clients that don't ever
	 * compile, and to provide better error reporting (because the full
	 * reporting of compiler errors requires dtrace_open() to succeed).
	 */
#ifdef __FreeBSD__
#ifdef __LP64__
	if ((dtp->dt_oflags & DTRACE_O_ILP32) != 0) {
		if (dtrace_setopt(dtp, "libdir", _dtrace_libdir32) != 0)
			return (set_open_errno(dtp, errp, dtp->dt_errno));
	}
#endif
	if (dtrace_setopt(dtp, "libdir", _dtrace_libdir) != 0)
		return (set_open_errno(dtp, errp, dtp->dt_errno));
#else
	if (dtrace_setopt(dtp, "libdir", _dtrace_libdir) != 0)
		return (set_open_errno(dtp, errp, dtp->dt_errno));
#endif

	return (dtp);
}

dtrace_hdl_t *
dtrace_open(int version, int flags, int *errp)
{
	return (dt_vopen(version, flags, errp, NULL, NULL));
}

dtrace_hdl_t *
dtrace_vopen(int version, int flags, int *errp,
    const dtrace_vector_t *vector, void *arg)
{
	return (dt_vopen(version, flags, errp, vector, arg));
}

void
dtrace_close(dtrace_hdl_t *dtp)
{
	dt_ident_t *idp, *ndp;
	dt_module_t *dmp;
	dt_provider_t *pvp;
	dtrace_prog_t *pgp;
	dt_xlator_t *dxp;
	dt_dirpath_t *dirp;
	int i;

	if (dtp->dt_procs != NULL)
		dt_proc_hash_destroy(dtp);

	while ((pgp = dt_list_next(&dtp->dt_programs)) != NULL)
		dt_program_destroy(dtp, pgp);

	while ((dxp = dt_list_next(&dtp->dt_xlators)) != NULL)
		dt_xlator_destroy(dtp, dxp);

	dt_free(dtp, dtp->dt_xlatormap);

	for (idp = dtp->dt_externs; idp != NULL; idp = ndp) {
		ndp = idp->di_next;
		dt_ident_destroy(idp);
	}

	if (dtp->dt_macros != NULL)
		dt_idhash_destroy(dtp->dt_macros);
	if (dtp->dt_aggs != NULL)
		dt_idhash_destroy(dtp->dt_aggs);
	if (dtp->dt_globals != NULL)
		dt_idhash_destroy(dtp->dt_globals);
	if (dtp->dt_tls != NULL)
		dt_idhash_destroy(dtp->dt_tls);

	while ((dmp = dt_list_next(&dtp->dt_modlist)) != NULL)
		dt_module_destroy(dtp, dmp);

	while ((pvp = dt_list_next(&dtp->dt_provlist)) != NULL)
		dt_provider_destroy(dtp, pvp);

	if (dtp->dt_fd != -1)
		(void) close(dtp->dt_fd);
	if (dtp->dt_ftfd != -1)
		(void) close(dtp->dt_ftfd);
	if (dtp->dt_cdefs_fd != -1)
		(void) close(dtp->dt_cdefs_fd);
	if (dtp->dt_ddefs_fd != -1)
		(void) close(dtp->dt_ddefs_fd);
#ifdef illumos
	if (dtp->dt_stdout_fd != -1)
		(void) close(dtp->dt_stdout_fd);
#else
	if (dtp->dt_freopen_fp != NULL)
		(void) fclose(dtp->dt_freopen_fp);
#endif

	dt_epid_destroy(dtp);
	dt_aggid_destroy(dtp);
	dt_format_destroy(dtp);
	dt_strdata_destroy(dtp);
	dt_buffered_destroy(dtp);
	dt_aggregate_destroy(dtp);
	dt_pfdict_destroy(dtp);
	dt_provmod_destroy(&dtp->dt_provmod);
	dt_dof_fini(dtp);

	for (i = 1; i < dtp->dt_cpp_argc; i++)
		free(dtp->dt_cpp_argv[i]);

	while ((dirp = dt_list_next(&dtp->dt_lib_path)) != NULL) {
		dt_list_delete(&dtp->dt_lib_path, dirp);
		free(dirp->dir_path);
		free(dirp);
	}

	free(dtp->dt_cpp_argv);
	free(dtp->dt_cpp_path);
	free(dtp->dt_ld_path);
#ifdef __FreeBSD__
	free(dtp->dt_objcopy_path);
#endif

	free(dtp->dt_mods);
	free(dtp->dt_provs);
	free(dtp);
}

int
dtrace_provider_modules(dtrace_hdl_t *dtp, const char **mods, int nmods)
{
	dt_provmod_t *prov;
	int i = 0;

	for (prov = dtp->dt_provmod; prov != NULL; prov = prov->dp_next, i++) {
		if (i < nmods)
			mods[i] = prov->dp_name;
	}

	return (i);
}

int
dtrace_ctlfd(dtrace_hdl_t *dtp)
{
	return (dtp->dt_fd);
}<|MERGE_RESOLUTION|>--- conflicted
+++ resolved
@@ -126,17 +126,12 @@
 #define	DT_VERS_1_8_1	DT_VERSION_NUMBER(1, 8, 1)
 #define	DT_VERS_1_9	DT_VERSION_NUMBER(1, 9, 0)
 #define	DT_VERS_1_9_1	DT_VERSION_NUMBER(1, 9, 1)
-<<<<<<< HEAD
-#define	DT_VERS_LATEST	DT_VERS_1_9_1
-#define	DT_VERS_STRING	"Sun D 1.9.1"
-=======
 #define	DT_VERS_1_10	DT_VERSION_NUMBER(1, 10, 0)
 #define	DT_VERS_1_11	DT_VERSION_NUMBER(1, 11, 0)
 #define	DT_VERS_1_12	DT_VERSION_NUMBER(1, 12, 0)
 #define	DT_VERS_1_12_1	DT_VERSION_NUMBER(1, 12, 1)
 #define	DT_VERS_LATEST	DT_VERS_1_12_1
 #define	DT_VERS_STRING	"Sun D 1.12.1"
->>>>>>> 365501d4
 
 const dt_version_t _dtrace_versions[] = {
 	DT_VERS_1_0,	/* D API 1.0.0 (PSARC 2001/466) Solaris 10 FCS */
@@ -158,13 +153,10 @@
 	DT_VERS_1_8_1,	/* D API 1.8.1 */
 	DT_VERS_1_9,	/* D API 1.9 */
 	DT_VERS_1_9_1,	/* D API 1.9.1 */
-<<<<<<< HEAD
-=======
 	DT_VERS_1_10,	/* D API 1.10 */
 	DT_VERS_1_11,	/* D API 1.11 */
 	DT_VERS_1_12,	/* D API 1.12 */
 	DT_VERS_1_12_1,	/* D API 1.12.1 */
->>>>>>> 365501d4
 	0
 };
 
@@ -1172,6 +1164,7 @@
 	dtp->dt_linktype = DT_LTYP_ELF;
 	dtp->dt_xlatemode = DT_XL_STATIC;
 	dtp->dt_stdcmode = DT_STDC_XA;
+	dtp->dt_encoding = DT_ENCODING_UNSET;
 	dtp->dt_version = version;
 	dtp->dt_fd = dtfd;
 	dtp->dt_ftfd = ftfd;
