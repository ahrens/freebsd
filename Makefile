--- conflicted
+++ resolved
@@ -1,114 +1,7 @@
 # $FreeBSD$
-<<<<<<< HEAD
-=======
-#
-# The user-driven targets are:
-#
-# universe            - *Really* build *everything* (buildworld and
-#                       all kernels on all architectures).
-# tinderbox           - Same as universe, but presents a list of failed build
-#                       targets and exits with an error if there were any.
-# buildworld          - Rebuild *everything*, including glue to help do
-#                       upgrades.
-# installworld        - Install everything built by "buildworld".
-# world               - buildworld + installworld, no kernel.
-# buildkernel         - Rebuild the kernel and the kernel-modules.
-# installkernel       - Install the kernel and the kernel-modules.
-# installkernel.debug
-# reinstallkernel     - Reinstall the kernel and the kernel-modules.
-# reinstallkernel.debug
-# kernel              - buildkernel + installkernel.
-# kernel-toolchain    - Builds the subset of world necessary to build a kernel
-# kernel-toolchains   - Build kernel-toolchain for all universe targets.
-# doxygen             - Build API documentation of the kernel, needs doxygen.
-# update              - Convenient way to update your source tree(s).
-# checkworld          - Run test suite on installed world.
-# check-old           - List obsolete directories/files/libraries.
-# check-old-dirs      - List obsolete directories.
-# check-old-files     - List obsolete files.
-# check-old-libs      - List obsolete libraries.
-# delete-old          - Delete obsolete directories/files.
-# delete-old-dirs     - Delete obsolete directories.
-# delete-old-files    - Delete obsolete files.
-# delete-old-libs     - Delete obsolete libraries.
-# targets             - Print a list of supported TARGET/TARGET_ARCH pairs
-#                       for world and kernel targets.
-# toolchains          - Build a toolchain for all world and kernel targets.
-# xdev                - xdev-build + xdev-install for the architecture
-#                       specified with TARGET and TARGET_ARCH.
-# xdev-build          - Build cross-development tools.
-# xdev-install        - Install cross-development tools.
-# xdev-links          - Create traditional links in /usr/bin for cc, etc
-# native-xtools       - Create host binaries that produce target objects
-#                       for use in qemu user-mode jails.  TARGET and
-#                       TARGET_ARCH should be defined.
-# native-xtools-install
-#                     - Install the files to the given DESTDIR/NXTP where
-#                       NXTP defaults to /nxb-bin.
-# 
-# "quick" way to test all kernel builds:
-# 	_jflag=`sysctl -n hw.ncpu`
-# 	_jflag=$(($_jflag * 2))
-# 	[ $_jflag -gt 12 ] && _jflag=12
-# 	make universe -DMAKE_JUST_KERNELS JFLAG=-j${_jflag}
-#
-# This makefile is simple by design. The FreeBSD make automatically reads
-# the /usr/share/mk/sys.mk unless the -m argument is specified on the
-# command line. By keeping this makefile simple, it doesn't matter too
-# much how different the installed mk files are from those in the source
-# tree. This makefile executes a child make process, forcing it to use
-# the mk files from the source tree which are supposed to DTRT.
-#
-# Most of the user-driven targets (as listed above) are implemented in
-# Makefile.inc1.  The exceptions are universe, tinderbox and targets.
-#
-# If you want to build your system from source be sure that /usr/obj has
-# at least 6GB of diskspace available.  A complete 'universe' build requires
-# about 100GB of space.
-#
-# For individuals wanting to build from the sources currently on their
-# system, the simple instructions are:
-#
-# 1.  `cd /usr/src'  (or to the directory containing your source tree).
-# 2.  Define `HISTORICAL_MAKE_WORLD' variable (see README).
-# 3.  `make world'
-#
-# For individuals wanting to upgrade their sources (even if only a
-# delta of a few days):
-#
-#  1.  `cd /usr/src'       (or to the directory containing your source tree).
-#  2.  `make buildworld'
-#  3.  `make buildkernel KERNCONF=YOUR_KERNEL_HERE'     (default is GENERIC).
-#  4.  `make installkernel KERNCONF=YOUR_KERNEL_HERE'   (default is GENERIC).
-#       [steps 3. & 4. can be combined by using the "kernel" target]
-#  5.  `reboot'        (in single user mode: boot -s from the loader prompt).
-#  6.  `mergemaster -p'
-#  7.  `make installworld'
-#  8.  `mergemaster'		(you may wish to use -i, along with -U or -F).
-#  9.  `make delete-old'
-# 10.  `reboot'
-# 11.  `make delete-old-libs' (in case no 3rd party program uses them anymore)
-#
-# See src/UPDATING `COMMON ITEMS' for more complete information.
-#
-# If TARGET=machine (e.g. powerpc, sparc64, ...) is specified you can
-# cross build world for other machine types using the buildworld target,
-# and once the world is built you can cross build a kernel using the
-# buildkernel target.
-#
-# Define the user-driven targets. These are listed here in alphabetical
-# order, but that's not important.
-#
-# Targets that begin with underscore are internal targets intended for
-# developer convenience only.  They are intentionally not documented and
-# completely subject to change without notice.
-#
-# For more information, see the build(7) manual page.
-#
->>>>>>> 16d5d586
 
 # Directories to include in cscope name file and TAGS.
-CSCOPEDIRS=	boot bsm cam cddl compat conf contrib crypto ddb dev fs gdb \
+CSCOPEDIRS=	bsm cam cddl compat conf contrib crypto ddb dev fs gdb \
 		geom gnu isa kern libkern modules net net80211 \
 		netgraph netinet netinet6 netipsec netpfil \
 		netsmb nfs nfsclient nfsserver nlm ofed opencrypto \
@@ -117,111 +10,16 @@
 .if defined(ALL_ARCH)
 CSCOPE_ARCHDIR = amd64 arm arm64 i386 mips powerpc riscv sparc64 x86
 .else
-<<<<<<< HEAD
 CSCOPE_ARCHDIR = ${MACHINE}
 .if ${MACHINE} != ${MACHINE_CPUARCH}
 CSCOPE_ARCHDIR += ${MACHINE_CPUARCH}
-=======
-
-TGTS=	all all-man buildenv buildenvvars buildkernel buildworld \
-	check check-old check-old-dirs check-old-files check-old-libs \
-	checkdpadd checkworld clean cleandepend cleandir cleanworld \
-	cleanuniverse \
-	delete-old delete-old-dirs delete-old-files delete-old-libs \
-	depend distribute distributekernel distributekernel.debug \
-	distributeworld distrib-dirs distribution doxygen \
-	everything hier hierarchy install installcheck installkernel \
-	installkernel.debug packagekernel packageworld \
-	reinstallkernel reinstallkernel.debug \
-	installworld kernel-toolchain libraries maninstall \
-	obj objlink showconfig tags toolchain update \
-	_worldtmp _legacy _bootstrap-tools _cleanobj _obj \
-	_build-tools _build-metadata _cross-tools _includes _libraries \
-	build32 distribute32 install32 buildsoft distributesoft installsoft \
-	builddtb xdev xdev-build xdev-install \
-	xdev-links native-xtools native-xtools-install stageworld stagekernel \
-	stage-packages \
-	create-packages-world create-packages-kernel create-packages \
-	packages installconfig real-packages sign-packages package-pkg \
-	print-dir test-system-compiler
-
-# These targets require a TARGET and TARGET_ARCH be defined.
-XTGTS=	native-xtools native-xtools-install xdev xdev-build xdev-install \
-	xdev-links
-
-# XXX: r156740: This can't work since bsd.subdir.mk is not included ever.
-# It will only work for SUBDIR_TARGETS in make.conf.
-TGTS+=	${SUBDIR_TARGETS}
-
-BITGTS=	files includes
-BITGTS:=${BITGTS} ${BITGTS:S/^/build/} ${BITGTS:S/^/install/}
-TGTS+=	${BITGTS}
-
-# Only some targets are allowed to use meta mode.  Others get it
-# disabled.  In some cases, such as 'install', meta mode can be dangerous
-# as a cookie may be used to prevent redundant installations (such as
-# for WORLDTMP staging).  For DESTDIR=/ we always want to install though.
-# For other cases, such as delete-old-libs, meta mode may break
-# the interactive tty prompt.  The safest route is to just whitelist
-# the ones that benefit from it.
-META_TGT_WHITELIST+= \
-	_* build32 buildfiles buildincludes buildkernel buildsoft \
-	buildworld everything kernel-toolchain kernel-toolchains kernel \
-	kernels libraries native-xtools showconfig test-system-compiler \
-	tinderbox toolchain \
-	toolchains universe world worlds xdev xdev-build
-
-.ORDER: buildworld installworld
-.ORDER: buildworld distrib-dirs
-.ORDER: buildworld distribution
-.ORDER: buildworld distribute
-.ORDER: buildworld distributeworld
-.ORDER: buildworld buildkernel
-.ORDER: distrib-dirs distribute
-.ORDER: distrib-dirs distributeworld
-.ORDER: distrib-dirs installworld
-.ORDER: distribution distribute
-.ORDER: distributeworld distribute
-.ORDER: distributeworld distribution
-.ORDER: installworld distribute
-.ORDER: installworld distribution
-.ORDER: installworld installkernel
-.ORDER: buildkernel installkernel
-.ORDER: buildkernel installkernel.debug
-.ORDER: buildkernel reinstallkernel
-.ORDER: buildkernel reinstallkernel.debug
-
-PATH=	/sbin:/bin:/usr/sbin:/usr/bin
-MAKEOBJDIRPREFIX?=	/usr/obj
-_MAKEOBJDIRPREFIX!= /usr/bin/env -i PATH=${PATH} ${MAKE} MK_AUTO_OBJ=no \
-    ${.MAKEFLAGS:MMAKEOBJDIRPREFIX=*} __MAKE_CONF=${__MAKE_CONF} \
-    SRCCONF=${SRCCONF} \
-    -f /dev/null -V MAKEOBJDIRPREFIX dummy
-.if !empty(_MAKEOBJDIRPREFIX)
-.error MAKEOBJDIRPREFIX can only be set in environment, not as a global\
-	(in make.conf(5) or src.conf(5)) or command-line variable.
->>>>>>> 16d5d586
 .endif
 .if ${MACHINE_CPUARCH} == "i386" || ${MACHINE_CPUARCH} == "amd64"
 CSCOPE_ARCHDIR += x86
 .endif
-<<<<<<< HEAD
-=======
-MYMAKE=		${OBJROOT}make.${MACHINE}/${WANT_MAKE}
-.if defined(.PARSEDIR)
-HAVE_MAKE=	bmake
-.else
-HAVE_MAKE=	fmake
-.endif
-.if defined(ALWAYS_BOOTSTRAP_MAKE) || \
-    ${HAVE_MAKE} != ${WANT_MAKE} || \
-    (defined(WANT_MAKE_VERSION) && ${MAKE_VERSION} < ${WANT_MAKE_VERSION})
-NEED_MAKE_UPGRADE= t
->>>>>>> 16d5d586
 .endif
 .endif
 
-<<<<<<< HEAD
 HTAGSFLAGS+= -at `awk -F= '/^RELEASE *=/{release=$2}; END {print "FreeBSD", release, "kernel"}' < conf/newvers.sh`
 
 # You need the devel/cscope port for this.
@@ -236,94 +34,6 @@
 cscope-clean:
 	cd ${.CURDIR}; \
 	    rm -f cscope.files cscope.out cscope.in.out cscope.po.out
-=======
-_MAKE=	PATH=${PATH} MAKE_CMD="${MAKE}" ${SUB_MAKE} -f Makefile.inc1 \
-	TARGET=${_TARGET} TARGET_ARCH=${_TARGET_ARCH} ${_MAKEARGS}
-
-.if defined(MK_META_MODE) && ${MK_META_MODE} == "yes"
-# Only allow meta mode for the whitelisted targets.  See META_TGT_WHITELIST
-# above.  If overridden as a make argument then don't bother trying to
-# disable it.
-.if empty(.MAKEOVERRIDES:MMK_META_MODE)
-.for _tgt in ${META_TGT_WHITELIST}
-.if make(${_tgt})
-_CAN_USE_META_MODE?= yes
-.endif
-.endfor
-.if !defined(_CAN_USE_META_MODE)
-_MAKE+=	MK_META_MODE=no
-MK_META_MODE= no
-.if defined(.PARSEDIR)
-.unexport META_MODE
-.endif
-.endif	# !defined(_CAN_USE_META_MODE)
-.endif	# empty(.MAKEOVERRIDES:MMK_META_MODE)
-
-.if ${MK_META_MODE} == "yes"
-.if !exists(/dev/filemon) && !defined(NO_FILEMON) && !make(showconfig)
-# Require filemon be loaded to provide a working incremental build
-.error ${.newline}ERROR: The filemon module (/dev/filemon) is not loaded. \
-    ${.newline}ERROR: WITH_META_MODE is enabled but requires filemon for an incremental build. \
-    ${.newline}ERROR: 'kldload filemon' or pass -DNO_FILEMON to suppress this error.
-.endif	# !exists(/dev/filemon) && !defined(NO_FILEMON)
-.endif	# ${MK_META_MODE} == yes
-.endif	# defined(MK_META_MODE) && ${MK_META_MODE} == yes
-
-# Guess target architecture from target type, and vice versa, based on
-# historic FreeBSD practice of tending to have TARGET == TARGET_ARCH
-# expanding to TARGET == TARGET_CPUARCH in recent times, with known
-# exceptions.
-.if !defined(TARGET_ARCH) && defined(TARGET)
-# T->TA mapping is usually TARGET with arm64 the odd man out
-_TARGET_ARCH=	${TARGET:S/arm64/aarch64/:S/riscv/riscv64/}
-.elif !defined(TARGET) && defined(TARGET_ARCH) && \
-    ${TARGET_ARCH} != ${MACHINE_ARCH}
-# TA->T mapping is accidentally CPUARCH with aarch64 the odd man out
-_TARGET=	${TARGET_ARCH:${__TO_CPUARCH}:C/aarch64/arm64/}
-.endif
-.if defined(TARGET) && !defined(_TARGET)
-_TARGET=${TARGET}
-.endif
-.if defined(TARGET_ARCH) && !defined(_TARGET_ARCH)
-_TARGET_ARCH=${TARGET_ARCH}
-.endif
-# for historical compatibility for xdev targets
-.if defined(XDEV)
-_TARGET=	${XDEV}
-.endif
-.if defined(XDEV_ARCH)
-_TARGET_ARCH=	${XDEV_ARCH}
-.endif
-# Some targets require a set TARGET/TARGET_ARCH, check before the default
-# MACHINE and after the compatibility handling.
-.if !defined(_TARGET) || !defined(_TARGET_ARCH)
-${XTGTS}: _assert_target
-.endif
-# Otherwise, default to current machine type and architecture.
-_TARGET?=	${MACHINE}
-_TARGET_ARCH?=	${MACHINE_ARCH}
-
-.if make(native-xtools*)
-NXB_TARGET:=		${_TARGET}
-NXB_TARGET_ARCH:=	${_TARGET_ARCH}
-_TARGET=		${MACHINE}
-_TARGET_ARCH=		${MACHINE_ARCH}
-_MAKE+=			NXB_TARGET=${NXB_TARGET} \
-			NXB_TARGET_ARCH=${NXB_TARGET_ARCH}
-.endif
-
-.if make(print-dir)
-.SILENT:
-.endif
->>>>>>> 16d5d586
-
-_assert_target: .PHONY .MAKE
-.for _tgt in ${XTGTS}
-.if make(${_tgt})
-	@echo "*** Error: Both TARGET and TARGET_ARCH must be defined for \"${_tgt}\" target"
-	@false
-.endif
-.endfor
 
 #
 # Installs SCM hooks to update the cscope database every time the source tree
@@ -331,7 +41,6 @@
 # cscope understands incremental updates, so it's considerably faster when only
 # a few files have changed.
 #
-<<<<<<< HEAD
 HG_DIR=${.CURDIR}/../.hg
 HG_HOOK=if [ \$$HG_ERROR -eq 0 ]; then cd sys && make -m ../share/mk cscope; fi
 cscope-hook:
@@ -344,217 +53,14 @@
 			echo "Mercurial update hook already exists.";	\
 		fi;							\
 	fi
-=======
-world: upgrade_checks .PHONY
-	@echo "--------------------------------------------------------------"
-	@echo ">>> make world started on ${STARTTIME}"
-	@echo "--------------------------------------------------------------"
-.if target(pre-world)
-	@echo
-	@echo "--------------------------------------------------------------"
-	@echo ">>> Making 'pre-world' target"
-	@echo "--------------------------------------------------------------"
-	${_+_}@cd ${.CURDIR}; ${_MAKE} pre-world
-.endif
-	${_+_}@cd ${.CURDIR}; ${_MAKE} buildworld
-	${_+_}@cd ${.CURDIR}; ${_MAKE} installworld MK_META_MODE=no
-.if target(post-world)
-	@echo
-	@echo "--------------------------------------------------------------"
-	@echo ">>> Making 'post-world' target"
-	@echo "--------------------------------------------------------------"
-	${_+_}@cd ${.CURDIR}; ${_MAKE} post-world
-.endif
-	@echo
-	@echo "--------------------------------------------------------------"
-	@echo ">>> make world completed on `LC_ALL=C date`"
-	@echo "                   (started ${STARTTIME})"
-	@echo "--------------------------------------------------------------"
-.else
-world: .PHONY
-	@echo "WARNING: make world will overwrite your existing FreeBSD"
-	@echo "installation without also building and installing a new"
-	@echo "kernel.  This can be dangerous.  Please read the handbook,"
-	@echo "'Rebuilding world', for how to upgrade your system."
-	@echo "Define DESTDIR to where you want to install FreeBSD,"
-	@echo "including /, to override this warning and proceed as usual."
-	@echo ""
-	@echo "Bailing out now..."
-	@false
-.endif
-
-#
-# kernel
-#
-# Short hand for `make buildkernel installkernel'
-#
-kernel: buildkernel installkernel .PHONY
-
-#
-# Perform a few tests to determine if the installed tools are adequate
-# for building the world.
-#
-upgrade_checks: .PHONY
-.if defined(NEED_MAKE_UPGRADE)
-	@${_+_}(cd ${.CURDIR} && ${MAKE} ${WANT_MAKE:S,^f,,})
-.endif
-
-#
-# Upgrade make(1) to the current version using the installed
-# headers, libraries and tools.  Also, allow the location of
-# the system bsdmake-like utility to be overridden.
-#
-MMAKEENV=	\
-		DESTDIR= \
-		INSTALL="sh ${.CURDIR}/tools/install.sh"
-MMAKE=		${MMAKEENV} ${MAKE} \
-		OBJTOP=${MYMAKE:H}/obj \
-		OBJROOT='$${OBJTOP}/' \
-		MAKEOBJDIRPREFIX= \
-		MAN= -DNO_SHARED \
-		-DNO_CPU_CFLAGS -DNO_WERROR \
-		-DNO_SUBDIR \
-		DESTDIR= PROGNAME=${MYMAKE:T}
-
-bmake: .PHONY
-	@echo
-	@echo "--------------------------------------------------------------"
-	@echo ">>> Building an up-to-date ${.TARGET}(1)"
-	@echo "--------------------------------------------------------------"
-	${_+_}@cd ${.CURDIR}/usr.bin/${.TARGET}; \
-		${MMAKE} obj; \
-		${MMAKE} depend; \
-		${MMAKE} all; \
-		${MMAKE} install DESTDIR=${MYMAKE:H} BINDIR=
-
-regress: .PHONY
-	@echo "'make regress' has been renamed 'make check'" | /usr/bin/fmt
-	@false
-
-tinderbox toolchains kernel-toolchains kernels worlds: upgrade_checks
-
-tinderbox: .PHONY
-	@cd ${.CURDIR}; ${SUB_MAKE} DOING_TINDERBOX=YES universe
-
-toolchains: .PHONY
-	@cd ${.CURDIR}; ${SUB_MAKE} UNIVERSE_TARGET=toolchain universe
-
-kernel-toolchains: .PHONY
-	@cd ${.CURDIR}; ${SUB_MAKE} UNIVERSE_TARGET=kernel-toolchain universe
-
-kernels: .PHONY
-	@cd ${.CURDIR}; ${SUB_MAKE} UNIVERSE_TARGET=buildkernel universe
-
-worlds: .PHONY
-	@cd ${.CURDIR}; ${SUB_MAKE} UNIVERSE_TARGET=buildworld universe
-
-#
-# universe
-#
-# Attempt to rebuild *everything* for all supported architectures,
-# with a reasonable chance of success, regardless of how old your
-# existing system is.
-#
-.if make(universe) || make(universe_kernels) || make(tinderbox) || make(targets)
-TARGETS?=amd64 arm arm64 i386 mips powerpc riscv sparc64
-_UNIVERSE_TARGETS=	${TARGETS}
-TARGET_ARCHES_arm?=	arm armeb armv6 armv7
-TARGET_ARCHES_arm64?=	aarch64
-TARGET_ARCHES_mips?=	mipsel mips mips64el mips64 mipsn32 mipselhf mipshf mips64elhf mips64hf
-TARGET_ARCHES_powerpc?=	powerpc powerpc64 powerpcspe
-TARGET_ARCHES_riscv?=	riscv64 riscv64sf
-.for target in ${TARGETS}
-TARGET_ARCHES_${target}?= ${target}
-.endfor
-
-MAKE_PARAMS_riscv?=	CROSS_TOOLCHAIN=riscv64-gcc
-
-# XXX Remove architectures only supported by external toolchain from universe
-# if required toolchain packages are missing.
-TOOLCHAINS_riscv=	riscv64
-.for target in riscv
-.if ${_UNIVERSE_TARGETS:M${target}}
-.for toolchain in ${TOOLCHAINS_${target}}
-.if !exists(/usr/local/share/toolchains/${toolchain}-gcc.mk)
-_UNIVERSE_TARGETS:= ${_UNIVERSE_TARGETS:N${target}}
-universe: universe_${toolchain}_skip .PHONY
-universe_epilogue: universe_${toolchain}_skip .PHONY
-universe_${toolchain}_skip: universe_prologue .PHONY
-	@echo ">> ${target} skipped - install ${toolchain}-xtoolchain-gcc port or package to build"
-.endif
-.endfor
-.endif
-.endfor
-
-.if defined(UNIVERSE_TARGET)
-MAKE_JUST_WORLDS=	YES
-.else
-UNIVERSE_TARGET?=	buildworld
-.endif
-KERNSRCDIR?=		${.CURDIR}/sys
-
-targets:	.PHONY
-	@echo "Supported TARGET/TARGET_ARCH pairs for world and kernel targets"
-.for target in ${TARGETS}
-.for target_arch in ${TARGET_ARCHES_${target}}
-	@echo "    ${target}/${target_arch}"
-.endfor
-.endfor
-
-.if defined(DOING_TINDERBOX)
-FAILFILE=${.CURDIR}/_.tinderbox.failed
-MAKEFAIL=tee -a ${FAILFILE}
-.else
-MAKEFAIL=cat
-.endif
-
-universe_prologue:  upgrade_checks
-universe: universe_prologue
-universe_prologue: .PHONY
-	@echo "--------------------------------------------------------------"
-	@echo ">>> make universe started on ${STARTTIME}"
-	@echo "--------------------------------------------------------------"
-.if defined(DOING_TINDERBOX)
-	@rm -f ${FAILFILE}
-.endif
-.for target in ${_UNIVERSE_TARGETS}
-universe: universe_${target}
-universe_epilogue: universe_${target}
-universe_${target}: universe_${target}_prologue .PHONY
-universe_${target}_prologue: universe_prologue .PHONY
-	@echo ">> ${target} started on `LC_ALL=C date`"
-universe_${target}_worlds: .PHONY
->>>>>>> 16d5d586
 
 # You need the devel/global and one of editor/emacs* ports for that.
 TAGS ${.CURDIR}/TAGS: ${.CURDIR}/cscope.files
 	rm -f ${.CURDIR}/TAGS
 	cd ${.CURDIR}; xargs etags -a < ${.CURDIR}/cscope.files
 
-<<<<<<< HEAD
 .if !(make(cscope) || make(cscope-clean) || make(cscope-hook) || make(TAGS))
 .include <src.opts.mk>
-=======
-.if !defined(MAKE_JUST_WORLDS)
-universe_${target}_done: universe_${target}_kernels .PHONY
-universe_${target}_kernels: universe_${target}_worlds .PHONY
-universe_${target}_kernels: universe_${target}_prologue .MAKE .PHONY
-.if exists(${KERNSRCDIR}/${target}/conf/NOTES)
-	@(cd ${KERNSRCDIR}/${target}/conf && env __MAKE_CONF=/dev/null \
-	    ${SUB_MAKE} LINT \
-	    > ${.CURDIR}/_.${target}.makeLINT 2>&1 || \
-	    (echo "${target} 'make LINT' failed," \
-	    "check _.${target}.makeLINT for details"| ${MAKEFAIL}))
-.endif
-	@cd ${.CURDIR}; ${SUB_MAKE} ${.MAKEFLAGS} TARGET=${target} \
-	    universe_kernels MK_AUTO_OBJ=no
-.endif # !MAKE_JUST_WORLDS
->>>>>>> 16d5d586
-
-# The boot loader
-.if ${MK_BOOT} != "no"
-SUBDIR=	boot
-.endif
 
 # Loadable kernel modules
 
