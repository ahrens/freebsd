--- conflicted
+++ resolved
@@ -85,16 +85,10 @@
 usage(void)
 {
 	fprintf(stderr, "%s\n%s\n%s\n",
-<<<<<<< HEAD
-    "usage: dumpon [-v] [-k public_key_file] [-z] special_file",
+    "usage: dumpon [-v] [-k public_key_file] [-Zz] special_file",
     "usage: dumpon [-v] [-g <gateway>|default] -s <host> -c <client> <iface>\n"
     "       dumpon [-v] off",
     "       dumpon [-v] -l");
-=======
-	    "usage: dumpon [-v] [-k public_key_file] [-Zz] special_file",
-	    "       dumpon [-v] off",
-	    "       dumpon [-v] -l");
->>>>>>> 1f565040
 	exit(EX_USAGE);
 }
 
@@ -317,28 +311,16 @@
 {
 	struct netdump_conf ndconf;
 	struct diocskerneldump_arg kda;
-<<<<<<< HEAD
 	struct addrinfo hints, *res;
 	const char *dev, *pubkeyfile, *server, *client, *gateway;
 	int ch, do_listdumpdev = 0, error, fd, i;
-	bool enable, gzip;
-=======
-	const char *pubkeyfile;
-	int ch;
-	int i, fd;
-	int do_listdumpdev = 0;
 	bool enable, gzip, zstd;
->>>>>>> 1f565040
 
 	gzip = zstd = false;
 	pubkeyfile = NULL;
 	server = client = gateway = NULL;
 
-<<<<<<< HEAD
-	while ((ch = getopt(argc, argv, "c:g:k:ls:vz")) != -1)
-=======
-	while ((ch = getopt(argc, argv, "k:lvZz")) != -1)
->>>>>>> 1f565040
+	while ((ch = getopt(argc, argv, "c:g:k:ls:vZz")) != -1)
 		switch((char)ch) {
 		case 'c':
 			client = optarg;
