--- conflicted
+++ resolved
@@ -1,8 +1,4 @@
-<<<<<<< HEAD
-/* $OpenBSD: sftp-server.c,v 1.94 2011/06/17 21:46:16 djm Exp $ */
-=======
 /* $OpenBSD: sftp-server.c,v 1.97 2013/05/17 00:13:14 djm Exp $ */
->>>>>>> e2af9768
 /*
  * Copyright (c) 2000-2004 Markus Friedl.  All rights reserved.
  *
@@ -1394,7 +1390,8 @@
 	extern char *__progname;
 
 	fprintf(stderr,
-	    "usage: %s [-ehR] [-f log_facility] [-l log_level] [-u umask]\n",
+	    "usage: %s [-ehR] [-d start_directory] [-f log_facility] "
+	    "[-l log_level]\n\t[-u umask]\n",
 	    __progname);
 	exit(1);
 }
@@ -1406,7 +1403,7 @@
 	int in, out, max, ch, skipargs = 0, log_stderr = 0;
 	ssize_t len, olen, set_size;
 	SyslogFacility log_facility = SYSLOG_FACILITY_AUTH;
-	char *cp, buf[4*4096];
+	char *cp, *homedir = NULL, buf[4*4096];
 	long mask;
 
 	extern char *optarg;
@@ -1415,7 +1412,9 @@
 	__progname = ssh_get_progname(argv[0]);
 	log_init(__progname, log_level, log_facility, log_stderr);
 
-	while (!skipargs && (ch = getopt(argc, argv, "f:l:u:cehR")) != -1) {
+	pw = pwcopy(user_pw);
+
+	while (!skipargs && (ch = getopt(argc, argv, "d:f:l:u:cehR")) != -1) {
 		switch (ch) {
 		case 'R':
 			readonly = 1;
@@ -1440,6 +1439,12 @@
 			if (log_facility == SYSLOG_FACILITY_NOT_SET)
 				error("Invalid log facility \"%s\"", optarg);
 			break;
+		case 'd':
+			cp = tilde_expand_filename(optarg, user_pw->pw_uid);
+			homedir = percent_expand(cp, "d", user_pw->pw_dir,
+			    "u", user_pw->pw_name, (char *)NULL);
+			free(cp);
+			break;
 		case 'u':
 			errno = 0;
 			mask = strtol(optarg, &cp, 8);
@@ -1467,8 +1472,6 @@
 	} else
 		client_addr = xstrdup("UNKNOWN");
 
-	pw = pwcopy(user_pw);
-
 	logit("session opened for local user %s from [%s]",
 	    pw->pw_name, client_addr);
 
@@ -1492,6 +1495,13 @@
 	set_size = howmany(max + 1, NFDBITS) * sizeof(fd_mask);
 	rset = (fd_set *)xmalloc(set_size);
 	wset = (fd_set *)xmalloc(set_size);
+
+	if (homedir != NULL) {
+		if (chdir(homedir) != 0) {
+			error("chdir to \"%s\" failed: %s", homedir,
+			    strerror(errno));
+		}
+	}
 
 	for (;;) {
 		memset(rset, 0, set_size);
