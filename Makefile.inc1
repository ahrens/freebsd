--- conflicted
+++ resolved
@@ -261,12 +261,8 @@
 		-DNO_PIC MK_PROFILE=no -DNO_SHARED \
 		-DNO_CPU_CFLAGS MK_WARNS=no MK_CTF=no \
 		MK_CLANG_EXTRAS=no MK_CLANG_FULL=no \
-<<<<<<< HEAD
-		MK_LLD=no MK_LLDB=no MK_TESTS=no
-=======
-		MK_LLDB=no MK_TESTS=no \
+		MK_LLD=no MK_LLDB=no MK_TESTS=no \
 		MK_INCLUDES=yes 
->>>>>>> 65bba872
 
 # build-tools stage
 TMAKE=		MAKEOBJDIRPREFIX=${OBJTREE} \
