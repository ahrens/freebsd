--- conflicted
+++ resolved
@@ -1256,16 +1256,6 @@
 ${_bt}-usr.bin/m4: ${_bt}-lib/libohash
 .endif
 
-<<<<<<< HEAD
-.if ${BOOTSTRAPPING} < 1000013
-_yacc=		lib/liby \
-		usr.bin/yacc
-
-${_bt}-usr.bin/yacc: ${_bt}-lib/liby
-.endif
-
-=======
->>>>>>> 0e84909e
 .if ${BOOTSTRAPPING} < 1000014
 _crunch=	usr.sbin/crunch
 .endif
@@ -1292,6 +1282,8 @@
 .if ${BOOTSTRAPPING} < 1001506
 _yacc=		lib/liby \
 		usr.bin/yacc
+
+${_bt}-usr.bin/yacc: ${_bt}-lib/liby
 .endif
 
 .if ${MK_BSNMP} != "no"
